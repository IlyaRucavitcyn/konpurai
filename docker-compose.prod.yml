version: "3.9"

services:
  postgresdb:
    expose:
      - "$DB_PORT"
    volumes:
      - db-prod:/var/lib/postgresql/data # Separate volume for prod database
<<<<<<< HEAD
=======
    labels:
      - keep=true

  redis:
    labels:
      - keep=true
>>>>>>> bbd9f059

  backend:
    env_file:
      - ./.env.prod

  frontend:
    ports:
      - $FRONTEND_PORT:80
    env_file:
      - ./.env.prod

  bias_and_fairness_backend:
    env_file:
      - ./.env.prod

volumes:
  db-prod:<|MERGE_RESOLUTION|>--- conflicted
+++ resolved
@@ -6,15 +6,12 @@
       - "$DB_PORT"
     volumes:
       - db-prod:/var/lib/postgresql/data # Separate volume for prod database
-<<<<<<< HEAD
-=======
     labels:
       - keep=true
 
   redis:
     labels:
       - keep=true
->>>>>>> bbd9f059
 
   backend:
     env_file:
