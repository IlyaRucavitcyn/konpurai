/**
 * @fileoverview Role Routes
 *
 * Defines RESTful API endpoints for role-based access control (RBAC) management.
 * All endpoints require authentication via JWT middleware.
 *
 * Protected Endpoints (all require authentication):
 * - GET / - List all roles
 * - GET /:id - Get role by ID
 * - POST / - Create new role
 * - PUT /:id - Update role
 * - DELETE /:id - Delete role
 *
 * Standard Roles:
 * - 1: Admin - Full system access
 * - 2: Reviewer - Review and approval permissions
 * - 3: Editor - Content editing permissions
 * - 4: Auditor - Read-only audit access
 *
 * Middleware:
 * - authenticateJWT: Validates JWT tokens for all role operations
 *
 * @module routes/role.route
 */

import express from "express";
const router = express.Router();

import {
  createRole,
  deleteRoleById,
  getAllRoles,
  getRoleById,
  updateRoleById,
} from "../controllers/role.ctrl";

import authenticateJWT from "../middleware/auth.middleware";

/**
 * GET /roles
 *
 * Retrieves all roles available in the system.
 * Requires authentication.
 *
 * @name get/
 * @function
 * @memberof module:routes/role.route
 * @inner
 * @param {express.Request} req - Express request object
 * @param {express.Response} res - Express response object
 * @returns {Array<Object>} Array of role objects
 */
router.get("/", authenticateJWT, getAllRoles);

/**
 * GET /roles/:id
 *
 * Retrieves a specific role by ID.
 * Requires authentication.
 *
 * @name get/:id
 * @function
 * @memberof module:routes/role.route
 * @inner
 * @param {express.Request} req - Express request object
 * @param {express.Response} res - Express response object
 * @returns {Object} Role object
 */
router.get("/:id", authenticateJWT, getRoleById);

<<<<<<< HEAD
/**
 * POST /roles
 *
 * Creates a new role in the system.
 * Requires authentication.
 *
 * @name post/
 * @function
 * @memberof module:routes/role.route
 * @inner
 * @param {express.Request} req - Express request object with role data
 * @param {express.Response} res - Express response object
 * @returns {Object} Created role object
 */
router.post("/", authenticateJWT, createRole);

/**
 * PUT /roles/:id
 *
 * Updates an existing role's information.
 * Requires authentication.
 *
 * @name put/:id
 * @function
 * @memberof module:routes/role.route
 * @inner
 * @param {express.Request} req - Express request object with updated role data
 * @param {express.Response} res - Express response object
 * @returns {Object} Updated role object
 */
router.put("/:id", authenticateJWT, updateRoleById);

/**
 * DELETE /roles/:id
 *
 * Deletes a role from the system.
 * Requires authentication.
 * Use with caution as it may impact users with this role.
 *
 * @name delete/:id
 * @function
 * @memberof module:routes/role.route
 * @inner
 * @param {express.Request} req - Express request object
 * @param {express.Response} res - Express response object
 * @returns {Object} Deleted role object
 */
router.delete("/:id", authenticateJWT, deleteRoleById);
=======
// POST, PUT, DELETE requests
// router.post("/", authenticateJWT, createRole);
// router.put("/:id", authenticateJWT, updateRoleById);
// router.delete("/:id", authenticateJWT, deleteRoleById);
>>>>>>> dde7dc20

export default router;<|MERGE_RESOLUTION|>--- conflicted
+++ resolved
@@ -68,7 +68,6 @@
  */
 router.get("/:id", authenticateJWT, getRoleById);
 
-<<<<<<< HEAD
 /**
  * POST /roles
  *
@@ -83,7 +82,7 @@
  * @param {express.Response} res - Express response object
  * @returns {Object} Created role object
  */
-router.post("/", authenticateJWT, createRole);
+// router.post("/", authenticateJWT, createRole);
 
 /**
  * PUT /roles/:id
@@ -99,7 +98,7 @@
  * @param {express.Response} res - Express response object
  * @returns {Object} Updated role object
  */
-router.put("/:id", authenticateJWT, updateRoleById);
+// router.put("/:id", authenticateJWT, updateRoleById);
 
 /**
  * DELETE /roles/:id
@@ -116,12 +115,6 @@
  * @param {express.Response} res - Express response object
  * @returns {Object} Deleted role object
  */
-router.delete("/:id", authenticateJWT, deleteRoleById);
-=======
-// POST, PUT, DELETE requests
-// router.post("/", authenticateJWT, createRole);
-// router.put("/:id", authenticateJWT, updateRoleById);
 // router.delete("/:id", authenticateJWT, deleteRoleById);
->>>>>>> dde7dc20
 
 export default router;