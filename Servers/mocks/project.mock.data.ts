--- conflicted
+++ resolved
@@ -8,13 +8,8 @@
       project_title: "AI Compliance Checker",
       owner: user1,
       start_date: new Date("2023-01-15"),
-<<<<<<< HEAD
-      ai_risk_classification: "high risk",
+      ai_risk_classification: "High risk",
       type_of_high_risk_role: "Deployer",
-=======
-      ai_risk_classification: "High risk",
-      type_of_high_risk_role: "deployer",
->>>>>>> c6d4551e
       goal: "To ensure compliance with AI governance standards",
       last_updated: new Date("2024-10-30"),
       last_updated_by: user1,
@@ -24,13 +19,8 @@
       project_title: "Data Analyzer",
       owner: user1,
       start_date: new Date("2023-03-22"),
-<<<<<<< HEAD
-      ai_risk_classification: "limited risk",
+      ai_risk_classification: "Limited risk",
       type_of_high_risk_role: "Provider",
-=======
-      ai_risk_classification: "Limited risk",
-      type_of_high_risk_role: "provider",
->>>>>>> c6d4551e
       goal: "Analyze and optimize dataset usage",
       last_updated: new Date("2024-09-12"),
       last_updated_by: user2,
