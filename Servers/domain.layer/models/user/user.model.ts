--- conflicted
+++ resolved
@@ -115,14 +115,12 @@
   })
   organization_id?: number;
 
-<<<<<<< HEAD
   @Column({
     type: DataType.STRING,
     allowNull: true,
   })
   google_id?: string;
 
-=======
   /**
    * Creates a new user with validation and password hashing
    *
@@ -152,7 +150,6 @@
    * );
    * // User instance created but not saved to database yet
    */
->>>>>>> 0e80df4f
   static async createNewUser(
     name: string,
     surname: string,
