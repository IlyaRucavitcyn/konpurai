--- conflicted
+++ resolved
@@ -1,17 +1,8 @@
 "use strict";
 
 function getAssessmentTrackerStruct() {
-<<<<<<< HEAD
-  const {
-    Topics,
-  } = require("../../dist/structures/assessment-tracker/topics.struct");
-  let topics = [],
-    subTopics = [],
-    questions = [];
-=======
   const { Topics } = require("../../dist/structures/EU-AI-Act/assessment-tracker/topics.struct");
   let topics = [], subTopics = [], questions = []
->>>>>>> 01de537c
   for (let topic of Topics) {
     topics.push({
       title: topic.title,
