--- conflicted
+++ resolved
@@ -203,7 +203,6 @@
           '${question.status}', 
           '${new Date(question.created_at).toISOString()}',
           ${question.is_demo})`;
-<<<<<<< HEAD
       });
       if (answersInsert.length > 0) {
         const answersInsertString = answersInsert.join(', ');
@@ -211,15 +210,6 @@
           `INSERT INTO answers_eu (
             assessment_id, question_id, answer, evidence_files, dropdown_options, status, created_at, is_demo
           ) VALUES ${answersInsertString};`,
-=======
-        })
-        .join(", ");
-      if (answersInsert) {
-        await queryInterface.sequelize.query(
-          `INSERT INTO answers_eu (
-          assessment_id, question_id, answer, evidence_files, dropdown_options, status, created_at, is_demo
-        ) VALUES ${answersInsert};`,
->>>>>>> c889c0d9
           { transaction }
         );
       }
