--- conflicted
+++ resolved
@@ -215,7 +215,6 @@
           ${controlsStructMap.get(`${control.title} && ${control.order_no}`)}, 
           '${new Date(control.created_at).toISOString()}', 
           ${control.id})`;
-<<<<<<< HEAD
       });
       if (controlsInsert.length > 0) {
         const controlsInsertString = controlsInsert.join(', ');
@@ -226,17 +225,6 @@
           { transaction }
         );
 
-=======
-        })
-        .join(", ");
-      if (controlsInsert) {
-        const controlsEU = await queryInterface.sequelize.query(
-          `INSERT INTO controls_eu (
-          status, approver, risk_review, owner, reviewer, implementation_details, due_date, is_demo, projects_frameworks_id, control_meta_id, created_at, current_id_temp
-        ) VALUES ${controlsInsert} RETURNING id, current_id_temp;`,
-          { transaction }
-        );
->>>>>>> c889c0d9
         const controlsIdMap = new Map();
         controlsEU[0].forEach((control) => {
           controlsIdMap.set(control.current_id_temp, control.id);
@@ -250,22 +238,14 @@
             control_id, is_demo, evidence_files, feedback_files, evidence_description, feedback_description, created_at FROM subcontrols`,
           { transaction }
         );
-<<<<<<< HEAD
         const subControlsInsertString = existingSubControls[0].map((subControl) => {
           let title_ = subControl.title.replaceAll("''", "'");
           return `(
-=======
-        const subControlsInsert = existingSubControls[0]
-          .map((subControl) => {
-            let title_ = subControl.title.replaceAll("''", "'");
-            return `(
->>>>>>> c889c0d9
             ${subControl.status ? `'${subControl.status}'` : null}, 
             ${subControl.approver}, 
             ${subControl.risk_review ? `'${subControl.risk_review}'` : null} , 
             ${subControl.owner}, 
             ${subControl.reviewer}, 
-<<<<<<< HEAD
             ${subControl.due_date ? `'${new Date(subControl.due_date).toISOString()}'` : null}, 
             ${subControl.implementation_details ? `'${subControl.implementation_details}'` : null}, 
             ${controlsIdMap.get(subControl.control_id)}, 
@@ -280,54 +260,12 @@
         await queryInterface.sequelize.query(
           `INSERT INTO subcontrols_eu (status, approver, risk_review, owner, reviewer, due_date, implementation_details, control_id, 
             subcontrol_meta_id, is_demo, evidence_files, feedback_files, evidence_description, feedback_description, created_at) VALUES ${subControlsInsertString} RETURNING id;`,
-=======
-            ${
-              subControl.due_date
-                ? `'${new Date(subControl.due_date).toISOString()}'`
-                : null
-            }, 
-            ${
-              subControl.implementation_details
-                ? `'${subControl.implementation_details}'`
-                : null
-            }, 
-            ${controlsIdMap.get(subControl.control_id)}, 
-            ${subControlsStructMap.get(title_)}, 
-            ${subControl.is_demo}, 
-            ${
-              subControl.evidence_files
-                ? `'${JSON.stringify(subControl.evidence_files)}'`
-                : null
-            }, 
-            ${
-              subControl.feedback_filed
-                ? `'${JSON.stringify(subControl.feedback_filed)}'`
-                : null
-            }, 
-            ${
-              subControl.evidence_description
-                ? `'${subControl.evidence_description}'`
-                : null
-            },
-            ${
-              subControl.feedback_description
-                ? `'${subControl.feedback_description}'`
-                : null
-            }, 
-            '${new Date(subControl.created_at).toISOString()}')`;
-          })
-          .join(", ");
-        await queryInterface.sequelize.query(
-          `INSERT INTO subcontrols_eu (status, approver, risk_review, owner, reviewer, due_date, implementation_details, control_id, 
-            subcontrol_meta_id, is_demo, evidence_files, feedback_files, evidence_description, feedback_description, created_at) VALUES ${subControlsInsert} RETURNING id;`,
->>>>>>> c889c0d9
           { transaction }
         );
         await queryInterface.sequelize.query(
           `ALTER TABLE controls_eu DROP COLUMN current_id_temp;`,
           { transaction }
         );
-<<<<<<< HEAD
       }
       for (let query of [
         "DELETE FROM subcontrols WHERE 1=1;",
@@ -335,15 +273,6 @@
         "DELETE FROM controlcategories WHERE 1=1;",
       ]) {
         await queryInterface.sequelize.query(query, { transaction });
-=======
-        for (let query of [
-          "DELETE FROM subcontrols WHERE 1=1;",
-          "DELETE FROM controls WHERE 1=1;",
-          "DELETE FROM controlcategories WHERE 1=1;",
-        ]) {
-          await queryInterface.sequelize.query(query, { transaction });
-        }
->>>>>>> c889c0d9
       }
 
       await transaction.commit();
