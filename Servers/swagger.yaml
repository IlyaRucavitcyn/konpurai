--- conflicted
+++ resolved
@@ -265,24 +265,14 @@
                 error:
                   type: object
 
-<<<<<<< HEAD
-  /complianceLists:
-    get:
-      tags: [complianceLists]
-=======
   /auditorFeedbacks:
     get:
       tags: [auditorFeedbacks]
->>>>>>> 79c6efca
       security:
         - JWTAuth: []
       responses:
         "200":
-<<<<<<< HEAD
-          description: list of all compliance lists
-=======
           description: list of all auditor feedbacks
->>>>>>> 79c6efca
           content:
             application/json:
               schema:
@@ -294,11 +284,7 @@
                   data:
                     type: array
                     items:
-<<<<<<< HEAD
-                      $ref: "#components/schemas/ComplianceList"
-=======
                       $ref: "#components/schemas/AuditorFeedback"
->>>>>>> 79c6efca
         "204":
           description: no content to display
           content:
@@ -322,11 +308,7 @@
                 error:
                   type: object
     post:
-<<<<<<< HEAD
-      tags: [complianceLists]
-=======
       tags: [auditorFeedbacks]
->>>>>>> 79c6efca
       security:
         - JWTAuth: []
       requestBody:
@@ -336,21 +318,6 @@
             schema:
               type: object
               properties:
-<<<<<<< HEAD
-                compliance_tracker_id:
-                  type: string
-                  example: 1
-                name:
-                  type: string
-                  example: "GDPR Compliance"
-                description:
-                  type: string
-                  example: "Ensure all user data handling is in compliance with GDPR regulations."
-        required: true
-      responses:
-        "201":
-          description: created compliance list
-=======
                 subrequirement_id:
                   type: integer
                   example: 1
@@ -391,7 +358,6 @@
       responses:
         "201":
           description: created auditor feedback
->>>>>>> 79c6efca
           content:
             application/json:
               type: object
@@ -401,11 +367,7 @@
                   example: created
                 data:
                   type: object
-<<<<<<< HEAD
-                  $ref: "#components/schemas/ComplianceList"
-=======
                   $ref: "#components/schemas/AuditorFeedback"
->>>>>>> 79c6efca
         "500":
           description: internal server error
           content:
@@ -428,15 +390,9 @@
                   example: service unavailable
                 error:
                   type: object
-<<<<<<< HEAD
-  /complianceLists/{id}:
-    get:
-      tags: [complianceLists]
-=======
   /auditorFeedbacks/{id}:
     get:
       tags: [auditorFeedbacks]
->>>>>>> 79c6efca
       security:
         - JWTAuth: []
       parameters:
@@ -445,17 +401,10 @@
           schema:
             type: integer
           required: true
-<<<<<<< HEAD
-          description: id of the compliance list
-      responses:
-        "200":
-          description: compliance list
-=======
           description: id of the auditor feedback
       responses:
         "200":
           description: auditor feedback
->>>>>>> 79c6efca
           content:
             application/json:
               schema:
@@ -465,11 +414,7 @@
                     type: string
                     example: ok
                   data:
-<<<<<<< HEAD
-                    $ref: "#components/schemas/ComplianceList"
-=======
                     $ref: "#components/schemas/AuditorFeedback"
->>>>>>> 79c6efca
         "404":
           description: no content to display
           content:
@@ -493,11 +438,7 @@
                 error:
                   type: object
     put:
-<<<<<<< HEAD
-      tags: [complianceLists]
-=======
       tags: [auditorFeedbacks]
->>>>>>> 79c6efca
       security:
         - JWTAuth: []
       parameters:
@@ -506,35 +447,14 @@
           schema:
             type: integer
           required: true
-<<<<<<< HEAD
-          description: id of the assessment tracker
-      requestBody:
-        description: body of the new assessment tracker
-=======
           description: id of the auditor feedback
       requestBody:
         description: body of the new auditor feedback
->>>>>>> 79c6efca
         content:
           application/json:
             schema:
               type: object
               properties:
-<<<<<<< HEAD
-                compliance_tracker_id:
-                  type: string
-                  example: 1
-                name:
-                  type: string
-                  example: "GDPR Compliance"
-                description:
-                  type: string
-                  example: "Ensure all user data handling is in compliance with GDPR regulations."
-        required: true
-      responses:
-        "202":
-          description: compliance list
-=======
                 subrequirement_id:
                   type: integer
                   example: 1
@@ -583,7 +503,6 @@
       responses:
         "202":
           description: assessment tracker
->>>>>>> 79c6efca
           content:
             application/json:
               schema:
@@ -593,11 +512,7 @@
                     type: string
                     example: accepted
                   data:
-<<<<<<< HEAD
-                    $ref: "#components/schemas/ComplianceList"
-=======
                     $ref: "#components/schemas/AssessmentTracker"
->>>>>>> 79c6efca
         "404":
           description: no content to display
           content:
@@ -621,11 +536,7 @@
                 error:
                   type: object
     delete:
-<<<<<<< HEAD
-      tags: [complianceLists]
-=======
       tags: [auditorFeedbacks]
->>>>>>> 79c6efca
       security:
         - JWTAuth: []
       parameters:
@@ -634,17 +545,10 @@
           schema:
             type: integer
           required: true
-<<<<<<< HEAD
-          description: id of the compliance list to delete
-      responses:
-        "202":
-          description: compliance list
-=======
           description: id of the auditor feedback to delete
       responses:
         "202":
           description: auditor feedback
->>>>>>> 79c6efca
           content:
             application/json:
               schema:
@@ -679,10 +583,262 @@
                 error:
                   type: object
 
-<<<<<<< HEAD
-=======
+  /complianceLists:
+    get:
+      tags: [complianceLists]
+      security:
+        - JWTAuth: []
+      responses:
+        "200":
+          description: list of all compliance lists
+          content:
+            application/json:
+              schema:
+                type: object
+                properties:
+                  message:
+                    type: string
+                    example: ok
+                  data:
+                    type: array
+                    items:
+                      $ref: "#components/schemas/ComplianceList"
+        "204":
+          description: no content to display
+          content:
+            application/json:
+              type: object
+              properties:
+                message:
+                  type: string
+                  example: no content
+                data:
+                  type: object
+        "500":
+          description: internal server error
+          content:
+            application/json:
+              type: object
+              properties:
+                message:
+                  type: string
+                  example: internal server error
+                error:
+                  type: object
+    post:
+      tags: [complianceLists]
+      security:
+        - JWTAuth: []
+      requestBody:
+        description: body of the new assessment tracker
+        content:
+          application/json:
+            schema:
+              type: object
+              properties:
+                compliance_tracker_id:
+                  type: string
+                  example: 1
+                name:
+                  type: string
+                  example: "GDPR Compliance"
+                description:
+                  type: string
+                  example: "Ensure all user data handling is in compliance with GDPR regulations."
+        required: true
+      responses:
+        "201":
+          description: created compliance list
+          content:
+            application/json:
+              type: object
+              properties:
+                message:
+                  type: string
+                  example: created
+                data:
+                  type: object
+                  $ref: "#components/schemas/ComplianceList"
+        "500":
+          description: internal server error
+          content:
+            application/json:
+              type: object
+              properties:
+                message:
+                  type: string
+                  example: internal server error
+                error:
+                  type: object
+        "503":
+          description: internal server error
+          content:
+            application/json:
+              type: object
+              properties:
+                message:
+                  type: string
+                  example: service unavailable
+                error:
+                  type: object
+  /complianceLists/{id}:
+    get:
+      tags: [complianceLists]
+      security:
+        - JWTAuth: []
+      parameters:
+        - in: path
+          name: id
+          schema:
+            type: integer
+          required: true
+          description: id of the compliance list
+      responses:
+        "200":
+          description: compliance list
+          content:
+            application/json:
+              schema:
+                type: object
+                properties:
+                  message:
+                    type: string
+                    example: ok
+                  data:
+                    $ref: "#components/schemas/ComplianceList"
+        "404":
+          description: no content to display
+          content:
+            application/json:
+              type: object
+              properties:
+                message:
+                  type: string
+                  example: not found
+                data:
+                  type: object
+        "500":
+          description: internal server error
+          content:
+            application/json:
+              type: object
+              properties:
+                message:
+                  type: string
+                  example: internal server error
+                error:
+                  type: object
+    put:
+      tags: [complianceLists]
+      security:
+        - JWTAuth: []
+      parameters:
+        - in: path
+          name: id
+          schema:
+            type: integer
+          required: true
+          description: id of the assessment tracker
+      requestBody:
+        description: body of the new assessment tracker
+        content:
+          application/json:
+            schema:
+              type: object
+              properties:
+                compliance_tracker_id:
+                  type: string
+                  example: 1
+                name:
+                  type: string
+                  example: "GDPR Compliance"
+                description:
+                  type: string
+                  example: "Ensure all user data handling is in compliance with GDPR regulations."
+        required: true
+      responses:
+        "202":
+          description: compliance list
+          content:
+            application/json:
+              schema:
+                type: object
+                properties:
+                  message:
+                    type: string
+                    example: accepted
+                  data:
+                    $ref: "#components/schemas/ComplianceList"
+        "404":
+          description: no content to display
+          content:
+            application/json:
+              type: object
+              properties:
+                message:
+                  type: string
+                  example: not found
+                data:
+                  type: object
+        "500":
+          description: internal server error
+          content:
+            application/json:
+              type: object
+              properties:
+                message:
+                  type: string
+                  example: internal server error
+                error:
+                  type: object
+    delete:
+      tags: [complianceLists]
+      security:
+        - JWTAuth: []
+      parameters:
+        - in: path
+          name: id
+          schema:
+            type: integer
+          required: true
+          description: id of the compliance list to delete
+      responses:
+        "202":
+          description: compliance list
+          content:
+            application/json:
+              schema:
+                type: object
+                properties:
+                  message:
+                    type: string
+                    example: accepted
+                  data:
+                    type: boolean
+                    example: true
+        "404":
+          description: no content to display
+          content:
+            application/json:
+              type: object
+              properties:
+                message:
+                  type: string
+                  example: not found
+                data:
+                  type: object
+        "500":
+          description: internal server error
+          content:
+            application/json:
+              type: object
+              properties:
+                message:
+                  type: string
+                  example: internal server error
+                error:
+                  type: object
 
->>>>>>> 79c6efca
 components:
   securitySchemes:
     JWTAuth:
@@ -706,27 +862,12 @@
         status:
           type: string
           example: "In Progress"
-<<<<<<< HEAD
-    ComplianceList:
-=======
     AuditorFeedback:
->>>>>>> 79c6efca
       type: object
       properties:
         id:
           type: integer
           example: 1
-<<<<<<< HEAD
-        compliance_tracker_id:
-          type: integer
-          example: 101
-        name:
-          type: string
-          example: "GDPR Compliance Checklist"
-        description:
-          type: string
-          example: "Checklist for GDPR compliance requirements"
-=======
         subrequirement_id:
           type: integer
           example: 1
@@ -770,4 +911,18 @@
           type: string
           format: date-time
           example: "2024-10-23T12:30:00Z"
->>>>>>> 79c6efca
+    ComplianceList:
+      type: object
+      properties:
+        id:
+          type: integer
+          example: 1
+        compliance_tracker_id:
+          type: integer
+          example: 101
+        name:
+          type: string
+          example: "GDPR Compliance Checklist"
+        description:
+          type: string
+          example: "Checklist for GDPR compliance requirements"