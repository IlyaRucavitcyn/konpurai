--- conflicted
+++ resolved
@@ -1671,24 +1671,14 @@
                 error:
                   type: object
 
-<<<<<<< HEAD
-  /risks:
-    get:
-      tags: [risks]
-=======
   /questionEvidence:
     get:
       tags: [questionEvidence]
->>>>>>> 3ed888ae
       security:
         - JWTAuth: []
       responses:
         "200":
-<<<<<<< HEAD
-          description: list of all risks
-=======
           description: list of all question evidences
->>>>>>> 3ed888ae
           content:
             application/json:
               schema:
@@ -1700,11 +1690,7 @@
                   data:
                     type: array
                     items:
-<<<<<<< HEAD
-                      $ref: "#components/schemas/Risk"
-=======
                       $ref: "#components/schemas/QuestionEvidence"
->>>>>>> 3ed888ae
         "204":
           description: no content to display
           content:
@@ -1728,54 +1714,16 @@
                 error:
                   type: object
     post:
-<<<<<<< HEAD
-      tags: [risks]
-      security:
-        - JWTAuth: []
-      requestBody:
-        description: body of the new risk
-=======
       tags: [questionEvidence]
       security:
         - JWTAuth: []
       requestBody:
         description: body of the new question evidence
->>>>>>> 3ed888ae
         content:
           application/json:
             schema:
               type: object
               properties:
-<<<<<<< HEAD
-                project_id:
-                  type: integer
-                  example: 1
-                risk_description:
-                  type: string
-                  example: "Data breach due to inadequate security measures."
-                impact:
-                  type: string
-                  example: "High"
-                probability:
-                  type: string
-                  example: "Medium"
-                owner_id:
-                  type: integer
-                  example: 1
-                severity:
-                  type: string
-                  example: "Critical"
-                likelihood:
-                  type: string
-                  example: "Possible"
-                risk_level:
-                  type: string
-                  example: "High"
-        required: true
-      responses:
-        "201":
-          description: created risk
-=======
                 question_id:
                   type: integer
                   example: 1
@@ -1792,7 +1740,6 @@
       responses:
         "201":
           description: created question evidence
->>>>>>> 3ed888ae
           content:
             application/json:
               type: object
@@ -1802,11 +1749,7 @@
                   example: created
                 data:
                   type: object
-<<<<<<< HEAD
-                  $ref: "#components/schemas/Risk"
-=======
                   $ref: "#components/schemas/QuestionEvidence"
->>>>>>> 3ed888ae
         "500":
           description: internal server error
           content:
@@ -1829,15 +1772,9 @@
                   example: service unavailable
                 error:
                   type: object
-<<<<<<< HEAD
-  /risks/{id}:
-    get:
-      tags: [risks]
-=======
   /questionEvidence/{id}:
     get:
       tags: [questionEvidence]
->>>>>>> 3ed888ae
       security:
         - JWTAuth: []
       parameters:
@@ -1846,17 +1783,10 @@
           schema:
             type: integer
           required: true
-<<<<<<< HEAD
-          description: id of the risk
-      responses:
-        "200":
-          description: risk
-=======
           description: id of the question evidence
       responses:
         "200":
           description: question evidence
->>>>>>> 3ed888ae
           content:
             application/json:
               schema:
@@ -1866,11 +1796,7 @@
                     type: string
                     example: ok
                   data:
-<<<<<<< HEAD
-                    $ref: "#components/schemas/Risk"
-=======
                     $ref: "#components/schemas/QuestionEvidence"
->>>>>>> 3ed888ae
         "404":
           description: no content to display
           content:
@@ -1894,11 +1820,7 @@
                 error:
                   type: object
     put:
-<<<<<<< HEAD
-      tags: [risks]
-=======
       tags: [questionEvidence]
->>>>>>> 3ed888ae
       security:
         - JWTAuth: []
       parameters:
@@ -1907,50 +1829,14 @@
           schema:
             type: integer
           required: true
-<<<<<<< HEAD
-          description: id of the risk
-      requestBody:
-        description: body of the new risk
-=======
           description: id of the question evidence
       requestBody:
         description: body of the new question evidence
->>>>>>> 3ed888ae
         content:
           application/json:
             schema:
               type: object
               properties:
-<<<<<<< HEAD
-                project_id:
-                  type: integer
-                  example: 1
-                risk_description:
-                  type: string
-                  example: "Data breach due to inadequate security measures."
-                impact:
-                  type: string
-                  example: "High"
-                probability:
-                  type: string
-                  example: "Medium"
-                owner_id:
-                  type: integer
-                  example: 1
-                severity:
-                  type: string
-                  example: "Critical"
-                likelihood:
-                  type: string
-                  example: "Possible"
-                risk_level:
-                  type: string
-                  example: "High"
-        required: true
-      responses:
-        "202":
-          description: risk
-=======
                 question_id:
                   type: integer
                   example: 1
@@ -2229,7 +2115,6 @@
       responses:
         "202":
           description: requirement
->>>>>>> 3ed888ae
           content:
             application/json:
               schema:
@@ -2239,11 +2124,7 @@
                     type: string
                     example: accepted
                   data:
-<<<<<<< HEAD
-                    $ref: "#components/schemas/Risk"
-=======
                     $ref: "#components/schemas/Requirement"
->>>>>>> 3ed888ae
         "404":
           description: no content to display
           content:
@@ -2267,11 +2148,7 @@
                 error:
                   type: object
     delete:
-<<<<<<< HEAD
-      tags: [risks]
-=======
       tags: [requirements]
->>>>>>> 3ed888ae
       security:
         - JWTAuth: []
       parameters:
@@ -2280,17 +2157,296 @@
           schema:
             type: integer
           required: true
-<<<<<<< HEAD
-          description: id of the risk to delete
+          description: id of the requirement to delete
+      responses:
+        "202":
+          description: requirement
+          content:
+            application/json:
+              schema:
+                type: object
+                properties:
+                  message:
+                    type: string
+                    example: accepted
+                  data:
+                    type: boolean
+                    example: true
+        "404":
+          description: no content to display
+          content:
+            application/json:
+              type: object
+              properties:
+                message:
+                  type: string
+                  example: not found
+                data:
+                  type: object
+        "500":
+          description: internal server error
+          content:
+            application/json:
+              type: object
+              properties:
+                message:
+                  type: string
+                  example: internal server error
+                error:
+                  type: object
+
+  /risks:
+    get:
+      tags: [risks]
+      security:
+        - JWTAuth: []
+      responses:
+        "200":
+          description: list of all risks
+          content:
+            application/json:
+              schema:
+                type: object
+                properties:
+                  message:
+                    type: string
+                    example: ok
+                  data:
+                    type: array
+                    items:
+                      $ref: "#components/schemas/Risk"
+        "204":
+          description: no content to display
+          content:
+            application/json:
+              type: object
+              properties:
+                message:
+                  type: string
+                  example: no content
+                data:
+                  type: object
+        "500":
+          description: internal server error
+          content:
+            application/json:
+              type: object
+              properties:
+                message:
+                  type: string
+                  example: internal server error
+                error:
+                  type: object
+    post:
+      tags: [risks]
+      security:
+        - JWTAuth: []
+      requestBody:
+        description: body of the new risk
+        content:
+          application/json:
+            schema:
+              type: object
+              properties:
+                project_id:
+                  type: integer
+                  example: 1
+                risk_description:
+                  type: string
+                  example: "Data breach due to inadequate security measures."
+                impact:
+                  type: string
+                  example: "High"
+                probability:
+                  type: string
+                  example: "Medium"
+                owner_id:
+                  type: integer
+                  example: 1
+                severity:
+                  type: string
+                  example: "Critical"
+                likelihood:
+                  type: string
+                  example: "Possible"
+                risk_level:
+                  type: string
+                  example: "High"
+        required: true
+      responses:
+        "201":
+          description: created risk
+          content:
+            application/json:
+              type: object
+              properties:
+                message:
+                  type: string
+                  example: created
+                data:
+                  type: object
+                  $ref: "#components/schemas/Risk"
+        "500":
+          description: internal server error
+          content:
+            application/json:
+              type: object
+              properties:
+                message:
+                  type: string
+                  example: internal server error
+                error:
+                  type: object
+        "503":
+          description: internal server error
+          content:
+            application/json:
+              type: object
+              properties:
+                message:
+                  type: string
+                  example: service unavailable
+                error:
+                  type: object
+  /risks/{id}:
+    get:
+      tags: [risks]
+      security:
+        - JWTAuth: []
+      parameters:
+        - in: path
+          name: id
+          schema:
+            type: integer
+          required: true
+          description: id of the risk
+      responses:
+        "200":
+          description: risk
+          content:
+            application/json:
+              schema:
+                type: object
+                properties:
+                  message:
+                    type: string
+                    example: ok
+                  data:
+                    $ref: "#components/schemas/Risk"
+        "404":
+          description: no content to display
+          content:
+            application/json:
+              type: object
+              properties:
+                message:
+                  type: string
+                  example: not found
+                data:
+                  type: object
+        "500":
+          description: internal server error
+          content:
+            application/json:
+              type: object
+              properties:
+                message:
+                  type: string
+                  example: internal server error
+                error:
+                  type: object
+    put:
+      tags: [risks]
+      security:
+        - JWTAuth: []
+      parameters:
+        - in: path
+          name: id
+          schema:
+            type: integer
+          required: true
+          description: id of the risk
+      requestBody:
+        description: body of the new risk
+        content:
+          application/json:
+            schema:
+              type: object
+              properties:
+                project_id:
+                  type: integer
+                  example: 1
+                risk_description:
+                  type: string
+                  example: "Data breach due to inadequate security measures."
+                impact:
+                  type: string
+                  example: "High"
+                probability:
+                  type: string
+                  example: "Medium"
+                owner_id:
+                  type: integer
+                  example: 1
+                severity:
+                  type: string
+                  example: "Critical"
+                likelihood:
+                  type: string
+                  example: "Possible"
+                risk_level:
+                  type: string
+                  example: "High"
+        required: true
       responses:
         "202":
           description: risk
-=======
-          description: id of the requirement to delete
+          content:
+            application/json:
+              schema:
+                type: object
+                properties:
+                  message:
+                    type: string
+                    example: accepted
+                  data:
+                    $ref: "#components/schemas/Risk"
+        "404":
+          description: no content to display
+          content:
+            application/json:
+              type: object
+              properties:
+                message:
+                  type: string
+                  example: not found
+                data:
+                  type: object
+        "500":
+          description: internal server error
+          content:
+            application/json:
+              type: object
+              properties:
+                message:
+                  type: string
+                  example: internal server error
+                error:
+                  type: object
+    delete:
+      tags: [risks]
+      security:
+        - JWTAuth: []
+      parameters:
+        - in: path
+          name: id
+          schema:
+            type: integer
+          required: true
+          description: id of the risk to delete
       responses:
         "202":
-          description: requirement
->>>>>>> 3ed888ae
+          description: risk
           content:
             application/json:
               schema:
@@ -2489,42 +2645,12 @@
         required:
           type: boolean
           example: true
-<<<<<<< HEAD
-    Risk:
-=======
     QuestionEvidence:
->>>>>>> 3ed888ae
       type: object
       properties:
         id:
           type: integer
           example: 1
-<<<<<<< HEAD
-        project_id:
-          type: integer
-          example: 1
-        risk_description:
-          type: string
-          example: "Data breach due to inadequate security measures."
-        impact:
-          type: string
-          example: "High"
-        probability:
-          type: string
-          example: "Medium"
-        owner_id:
-          type: integer
-          example: 1
-        severity:
-          type: string
-          example: "Critical"
-        likelihood:
-          type: string
-          example: "Possible"
-        risk_level:
-          type: string
-          example: "High"
-=======
         question_id:
           type: integer
           example: 1
@@ -2555,4 +2681,33 @@
         status:
           type: string
           example: "Completed"
->>>>>>> 3ed888ae
+    Risk:
+      type: object
+      properties:
+        id:
+          type: integer
+          example: 1
+        project_id:
+          type: integer
+          example: 1
+        risk_description:
+          type: string
+          example: "Data breach due to inadequate security measures."
+        impact:
+          type: string
+          example: "High"
+        probability:
+          type: string
+          example: "Medium"
+        owner_id:
+          type: integer
+          example: 1
+        severity:
+          type: string
+          example: "Critical"
+        likelihood:
+          type: string
+          example: "Possible"
+        risk_level:
+          type: string
+          example: "High"