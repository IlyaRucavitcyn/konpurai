--- conflicted
+++ resolved
@@ -2195,24 +2195,14 @@
                 error:
                   type: object
 
-<<<<<<< HEAD
-  /vendorrisks:
-    get:
-      tags: [vendorrisks]
-=======
   /risks:
     get:
       tags: [risks]
->>>>>>> d10bb7b6
       security:
         - JWTAuth: []
       responses:
         "200":
-<<<<<<< HEAD
-          description: list of all vendor risks
-=======
           description: list of all risks
->>>>>>> d10bb7b6
           content:
             application/json:
               schema:
@@ -2224,11 +2214,7 @@
                   data:
                     type: array
                     items:
-<<<<<<< HEAD
-                      $ref: "#components/schemas/VendorRisk"
-=======
                       $ref: "#components/schemas/Risk"
->>>>>>> d10bb7b6
         "204":
           description: no content to display
           content:
@@ -2252,61 +2238,21 @@
                 error:
                   type: object
     post:
-<<<<<<< HEAD
-      tags: [vendorrisks]
-      security:
-        - JWTAuth: []
-      requestBody:
-        description: body of the new vendor risk
-=======
       tags: [risks]
       security:
         - JWTAuth: []
       requestBody:
         description: body of the new risk
->>>>>>> d10bb7b6
         content:
           application/json:
             schema:
               type: object
               properties:
-<<<<<<< HEAD
-                vendor_id:
+                project_id:
                   type: integer
                   example: 1
                 risk_description:
                   type: string
-                  example: "Potential data security risks due to third-party integrations."
-                impact_description:
-                  type: string
-                  example: "Data breaches could lead to significant financial and reputational damage."
-                project_id:
-                  type: integer
-                  example: 1
-                probability:
-                  type: string
-                  example: "High"
-                impact:
-                  type: string
-                  example: "Critical"
-                action_plan:
-                  type: string
-                  example: "Implement enhanced encryption and regular security audits."
-                action_owner_id:
-                  type: integer
-                  example: 1
-                risk_severity:
-                  type: string
-                  example: "Severe"
-                likelihood:
-                  type: string
-                  example: "Likely"
-=======
-                project_id:
-                  type: integer
-                  example: 1
-                risk_description:
-                  type: string
                   example: "Data breach due to inadequate security measures."
                 impact:
                   type: string
@@ -2323,18 +2269,13 @@
                 likelihood:
                   type: string
                   example: "Possible"
->>>>>>> d10bb7b6
                 risk_level:
                   type: string
                   example: "High"
         required: true
       responses:
         "201":
-<<<<<<< HEAD
-          description: created vendor risk
-=======
           description: created risk
->>>>>>> d10bb7b6
           content:
             application/json:
               type: object
@@ -2344,11 +2285,7 @@
                   example: created
                 data:
                   type: object
-<<<<<<< HEAD
-                  $ref: "#components/schemas/VendorRisk"
-=======
                   $ref: "#components/schemas/Risk"
->>>>>>> d10bb7b6
         "500":
           description: internal server error
           content:
@@ -2371,15 +2308,9 @@
                   example: service unavailable
                 error:
                   type: object
-<<<<<<< HEAD
-  /vendorrisks/{id}:
-    get:
-      tags: [vendorrisks]
-=======
   /risks/{id}:
     get:
       tags: [risks]
->>>>>>> d10bb7b6
       security:
         - JWTAuth: []
       parameters:
@@ -2388,17 +2319,10 @@
           schema:
             type: integer
           required: true
-<<<<<<< HEAD
-          description: id of the vendor risk
-      responses:
-        "200":
-          description: vendor risk
-=======
           description: id of the risk
       responses:
         "200":
           description: risk
->>>>>>> d10bb7b6
           content:
             application/json:
               schema:
@@ -2408,11 +2332,7 @@
                     type: string
                     example: ok
                   data:
-<<<<<<< HEAD
-                    $ref: "#components/schemas/VendorRisk"
-=======
                     $ref: "#components/schemas/Risk"
->>>>>>> d10bb7b6
         "404":
           description: no content to display
           content:
@@ -2436,11 +2356,7 @@
                 error:
                   type: object
     put:
-<<<<<<< HEAD
-      tags: [vendorrisks]
-=======
       tags: [risks]
->>>>>>> d10bb7b6
       security:
         - JWTAuth: []
       parameters:
@@ -2449,57 +2365,19 @@
           schema:
             type: integer
           required: true
-<<<<<<< HEAD
-          description: id of the vendor risk
-      requestBody:
-        description: body of the new vendor risk
-=======
           description: id of the risk
       requestBody:
         description: body of the new risk
->>>>>>> d10bb7b6
         content:
           application/json:
             schema:
               type: object
               properties:
-<<<<<<< HEAD
-                vendor_id:
+                project_id:
                   type: integer
                   example: 1
                 risk_description:
                   type: string
-                  example: "Potential data security risks due to third-party integrations."
-                impact_description:
-                  type: string
-                  example: "Data breaches could lead to significant financial and reputational damage."
-                project_id:
-                  type: integer
-                  example: 1
-                probability:
-                  type: string
-                  example: "High"
-                impact:
-                  type: string
-                  example: "Critical"
-                action_plan:
-                  type: string
-                  example: "Implement enhanced encryption and regular security audits."
-                action_owner_id:
-                  type: integer
-                  example: 1
-                risk_severity:
-                  type: string
-                  example: "Severe"
-                likelihood:
-                  type: string
-                  example: "Likely"
-=======
-                project_id:
-                  type: integer
-                  example: 1
-                risk_description:
-                  type: string
                   example: "Data breach due to inadequate security measures."
                 impact:
                   type: string
@@ -2516,16 +2394,12 @@
                 likelihood:
                   type: string
                   example: "Possible"
->>>>>>> d10bb7b6
                 risk_level:
                   type: string
                   example: "High"
         required: true
       responses:
         "202":
-<<<<<<< HEAD
-          description: vendor risk
-=======
           description: risk
           content:
             application/json:
@@ -3919,7 +3793,6 @@
       responses:
         "202":
           description: subrequirement evidences
->>>>>>> d10bb7b6
           content:
             application/json:
               schema:
@@ -3929,11 +3802,7 @@
                     type: string
                     example: accepted
                   data:
-<<<<<<< HEAD
-                    $ref: "#components/schemas/VendorRisk"
-=======
                     $ref: "#components/schemas/SubRequirementEvidence"
->>>>>>> d10bb7b6
         "404":
           description: no content to display
           content:
@@ -3957,11 +3826,7 @@
                 error:
                   type: object
     delete:
-<<<<<<< HEAD
-      tags: [vendorrisks]
-=======
       tags: [subrequirementEvidence]
->>>>>>> d10bb7b6
       security:
         - JWTAuth: []
       parameters:
@@ -3970,17 +3835,314 @@
           schema:
             type: integer
           required: true
-<<<<<<< HEAD
-          description: id of the vendor risk to delete
+          description: id of the subrequirement evidences to delete
+      responses:
+        "202":
+          description: subrequirement evidences
+          content:
+            application/json:
+              schema:
+                type: object
+                properties:
+                  message:
+                    type: string
+                    example: accepted
+                  data:
+                    type: boolean
+                    example: true
+        "404":
+          description: no content to display
+          content:
+            application/json:
+              type: object
+              properties:
+                message:
+                  type: string
+                  example: not found
+                data:
+                  type: object
+        "500":
+          description: internal server error
+          content:
+            application/json:
+              type: object
+              properties:
+                message:
+                  type: string
+                  example: internal server error
+                error:
+                  type: object
+
+  /vendorrisks:
+    get:
+      tags: [vendorrisks]
+      security:
+        - JWTAuth: []
+      responses:
+        "200":
+          description: list of all vendor risks
+          content:
+            application/json:
+              schema:
+                type: object
+                properties:
+                  message:
+                    type: string
+                    example: ok
+                  data:
+                    type: array
+                    items:
+                      $ref: "#components/schemas/VendorRisk"
+        "204":
+          description: no content to display
+          content:
+            application/json:
+              type: object
+              properties:
+                message:
+                  type: string
+                  example: no content
+                data:
+                  type: object
+        "500":
+          description: internal server error
+          content:
+            application/json:
+              type: object
+              properties:
+                message:
+                  type: string
+                  example: internal server error
+                error:
+                  type: object
+    post:
+      tags: [vendorrisks]
+      security:
+        - JWTAuth: []
+      requestBody:
+        description: body of the new vendor risk
+        content:
+          application/json:
+            schema:
+              type: object
+              properties:
+                vendor_id:
+                  type: integer
+                  example: 1
+                risk_description:
+                  type: string
+                  example: "Potential data security risks due to third-party integrations."
+                impact_description:
+                  type: string
+                  example: "Data breaches could lead to significant financial and reputational damage."
+                project_id:
+                  type: integer
+                  example: 1
+                probability:
+                  type: string
+                  example: "High"
+                impact:
+                  type: string
+                  example: "Critical"
+                action_plan:
+                  type: string
+                  example: "Implement enhanced encryption and regular security audits."
+                action_owner_id:
+                  type: integer
+                  example: 1
+                risk_severity:
+                  type: string
+                  example: "Severe"
+                likelihood:
+                  type: string
+                  example: "Likely"
+                risk_level:
+                  type: string
+                  example: "High"
+        required: true
+      responses:
+        "201":
+          description: created vendor risk
+          content:
+            application/json:
+              type: object
+              properties:
+                message:
+                  type: string
+                  example: created
+                data:
+                  type: object
+                  $ref: "#components/schemas/VendorRisk"
+        "500":
+          description: internal server error
+          content:
+            application/json:
+              type: object
+              properties:
+                message:
+                  type: string
+                  example: internal server error
+                error:
+                  type: object
+        "503":
+          description: internal server error
+          content:
+            application/json:
+              type: object
+              properties:
+                message:
+                  type: string
+                  example: service unavailable
+                error:
+                  type: object
+  /vendorrisks/{id}:
+    get:
+      tags: [vendorrisks]
+      security:
+        - JWTAuth: []
+      parameters:
+        - in: path
+          name: id
+          schema:
+            type: integer
+          required: true
+          description: id of the vendor risk
+      responses:
+        "200":
+          description: vendor risk
+          content:
+            application/json:
+              schema:
+                type: object
+                properties:
+                  message:
+                    type: string
+                    example: ok
+                  data:
+                    $ref: "#components/schemas/VendorRisk"
+        "404":
+          description: no content to display
+          content:
+            application/json:
+              type: object
+              properties:
+                message:
+                  type: string
+                  example: not found
+                data:
+                  type: object
+        "500":
+          description: internal server error
+          content:
+            application/json:
+              type: object
+              properties:
+                message:
+                  type: string
+                  example: internal server error
+                error:
+                  type: object
+    put:
+      tags: [vendorrisks]
+      security:
+        - JWTAuth: []
+      parameters:
+        - in: path
+          name: id
+          schema:
+            type: integer
+          required: true
+          description: id of the vendor risk
+      requestBody:
+        description: body of the new vendor risk
+        content:
+          application/json:
+            schema:
+              type: object
+              properties:
+                vendor_id:
+                  type: integer
+                  example: 1
+                risk_description:
+                  type: string
+                  example: "Potential data security risks due to third-party integrations."
+                impact_description:
+                  type: string
+                  example: "Data breaches could lead to significant financial and reputational damage."
+                project_id:
+                  type: integer
+                  example: 1
+                probability:
+                  type: string
+                  example: "High"
+                impact:
+                  type: string
+                  example: "Critical"
+                action_plan:
+                  type: string
+                  example: "Implement enhanced encryption and regular security audits."
+                action_owner_id:
+                  type: integer
+                  example: 1
+                risk_severity:
+                  type: string
+                  example: "Severe"
+                likelihood:
+                  type: string
+                  example: "Likely"
+                risk_level:
+                  type: string
+                  example: "High"
+        required: true
       responses:
         "202":
           description: vendor risk
-=======
-          description: id of the subrequirement evidences to delete
+          content:
+            application/json:
+              schema:
+                type: object
+                properties:
+                  message:
+                    type: string
+                    example: accepted
+                  data:
+                    $ref: "#components/schemas/VendorRisk"
+        "404":
+          description: no content to display
+          content:
+            application/json:
+              type: object
+              properties:
+                message:
+                  type: string
+                  example: not found
+                data:
+                  type: object
+        "500":
+          description: internal server error
+          content:
+            application/json:
+              type: object
+              properties:
+                message:
+                  type: string
+                  example: internal server error
+                error:
+                  type: object
+    delete:
+      tags: [vendorrisks]
+      security:
+        - JWTAuth: []
+      parameters:
+        - in: path
+          name: id
+          schema:
+            type: integer
+          required: true
+          description: id of the vendor risk to delete
       responses:
         "202":
-          description: subrequirement evidences
->>>>>>> d10bb7b6
+          description: vendor risk
           content:
             application/json:
               schema:
@@ -4215,55 +4377,17 @@
         status:
           type: string
           example: "Completed"
-<<<<<<< HEAD
-    VendorRisk:
-=======
     Risk:
->>>>>>> d10bb7b6
       type: object
       properties:
         id:
           type: integer
           example: 1
-<<<<<<< HEAD
-        vendor_id:
-=======
         project_id:
->>>>>>> d10bb7b6
           type: integer
           example: 1
         risk_description:
           type: string
-<<<<<<< HEAD
-          example: "Potential data security risks due to third-party integrations."
-        impact_description:
-          type: string
-          example: "Data breaches could lead to significant financial and reputational damage."
-        project_id:
-          type: integer
-          example: 1
-        probability:
-          type: string
-          example: "High"
-        impact:
-          type: string
-          example: "Critical"
-        action_plan:
-          type: string
-          example: "Implement enhanced encryption and regular security audits."
-        action_owner_id:
-          type: integer
-          example: 1
-        risk_severity:
-          type: string
-          example: "Severe"
-        likelihood:
-          type: string
-          example: "Likely"
-        risk_level:
-          type: string
-          example: "High"
-=======
           example: "Data breach due to inadequate security measures."
         impact:
           type: string
@@ -4414,4 +4538,42 @@
         reviewer_comments:
           type: string
           example: "Report is complete and meets all requirements."
->>>>>>> d10bb7b6
+    VendorRisk:
+      type: object
+      properties:
+        id:
+          type: integer
+          example: 1
+        vendor_id:
+          type: integer
+          example: 1
+        risk_description:
+          type: string
+          example: "Potential data security risks due to third-party integrations."
+        impact_description:
+          type: string
+          example: "Data breaches could lead to significant financial and reputational damage."
+        project_id:
+          type: integer
+          example: 1
+        probability:
+          type: string
+          example: "High"
+        impact:
+          type: string
+          example: "Critical"
+        action_plan:
+          type: string
+          example: "Implement enhanced encryption and regular security audits."
+        action_owner_id:
+          type: integer
+          example: 1
+        risk_severity:
+          type: string
+          example: "Severe"
+        likelihood:
+          type: string
+          example: "Likely"
+        risk_level:
+          type: string
+          example: "High"