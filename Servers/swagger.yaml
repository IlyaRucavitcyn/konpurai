openapi: 3.0.0
info:
  title: VerifyWise API
  description: |
    ## Overview
    The VerifyWise API enables programmatic access to AI compliance management features including project management, risk assessments, vendor management, and compliance framework implementations (EU AI Act, ISO 42001, ISO 27001).

    ## Getting Started
    
    ### 1. Authentication
    Most endpoints require JWT authentication. Follow these steps:
    
    1. **Register a new user** (if needed):
       ```
       POST {baseUrl}/api/users/register
       {
         "name": "John",
         "surname": "Doe", 
         "email": "user@example.com",
         "password": "SecurePassword123!"
       }
       ```
    
    2. **Login to receive tokens**:
       ```
       POST {baseUrl}/api/users/login
       {
         "email": "user@example.com",
         "password": "SecurePassword123!"
       }
       ```
       
       Response includes:
       ```json
       {
         "message": "ok",
         "data": {
           "user": {...},
           "accessToken": "eyJhbGciOiJIUzI1NiIs...",
           "refreshToken": "eyJhbGciOiJIUzI1NiIs..."
         }
       }
       ```
    
    3. **Use the access token** in subsequent requests:
       ```
       Authorization: Bearer eyJhbGciOiJIUzI1NiIs...
       ```
    
    4. **Refresh tokens** when access token expires:
       ```
       POST {baseUrl}/api/users/refresh-token
       {
         "refreshToken": "your_refresh_token_here"
       }
       ```

    ### 2. Common Workflows
    
    **Creating a Project:**
    1. POST /api/projects - Create project
    2. POST /api/projects/{id}/frameworks - Associate compliance frameworks
    3. GET /api/controls - Retrieve framework controls
    4. POST /api/assessments - Create assessments

    **Managing Vendors:**
    1. POST /api/vendors - Add vendor
    2. POST /api/vendorRisks - Assess vendor risks
    3. PUT /api/vendors/{id} - Update vendor status

    ### 3. Response Format
    All responses follow a consistent structure:
    
    **Success Response:**
    ```json
    {
      "message": "ok",
      "data": {...}
    }
    ```
    
    **Error Response:**
    ```json
    {
      "message": "Error type",
      "data": "Error details",
      "error": {...}
    }
    ```

    ### 4. Common Error Codes
    - `400` Bad Request - Invalid input parameters
    - `401` Unauthorized - Missing or invalid authentication
    - `403` Forbidden - Insufficient permissions
    - `404` Not Found - Resource doesn't exist
    - `409` Conflict - Resource already exists
<<<<<<< HEAD
    - `500` Internal Server Error - Server-side error
    - `503` Service Unavailable - Service temporarily down

    ### 5. Multi-Tenancy
=======
    - `429` Too Many Requests - Rate limit exceeded
    - `500` Internal Server Error - Server-side error
    - `503` Service Unavailable - Service temporarily down

    ### 5. Rate Limiting
    API requests are limited to 100 requests per minute per user. Rate limit headers are included in responses:
    - `X-RateLimit-Limit`: Maximum requests allowed
    - `X-RateLimit-Remaining`: Requests remaining
    - `X-RateLimit-Reset`: Time when limit resets

    ### 6. Multi-Tenancy
>>>>>>> 4ad16824
    The API supports multi-tenant architecture. User's organization context is automatically determined from JWT token.

  version: 1.0.0

servers:
  - url: "{protocol}://{host}:{port}/api"
    description: Configurable server
    variables:
      protocol:
        default: http
        enum:
          - http
          - https
      host:
        default: localhost
      port:
        default: "3000"

paths:
  /assessments:
    get:
      summary: Returns a list of all the assessments
      tags: [assessments]
      security:
        - JWTAuth: []
      responses:
        "200":
          description: list of all assessments
          content:
            application/json:
              schema:
                type: object
                properties:
                  message:
                    type: string
                    example: ok
                  data:
                    type: array
                    items:
                      $ref: "#/components/schemas/Assessment"
        "204":
          description: no content to display
          content:
            application/json:
              type: object
              properties:
                message:
                  type: string
                  example: no content
                data:
                  type: object
        "500":
          $ref: "#/components/responses/InternalServerError"
    post:
      summary: Create a new compliance assessment
      description: Creates a new assessment tracker for a specific project to monitor compliance progress against regulatory frameworks
      tags: [assessments]
      security:
        - JWTAuth: []
      requestBody:
        description: body of the new assessment
        content:
          application/json:
            schema:
              type: object
              properties:
                id:
                  type: integer
                  example: 1
                projectId:
                  type: integer
                  example: 1
        required: true
      responses:
        "201":
          description: new created assessment tracker
          content:
            application/json:
              type: object
              properties:
                message:
                  type: string
                  example: created
                data:
                  type: object
                  $ref: "#/components/schemas/Assessment"
        "500":
          $ref: "#/components/responses/InternalServerError"
        "503":
          $ref: "#/components/responses/ServiceUnavailable"
  /assessments/{id}:
    get:
      summary: Retrieve assessment by ID
      description: Get detailed information about a specific assessment including its current status, progress, and associated project data
      tags: [assessments]
      security:
        - JWTAuth: []
      parameters:
        - in: path
          name: id
          schema:
            type: integer
          required: true
          description: id of the assessment
      responses:
        "200":
          description: assessment
          content:
            application/json:
              schema:
                type: object
                properties:
                  message:
                    type: string
                    example: ok
                  data:
                    $ref: "#/components/schemas/Assessment"
        "404":
          $ref: "#/components/responses/NotFound"
        "500":
          $ref: "#/components/responses/InternalServerError"
    put:
      summary: Update assessment by ID
      description: Update an existing assessment's details, status, or progress information
      tags: [assessments]
      security:
        - JWTAuth: []
      parameters:
        - in: path
          name: id
          schema:
            type: integer
          required: true
          description: id of the assessment
      requestBody:
        description: body of the new assessment
        content:
          application/json:
            schema:
              type: object
              properties:
                id:
                  type: integer
                  example: 1
                projectId:
                  type: integer
                  example: 1
        required: true
      responses:
        "202":
          description: assessment
          content:
            application/json:
              schema:
                type: object
                properties:
                  message:
                    type: string
                    example: accepted
                  data:
                    $ref: "#/components/schemas/Assessment"
        "404":
          $ref: "#/components/responses/NotFound"
        "500":
          $ref: "#/components/responses/InternalServerError"
    delete:
      summary: Delete assessment by ID
      description: Remove an assessment from the system. This action cannot be undone
      tags: [assessments]
      security:
        - JWTAuth: []
      parameters:
        - in: path
          name: id
          schema:
            type: integer
          required: true
          description: id of the assessment to delete
      responses:
        "202":
          description: assessment
          content:
            application/json:
              schema:
                type: object
                properties:
                  message:
                    type: string
                    example: accepted
                  data:
                    type: boolean
                    example: true
        "404":
          $ref: "#/components/responses/NotFound"
        "500":
          $ref: "#/components/responses/InternalServerError"
  /assessments/getAnswers/{id}:
    get:
      summary: Get assessment answers by ID
      description: Retrieve all answers and responses associated with a specific assessment, including completion status and detailed responses
      tags: [assessments]
      security:
        - JWTAuth: []
      parameters:
        - in: path
          name: id
          schema:
            type: integer
          required: true
          description: id of the assessment
      responses:
        "200":
          description: assessment
          content:
            application/json:
              schema:
                type: object
                properties:
                  message:
                    type: string
                    example: ok
                  data:
                    $ref: "#/components/schemas/Assessment"
        "500":
          $ref: "#/components/responses/InternalServerError"

  /controls:
    get:
      summary: List all compliance controls
      description: Retrieve all available compliance controls from various frameworks (EU AI Act, ISO 42001, ISO 27001) with their requirements and implementation guidelines
      tags: [controls]
      security:
        - JWTAuth: []
      responses:
        "200":
          description: list of all controls
          content:
            application/json:
              schema:
                type: object
                properties:
                  message:
                    type: string
                    example: ok
                  data:
                    type: array
                    items:
                      $ref: "#/components/schemas/Control"
        "204":
          description: no content to display
          content:
            application/json:
              type: object
              properties:
                message:
                  type: string
                  example: no content
                data:
                  type: object
        "500":
          $ref: "#/components/responses/InternalServerError"
    post:
      tags: [controls]
      security:
        - JWTAuth: []
      requestBody:
        description: body of the new control
        content:
          application/json:
            schema:
              type: object
              properties:
                projectId:
                  type: integer
                  example: 1
                status:
                  type: string
                  example: "In Progress"
                approver:
                  type: string
                  example: "John Doe"
                riskReview:
                  type: string
                  example: "Acceptable risk"
                owner:
                  type: string
                  example: "Bob Johnson"
                reviewer:
                  type: string
                  example: "Alice Williams"
                dueDate:
                  type: string
                  format: date-time
                  example: "2024-09-20T00:00:00.000Z"
                implementationDetails:
                  type: string
                  example: "Implement new feature"
                controlGroup:
                  type: integer
                  example: 1
        required: true
      responses:
        "201":
          description: new created control
          content:
            application/json:
              type: object
              properties:
                message:
                  type: string
                  example: created
                data:
                  type: object
                  $ref: "#/components/schemas/Control"
        "500":
          $ref: "#/components/responses/InternalServerError"
        "503":
          $ref: "#/components/responses/ServiceUnavailable"
  /controls/{id}:
    get:
      summary: Get compliance control by ID
      description: Retrieve detailed information about a specific compliance control including its requirements, implementation guidance, and associated framework
      tags: [controls]
      security:
        - JWTAuth: []
      parameters:
        - in: path
          name: id
          schema:
            type: integer
          required: true
          description: id of the control
      responses:
        "200":
          description: control
          content:
            application/json:
              schema:
                type: object
                properties:
                  message:
                    type: string
                    example: ok
                  data:
                    $ref: "#/components/schemas/Control"
        "404":
          $ref: "#/components/responses/NotFound"
        "500":
          $ref: "#/components/responses/InternalServerError"
    put:
      summary: Update compliance control
      description: Update the details, status, or implementation information of a specific compliance control
      tags: [controls]
      security:
        - JWTAuth: []
      parameters:
        - in: path
          name: id
          schema:
            type: integer
          required: true
          description: id of the control
      requestBody:
        description: body of the new control
        content:
          application/json:
            schema:
              type: object
              properties:
                projectId:
                  type: integer
                  example: 1
                status:
                  type: string
                  example: "In Progress"
                approver:
                  type: string
                  example: "John Doe"
                riskReview:
                  type: string
                  example: "Acceptable risk"
                owner:
                  type: string
                  example: "Bob Johnson"
                reviewer:
                  type: string
                  example: "Alice Williams"
                dueDate:
                  type: string
                  format: date-time
                  example: "2024-09-20T00:00:00.000Z"
                implementationDetails:
                  type: string
                  example: "Implement new feature"
                controlGroup:
                  type: integer
                  example: 1
        required: true
      responses:
        "202":
          description: control
          content:
            application/json:
              schema:
                type: object
                properties:
                  message:
                    type: string
                    example: accepted
                  data:
                    $ref: "#/components/schemas/Control"
        "404":
          $ref: "#/components/responses/NotFound"
        "500":
          $ref: "#/components/responses/InternalServerError"
    delete:
      summary: Delete compliance control
      description: Remove a compliance control from the system. This action cannot be undone and may affect related assessments
      tags: [controls]
      security:
        - JWTAuth: []
      parameters:
        - in: path
          name: id
          schema:
            type: integer
          required: true
          description: id of the control to delete
      responses:
        "202":
          description: control
          content:
            application/json:
              schema:
                type: object
                properties:
                  message:
                    type: string
                    example: accepted
                  data:
                    type: boolean
                    example: true
        "404":
          $ref: "#/components/responses/NotFound"
        "500":
          $ref: "#/components/responses/InternalServerError"

  /projects:
    get:
      summary: List all compliance projects
      description: Retrieve all compliance projects in the organization, including their status, associated frameworks, risk levels, and progress information
      tags: [projects]
      security:
        - JWTAuth: []
      responses:
        "200":
          description: list of all projects
          content:
            application/json:
              schema:
                type: object
                properties:
                  message:
                    type: string
                    example: ok
                  data:
                    type: array
                    items:
                      $ref: "#/components/schemas/Project"
        "204":
          description: no content to display
          content:
            application/json:
              type: object
              properties:
                message:
                  type: string
                  example: no content
                data:
                  type: object
        "500":
          $ref: "#/components/responses/InternalServerError"
    post:
      summary: Create new compliance project
      description: Create a new compliance project with specified frameworks, risk classification, and project details for AI system compliance management
      tags: [projects]
      security:
        - JWTAuth: []
      requestBody:
        description: body of the new project
        content:
          application/json:
            schema:
              type: object
              properties:
                id:
                  type: number
                  example: 1
                project_title:
                  type: string
                  example: "AI Compliance Checker"
                owner:
                  type: integer
                  example: 1
                users:
                  type:
                  example:
                start_date:
                  type: string
                  format: date-time
                  example: "2023-01-15T00:00:00.000Z"
                ai_risk_classification:
                  anyOf:
                    - type: string
                      enum:
                        - "high risk"
                        - "limited risk"
                        - "minimal risk"
                  example: "high risk"
                type_of_high_risk_role:
                  anyOf:
                    - type: string
                      enum:
                        - "deployer"
                        - "provider"
                        - "distributor"
                        - "importer"
                        - "product manufacturer"
                        - "authorized representative"
                  example: "deployer"
                goal:
                  type: string
                  example: "To ensure compliance with AI governance standards"
                last_updated_by:
                  type: integer
                  example: 1
        required: true
      responses:
        "201":
          description: new created project
          content:
            application/json:
              type: object
              properties:
                message:
                  type: string
                  example: created
                data:
                  type: object
                  $ref: "#/components/schemas/Project"
        "500":
          $ref: "#/components/responses/InternalServerError"
        "503":
          $ref: "#/components/responses/ServiceUnavailable"
  /projects/{id}:
    get:
      summary: Get project by ID
      description: Retrieve detailed information about a specific compliance project including frameworks, assessments, risks, and current compliance status
      tags: [projects]
      security:
        - JWTAuth: []
      parameters:
        - in: path
          name: id
          schema:
            type: integer
          required: true
          description: id of the project
      responses:
        "200":
          description: project
          content:
            application/json:
              schema:
                type: object
                properties:
                  message:
                    type: string
                    example: ok
                  data:
                    $ref: "#/components/schemas/Project"
        "404":
          $ref: "#/components/responses/NotFound"
        "500":
          $ref: "#/components/responses/InternalServerError"
    put:
      summary: Update project by ID
      description: Update project details, frameworks, risk classification, or other project-specific information
      tags: [projects]
      security:
        - JWTAuth: []
      parameters:
        - in: path
          name: id
          schema:
            type: integer
          required: true
          description: id of the project
      requestBody:
        description: body of the new project
        content:
          application/json:
            schema:
              type: object
              properties:
                id:
                  type: number
                  example: 1
                project_title:
                  type: string
                  example: "AI Compliance Checker"
                owner:
                  type: integer
                  example: 1
                users:
                  type:
                  example:
                start_date:
                  type: string
                  format: date-time
                  example: "2023-01-15T00:00:00.000Z"
                ai_risk_classification:
                  anyOf:
                    - type: string
                      enum:
                        - "high risk"
                        - "limited risk"
                        - "minimal risk"
                  example: "high risk"
                type_of_high_risk_role:
                  anyOf:
                    - type: string
                      enum:
                        - "deployer"
                        - "provider"
                        - "distributor"
                        - "importer"
                        - "product manufacturer"
                        - "authorized representative"
                  example: "deployer"
                goal:
                  type: string
                  example: "To ensure compliance with AI governance standards"
                last_updated:
                  type: string
                  format: date-time
                  example: "2024-10-30T00:00:00.000Z"
                last_updated_by:
                  type: integer
                  example: 1
        required: true
      responses:
        "202":
          description: project
          content:
            application/json:
              schema:
                type: object
                properties:
                  message:
                    type: string
                    example: accepted
                  data:
                    $ref: "#/components/schemas/Project"
        "404":
          $ref: "#/components/responses/NotFound"
        "500":
          $ref: "#/components/responses/InternalServerError"
    delete:
      summary: Delete project by ID
      description: Remove a compliance project and all associated data including assessments, risks, and progress tracking
      tags: [projects]
      security:
        - JWTAuth: []
      parameters:
        - in: path
          name: id
          schema:
            type: integer
          required: true
          description: id of the project to delete
      responses:
        "202":
          description: project
          content:
            application/json:
              schema:
                type: object
                properties:
                  message:
                    type: string
                    example: accepted
                  data:
                    type: boolean
                    example: true
        "404":
          $ref: "#/components/responses/NotFound"
        "500":
          $ref: "#/components/responses/InternalServerError"
  /projects/calculateProjectRisks/{id}:
    get:
      summary: Calculate project risks
      description: Analyze and calculate comprehensive risk assessment for a specific project based on AI risk classification, compliance gaps, and framework requirements
      tags: [projects]
      security:
        - JWTAuth: []
      parameters:
        - in: path
          name: id
          schema:
            type: integer
          required: true
          description: id of the project
      responses:
        "200":
          description: project
          content:
            application/json:
              schema:
                type: object
                properties:
                  message:
                    type: string
                    example: ok
                  data:
                    type: array
                    items:
                      type: object
                      properties:
                        risk_level_autocalculated:
                          type: string
                          example: "High risk"
                        count:
                          type: string
                          example: "1"
        "204":
          description: no content to display
          content:
            application/json:
              type: object
              properties:
                message:
                  type: string
                  example: no content
                data:
                  type: object
        "500":
          $ref: "#/components/responses/InternalServerError"
  /projects/calculateVendorRisks/{id}:
    get:
      summary: Calculate vendor risks for project
      description: Assess vendor-related risks for a specific project, analyzing third-party dependencies, data processing risks, and vendor compliance status
      tags: [projects]
      security:
        - JWTAuth: []
      parameters:
        - in: path
          name: id
          schema:
            type: integer
          required: true
          description: id of the project
      responses:
        "200":
          description: project
          content:
            application/json:
              schema:
                type: object
                properties:
                  message:
                    type: string
                    example: ok
                  data:
                    type: array
                    items:
                      type: object
                      properties:
                        risk_level:
                          type: string
                          example: "High risk"
                        count:
                          type: string
                          example: "1"
        "204":
          description: no content to display
          content:
            application/json:
              type: object
              properties:
                message:
                  type: string
                  example: no content
                data:
                  type: object
        "500":
          $ref: "#/components/responses/InternalServerError"

  /projectRisks:
    get:
      summary: List all project risks
      description: Retrieve all identified risks across projects including AI-specific risks, compliance gaps, and mitigation status
      tags: [projectRisks]
      security:
        - JWTAuth: []
      responses:
        "200":
          description: list of all project risks
          content:
            application/json:
              schema:
                type: object
                properties:
                  message:
                    type: string
                    example: ok
                  data:
                    type: array
                    items:
                      $ref: "#/components/schemas/ProjectRisk"
        "204":
          description: no content to display
          content:
            application/json:
              type: object
              properties:
                message:
                  type: string
                  example: no content
                data:
                  type: object
        "500":
          $ref: "#/components/responses/InternalServerError"
    post:
      summary: Create new project risk
      description: Document a new risk for a project with severity assessment, impact analysis, and proposed mitigation strategies
      tags: [projectRisks]
      security:
        - JWTAuth: []
      requestBody:
        description: body of the new project risk
        content:
          application/json:
            schema:
              type: object
              properties:
                id:
                  type: integer
                  example: 1
                project_id:
                  type: integer
                  example: 1
                risk_name:
                  type: string
                  example: "Data Privacy Compliance"
                risk_owner:
                  type: string
                  example: "Alice"
                ai_lifecycle_phase:
                  type: string
                  example: "Deployment"
                risk_description:
                  type: string
                  example: "Risk of non-compliance with data privacy regulations."
                risk_category:
                  type: string
                  example: "Regulatory"
                impact:
                  type: string
                  example: "High"
                assessment_mapping:
                  type: string
                  example: "GDPR Compliance Check"
                controls_mapping:
                  type: string
                  example: "Data Access Controls"
                likelihood:
                  type: string
                  example: "Moderate"
                severity:
                  type: string
                  example: "High"
                risk_level_autocalculated:
                  anyOf:
                    - type: string
                      enum:
                        - "No risk"
                        - "Low risk"
                        - "Medium risk"
                        - "High risk"
                        - "Very high risk"
                  example: "No risk"
                review_notes:
                  type: string
                  example: "Need for regular audits."
                mitigation_status:
                  type: string
                  example: "In Progress"
                current_risk_level:
                  type: string
                  example: "Medium"
                deadline:
                  type: string
                  format: date-time
                  example: "2024-12-31T00:00:00.000Z"
                mitigation_plan:
                  type: string
                  example: "Implement data anonymization."
                implementation_strategy:
                  type: string
                  example: "Anonymize user data in production environments."
                mitigation_evidence_document:
                  type: string
                  example: "Data_Anonymization_Plan.pdf"
                likelihood_mitigation:
                  type: string
                  example: "Reduced"
                risk_severity:
                  type: string
                  example: "Moderate"
                final_risk_level:
                  type: string
                  example: "Low"
                risk_approval:
                  type: string
                  example: "Pending"
                approval_status:
                  type: string
                  example: "Under Review"
                date_of_assessment:
                  type: string
                  format: date-time
                  example: "2024-11-01T00:00:00.000Z"
        required: true
      responses:
        "201":
          description: new created project risk
          content:
            application/json:
              type: object
              properties:
                message:
                  type: string
                  example: created
                data:
                  type: object
                  $ref: "#/components/schemas/ProjectRisk"
        "500":
          $ref: "#/components/responses/InternalServerError"
        "503":
          $ref: "#/components/responses/ServiceUnavailable"
  /projectRisks/{id}:
    get:
      summary: Get project risk by ID
      description: Retrieve detailed information about a specific project risk including assessment details, mitigation plans, and current status
      tags: [projectRisks]
      security:
        - JWTAuth: []
      parameters:
        - in: path
          name: id
          schema:
            type: integer
          required: true
          description: id of the project risk
      responses:
        "200":
          description: project risk
          content:
            application/json:
              schema:
                type: object
                properties:
                  message:
                    type: string
                    example: ok
                  data:
                    $ref: "#/components/schemas/ProjectRisk"
        "404":
          $ref: "#/components/responses/NotFound"
        "500":
          $ref: "#/components/responses/InternalServerError"
    put:
      summary: Update project risk
      description: Update risk assessment, mitigation status, or other risk-related information for an existing project risk
      tags: [projectRisks]
      security:
        - JWTAuth: []
      parameters:
        - in: path
          name: id
          schema:
            type: integer
          required: true
          description: id of the project risk
      requestBody:
        description: body of the new project risk
        content:
          application/json:
            schema:
              type: object
              properties:
                id:
                  type: integer
                  example: 1
                project_id:
                  type: integer
                  example: 1
                risk_name:
                  type: string
                  example: "Data Privacy Compliance"
                risk_owner:
                  type: string
                  example: "Alice"
                ai_lifecycle_phase:
                  type: string
                  example: "Deployment"
                risk_description:
                  type: string
                  example: "Risk of non-compliance with data privacy regulations."
                risk_category:
                  type: string
                  example: "Regulatory"
                impact:
                  type: string
                  example: "High"
                assessment_mapping:
                  type: string
                  example: "GDPR Compliance Check"
                controls_mapping:
                  type: string
                  example: "Data Access Controls"
                likelihood:
                  type: string
                  example: "Moderate"
                severity:
                  type: string
                  example: "High"
                risk_level_autocalculated:
                  anyOf:
                    - type: string
                      enum:
                        - "No risk"
                        - "Low risk"
                        - "Medium risk"
                        - "High risk"
                        - "Very high risk"
                  example: "No risk"
                review_notes:
                  type: string
                  example: "Need for regular audits."
                mitigation_status:
                  type: string
                  example: "In Progress"
                current_risk_level:
                  type: string
                  example: "Medium"
                deadline:
                  type: string
                  format: date-time
                  example: "2024-12-31T00:00:00.000Z"
                mitigation_plan:
                  type: string
                  example: "Implement data anonymization."
                implementation_strategy:
                  type: string
                  example: "Anonymize user data in production environments."
                mitigation_evidence_document:
                  type: string
                  example: "Data_Anonymization_Plan.pdf"
                likelihood_mitigation:
                  type: string
                  example: "Reduced"
                risk_severity:
                  type: string
                  example: "Moderate"
                final_risk_level:
                  type: string
                  example: "Low"
                risk_approval:
                  type: string
                  example: "Pending"
                approval_status:
                  type: string
                  example: "Under Review"
                date_of_assessment:
                  type: string
                  format: date-time
                  example: "2024-11-01T00:00:00.000Z"
        required: true
      responses:
        "202":
          description: project risk
          content:
            application/json:
              schema:
                type: object
                properties:
                  message:
                    type: string
                    example: accepted
                  data:
                    $ref: "#/components/schemas/ProjectRisk"
        "404":
          $ref: "#/components/responses/NotFound"
        "500":
          $ref: "#/components/responses/InternalServerError"
    delete:
      summary: Delete project risk
      description: Remove a project risk from the system. Use with caution as this affects risk tracking and compliance reporting
      tags: [projectRisks]
      security:
        - JWTAuth: []
      parameters:
        - in: path
          name: id
          schema:
            type: integer
          required: true
          description: id of the project risk to delete
      responses:
        "202":
          description: project risk
          content:
            application/json:
              schema:
                type: object
                properties:
                  message:
                    type: string
                    example: accepted
                  data:
                    type: boolean
                    example: true
        "404":
          $ref: "#/components/responses/NotFound"
        "500":
          $ref: "#/components/responses/InternalServerError"

  /projectScopes:
    get:
      summary: List all project scopes
      description: Retrieve project scope definitions including system boundaries, data processing activities, and compliance framework coverage
      tags: [projectScopes]
      security:
        - JWTAuth: []
      responses:
        "200":
          description: list of all project scopes
          content:
            application/json:
              schema:
                type: object
                properties:
                  message:
                    type: string
                    example: ok
                  data:
                    type: array
                    items:
                      $ref: "#/components/schemas/ProjectScope"
        "204":
          description: no content to display
          content:
            application/json:
              type: object
              properties:
                message:
                  type: string
                  example: no content
                data:
                  type: object
        "500":
          $ref: "#/components/responses/InternalServerError"
    post:
      summary: Create project scope
      description: Define the scope and boundaries for a compliance project, specifying which systems, processes, and data are included in compliance assessment
      tags: [projectScopes]
      security:
        - JWTAuth: []
      requestBody:
        description: body of the new project scope
        content:
          application/json:
            schema:
              type: object
              properties:
                id:
                  type: integer
                  example: 1
                assessmentId:
                  type: integer
                  example: 1
                describeAiEnvironment:
                  type: string
                  example: "This project involves the development of a new AI-powered virtual assistant."
                isNewAiTechnology:
                  type: boolean
                  example: true
                usesPersonalData:
                  type: boolean
                  example: true
                projectScopeDocuments:
                  type: string
                  example: "project-scope-v1.pdf"
                technologyType:
                  type: string
                  example: "Natural Language Processing"
                hasOngoingMonitoring:
                  type: boolean
                  example: true
                unintendedOutcomes:
                  type: string
                  example: "Potential bias in the assistant's responses."
                technologyDocumentation:
                  type: string
                  example: "technology-documentation.docx"
        required: true
      responses:
        "201":
          description: new created project scope
          content:
            application/json:
              type: object
              properties:
                message:
                  type: string
                  example: created
                data:
                  type: object
                  $ref: "#/components/schemas/ProjectScope"
        "500":
          $ref: "#/components/responses/InternalServerError"
        "503":
          $ref: "#/components/responses/ServiceUnavailable"
  /projectScopes/{id}:
    get:
      summary: Get project scope by ID
      description: Retrieve detailed scope information for a specific project including system boundaries, included components, and exclusions
      tags: [projectScopes]
      security:
        - JWTAuth: []
      parameters:
        - in: path
          name: id
          schema:
            type: integer
          required: true
          description: id of the project scope
      responses:
        "200":
          description: project scope
          content:
            application/json:
              schema:
                type: object
                properties:
                  message:
                    type: string
                    example: ok
                  data:
                    $ref: "#/components/schemas/ProjectScope"
        "404":
          $ref: "#/components/responses/NotFound"
        "500":
          $ref: "#/components/responses/InternalServerError"
    put:
      summary: Update project scope
      description: Modify project scope boundaries, included systems, or scope-related documentation
      tags: [projectScopes]
      security:
        - JWTAuth: []
      parameters:
        - in: path
          name: id
          schema:
            type: integer
          required: true
          description: id of the project scope
      requestBody:
        description: body of the new project scope
        content:
          application/json:
            schema:
              type: object
              properties:
                id:
                  type: integer
                  example: 1
                assessmentId:
                  type: integer
                  example: 1
                describeAiEnvironment:
                  type: string
                  example: "This project involves the development of a new AI-powered virtual assistant."
                isNewAiTechnology:
                  type: boolean
                  example: true
                usesPersonalData:
                  type: boolean
                  example: true
                projectScopeDocuments:
                  type: string
                  example: "project-scope-v1.pdf"
                technologyType:
                  type: string
                  example: "Natural Language Processing"
                hasOngoingMonitoring:
                  type: boolean
                  example: true
                unintendedOutcomes:
                  type: string
                  example: "Potential bias in the assistant's responses."
                technologyDocumentation:
                  type: string
                  example: "technology-documentation.docx"
        required: true
      responses:
        "202":
          description: project scope
          content:
            application/json:
              schema:
                type: object
                properties:
                  message:
                    type: string
                    example: accepted
                  data:
                    $ref: "#/components/schemas/ProjectScope"
        "404":
          $ref: "#/components/responses/NotFound"
        "500":
          $ref: "#/components/responses/InternalServerError"
    delete:
      summary: Delete project scope
      description: Remove project scope definition. This may impact compliance assessments and project boundaries
      tags: [projectScopes]
      security:
        - JWTAuth: []
      parameters:
        - in: path
          name: id
          schema:
            type: integer
          required: true
          description: id of the project scope to delete
      responses:
        "202":
          description: project scope
          content:
            application/json:
              schema:
                type: object
                properties:
                  message:
                    type: string
                    example: accepted
                  data:
                    type: boolean
                    example: true
        "404":
          $ref: "#/components/responses/NotFound"
        "500":
          $ref: "#/components/responses/InternalServerError"

  /questions:
    get:
      summary: List all compliance questions
      description: Retrieve all compliance questionnaire items used in assessments across different frameworks and control areas
      tags: [questions]
      security:
        - JWTAuth: []
      responses:
        "200":
          description: list of all questions
          content:
            application/json:
              schema:
                type: object
                properties:
                  message:
                    type: string
                    example: ok
                  data:
                    type: array
                    items:
                      $ref: "#/components/schemas/Question"
        "204":
          description: no content to display
          content:
            application/json:
              type: object
              properties:
                message:
                  type: string
                  example: no content
                data:
                  type: object
        "500":
          $ref: "#/components/responses/InternalServerError"
    post:
      summary: Create new compliance question
      description: Add a new question to the compliance questionnaire library for use in assessments and evaluations
      tags: [questions]
      security:
        - JWTAuth: []
      requestBody:
        description: body of the new question
        content:
          application/json:
            schema:
              type: object
              properties:
                id:
                  type: number
                  example: 1
                subtopicId:
                  type: number
                  example: 1
                questionText:
                  type: string
                  example: "What is the purpose of this feature?"
                answerType:
                  type: string
                  example: "Multiple Choice"
                evidenceFileRequired:
                  type: boolean
                  example: false
                hint:
                  type: string
                  example: "As a deployer, you are responsible for any additional changes made to the high-risk AI system and must fulfill additional requirements based on the data used and the specific use case you are deploying."
                isRequired:
                  type: boolean
                  example: true
                priorityLevel:
                  anyOf:
                    - type: string
                      enum:
                        - "high priority"
                        - "medium priority"
                        - "low priority"
                  example: "high priority"
                evidenceFiles:
                  type: array
                  items:
                    type: object
                    properties:
                      id:
                        type: number
                      filename:
                        type: string
        required: true
      responses:
        "201":
          description: new created question
          content:
            application/json:
              type: object
              properties:
                message:
                  type: string
                  example: created
                data:
                  type: object
                  $ref: "#/components/schemas/Question"
        "500":
          $ref: "#/components/responses/InternalServerError"
        "503":
          $ref: "#/components/responses/ServiceUnavailable"
  /questions/{id}:
    get:
      summary: Get question by ID
      description: Retrieve detailed information about a specific compliance question including its criteria and assessment guidelines
      tags: [questions]
      security:
        - JWTAuth: []
      parameters:
        - in: path
          name: id
          schema:
            type: integer
          required: true
          description: id of the question
      responses:
        "200":
          description: question
          content:
            application/json:
              schema:
                type: object
                properties:
                  message:
                    type: string
                    example: ok
                  data:
                    $ref: "#/components/schemas/Question"
        "404":
          $ref: "#/components/responses/NotFound"
        "500":
          $ref: "#/components/responses/InternalServerError"
    put:
      summary: Update compliance question
      description: Modify question text, assessment criteria, or other attributes of an existing compliance question
      tags: [questions]
      security:
        - JWTAuth: []
      parameters:
        - in: path
          name: id
          schema:
            type: integer
          required: true
          description: id of the question
      requestBody:
        description: body of the new question
        content:
          application/json:
            schema:
              type: object
              properties:
                id:
                  type: number
                  example: 1
                subtopicId:
                  type: number
                  example: 1
                questionText:
                  type: string
                  example: "What is the purpose of this feature?"
                answerType:
                  type: string
                  example: "Multiple Choice"
                evidenceFileRequired:
                  type: boolean
                  example: false
                hint:
                  type: string
                  example: "As a deployer, you are responsible for any additional changes made to the high-risk AI system and must fulfill additional requirements based on the data used and the specific use case you are deploying."
                isRequired:
                  type: boolean
                  example: true
                priorityLevel:
                  anyOf:
                    - type: string
                      enum:
                        - "high priority"
                        - "medium priority"
                        - "low priority"
                  example: "high priority"
                evidenceFiles:
                  type: array
                  items:
                    type: object
                    properties:
                      id:
                        type: number
                      filename:
                        type: string
        required: true
      responses:
        "202":
          description: question
          content:
            application/json:
              schema:
                type: object
                properties:
                  message:
                    type: string
                    example: accepted
                  data:
                    $ref: "#/components/schemas/Question"
        "404":
          $ref: "#/components/responses/NotFound"
        "500":
          $ref: "#/components/responses/InternalServerError"
    delete:
      summary: Delete compliance question
      description: Remove a question from the questionnaire library. This may affect existing assessments using this question
      tags: [questions]
      security:
        - JWTAuth: []
      parameters:
        - in: path
          name: id
          schema:
            type: integer
          required: true
          description: id of the question to delete
      responses:
        "202":
          description: question
          content:
            application/json:
              schema:
                type: object
                properties:
                  message:
                    type: string
                    example: accepted
                  data:
                    type: boolean
                    example: true
        "404":
          $ref: "#/components/responses/NotFound"
        "500":
          $ref: "#/components/responses/InternalServerError"

  /subcontrols:
    get:
      summary: List all compliance subcontrols
      description: Retrieve detailed subcontrol requirements from compliance frameworks including implementation guidelines and assessment criteria
      tags: [subcontrols]
      security:
        - JWTAuth: []
      responses:
        "200":
          description: list of all sub controls
          content:
            application/json:
              schema:
                type: object
                properties:
                  message:
                    type: string
                    example: ok
                  data:
                    type: array
                    items:
                      $ref: "#/components/schemas/SubControl"
        "204":
          description: no content to display
          content:
            application/json:
              type: object
              properties:
                message:
                  type: string
                  example: no content
                data:
                  type: object
        "500":
          $ref: "#/components/responses/InternalServerError"
    post:
      summary: Create new subcontrol
      description: Add a new subcontrol requirement to the compliance framework with detailed implementation and assessment guidelines
      tags: [subcontrols]
      security:
        - JWTAuth: []
      requestBody:
        description: body of the new sub control
        content:
          application/json:
            schema:
              type: object
              properties:
                controlId:
                  type: number
                  example: 1
                status:
                  anyOf:
                    - type: string
                      enum:
                        - "Waiting"
                        - "In progress"
                        - "Done"
                  example: "In Progress"
                approver:
                  type: string
                  example: "John Doe"
                riskReview:
                  anyOf:
                    - type: string
                      enum:
                        - "Acceptable risk"
                        - "Residual risk"
                        - "Unacceptable risk"
                  example: "Acceptable risk"
                owner:
                  type: string
                  example: "Bob Johnson"
                reviewer:
                  type: string
                  example: "Alice Williams"
                dueDate:
                  type: Date
                  example: "2023-12-31T00:00:00.000Z"
                implementationDetails:
                  type: string
                  example: "Implement new feature"
                evidence:
                  type: string
                  example: "evidence1.pdf"
                attachment:
                  type: string
                  example: "attachment1.docx"
                feedback:
                  type: string
                  example: "Great work so far."
        required: true
      responses:
        "201":
          description: new created sub control
          content:
            application/json:
              type: object
              properties:
                message:
                  type: string
                  example: created
                data:
                  type: object
                  $ref: "#/components/schemas/SubControl"
        "500":
          $ref: "#/components/responses/InternalServerError"
        "503":
          $ref: "#/components/responses/ServiceUnavailable"
  /subcontrols/{id}:
    get:
      summary: Get subcontrol by ID
      description: Retrieve detailed information about a specific subcontrol including requirements, implementation guidance, and compliance status
      tags: [subcontrols]
      security:
        - JWTAuth: []
      parameters:
        - in: path
          name: id
          schema:
            type: integer
          required: true
          description: id of the sub control
      responses:
        "200":
          description: sub control
          content:
            application/json:
              schema:
                type: object
                properties:
                  message:
                    type: string
                    example: ok
                  data:
                    $ref: "#/components/schemas/SubControl"
        "404":
          $ref: "#/components/responses/NotFound"
        "500":
          $ref: "#/components/responses/InternalServerError"
    put:
      summary: Update subcontrol
      description: Update subcontrol requirements, implementation guidance, or compliance status for an existing subcontrol
      tags: [subcontrols]
      security:
        - JWTAuth: []
      parameters:
        - in: path
          name: id
          schema:
            type: integer
          required: true
          description: id of the sub control
      requestBody:
        description: body of the new sub control
        content:
          application/json:
            schema:
              type: object
              properties:
                controlId:
                  type: number
                  example: 1
                status:
                  anyOf:
                    - type: string
                      enum:
                        - "Waiting"
                        - "In progress"
                        - "Done"
                  example: "In Progress"
                approver:
                  type: string
                  example: "John Doe"
                riskReview:
                  anyOf:
                    - type: string
                      enum:
                        - "Acceptable risk"
                        - "Residual risk"
                        - "Unacceptable risk"
                  example: "Acceptable risk"
                owner:
                  type: string
                  example: "Bob Johnson"
                reviewer:
                  type: string
                  example: "Alice Williams"
                dueDate:
                  type: Date
                  example: "2023-12-31T00:00:00.000Z"
                implementationDetails:
                  type: string
                  example: "Implement new feature"
                evidence:
                  type: string
                  example: "evidence1.pdf"
                attachment:
                  type: string
                  example: "attachment1.docx"
                feedback:
                  type: string
                  example: "Great work so far."
        required: true
      responses:
        "202":
          description: sub control
          content:
            application/json:
              schema:
                type: object
                properties:
                  message:
                    type: string
                    example: accepted
                  data:
                    $ref: "#/components/schemas/SubControl"
        "404":
          $ref: "#/components/responses/NotFound"
        "500":
          $ref: "#/components/responses/InternalServerError"
    delete:
      summary: Delete subcontrol
      description: Remove a subcontrol from the framework. This may affect related assessments and compliance tracking
      tags: [subcontrols]
      security:
        - JWTAuth: []
      parameters:
        - in: path
          name: id
          schema:
            type: integer
          required: true
          description: id of the sub control to delete
      responses:
        "202":
          description: sub control
          content:
            application/json:
              schema:
                type: object
                properties:
                  message:
                    type: string
                    example: accepted
                  data:
                    type: boolean
                    example: true
        "404":
          $ref: "#/components/responses/NotFound"
        "500":
          $ref: "#/components/responses/InternalServerError"

  /subtopics:
    get:
      summary: List compliance subtopics
      description: Retrieve all compliance subtopics that organize and categorize framework requirements for better navigation
      tags: [subtopics]
      security:
        - JWTAuth: []
      responses:
        "200":
          description: list of all sub topics
          content:
            application/json:
              schema:
                type: object
                properties:
                  message:
                    type: string
                    example: ok
                  data:
                    type: array
                    items:
                      $ref: "#/components/schemas/SubTopic"
        "204":
          description: no content to display
          content:
            application/json:
              type: object
              properties:
                message:
                  type: string
                  example: no content
                data:
                  type: object
        "500":
          $ref: "#/components/responses/InternalServerError"
    post:
      tags: [subtopics]
      security:
        - JWTAuth: []
      requestBody:
        description: body of the new sub topic
        content:
          application/json:
            schema:
              type: object
              properties:
                topicId:
                  type: integer
                  example: 1
                name:
                  type: string
                  example: "Subtopic A"
        required: true
      responses:
        "201":
          description: new created sub topic
          content:
            application/json:
              type: object
              properties:
                message:
                  type: string
                  example: created
                data:
                  type: object
                  $ref: "#/components/schemas/SubTopic"
        "500":
          $ref: "#/components/responses/InternalServerError"
        "503":
          $ref: "#/components/responses/ServiceUnavailable"
  /subtopics/{id}:
    get:
      summary: Get subtopic by ID
      description: Retrieve detailed information about a specific compliance subtopic and its associated controls
      tags: [subtopics]
      security:
        - JWTAuth: []
      parameters:
        - in: path
          name: id
          schema:
            type: integer
          required: true
          description: id of the sub topic
      responses:
        "200":
          description: sub topic
          content:
            application/json:
              schema:
                type: object
                properties:
                  message:
                    type: string
                    example: ok
                  data:
                    $ref: "#/components/schemas/SubTopic"
        "404":
          $ref: "#/components/responses/NotFound"
        "500":
          $ref: "#/components/responses/InternalServerError"
    put:
      tags: [subtopics]
      security:
        - JWTAuth: []
      parameters:
        - in: path
          name: id
          schema:
            type: integer
          required: true
          description: id of the sub topic
      requestBody:
        description: body of the new sub topic
        content:
          application/json:
            schema:
              type: object
              properties:
                topicId:
                  type: integer
                  example: 1
                name:
                  type: string
                  example: "Subtopic A"
        required: true
      responses:
        "202":
          description: sub topic
          content:
            application/json:
              schema:
                type: object
                properties:
                  message:
                    type: string
                    example: accepted
                  data:
                    $ref: "#/components/schemas/SubTopic"
        "404":
          $ref: "#/components/responses/NotFound"
        "500":
          $ref: "#/components/responses/InternalServerError"
    delete:
      tags: [subtopics]
      security:
        - JWTAuth: []
      parameters:
        - in: path
          name: id
          schema:
            type: integer
          required: true
          description: id of the sub topic to delete
      responses:
        "202":
          description: sub topic
          content:
            application/json:
              schema:
                type: object
                properties:
                  message:
                    type: string
                    example: accepted
                  data:
                    type: boolean
                    example: true
        "404":
          $ref: "#/components/responses/NotFound"
        "500":
          $ref: "#/components/responses/InternalServerError"

  /topics:
    get:
      summary: List compliance topics
      description: Retrieve all high-level compliance topics that provide organizational structure for framework requirements
      tags: [topics]
      security:
        - JWTAuth: []
      responses:
        "200":
          description: list of all topics
          content:
            application/json:
              schema:
                type: object
                properties:
                  message:
                    type: string
                    example: ok
                  data:
                    type: array
                    items:
                      $ref: "#/components/schemas/Topic"
        "204":
          description: no content to display
          content:
            application/json:
              type: object
              properties:
                message:
                  type: string
                  example: no content
                data:
                  type: object
        "500":
          $ref: "#/components/responses/InternalServerError"
    post:
      tags: [topics]
      security:
        - JWTAuth: []
      requestBody:
        description: body of the new topic
        content:
          application/json:
            schema:
              type: object
              properties:
                assessmentId:
                  type: integer
                  example: 1
                title:
                  type: string
                  example: "Project A"
        required: true
      responses:
        "201":
          description: new created topic
          content:
            application/json:
              type: object
              properties:
                message:
                  type: string
                  example: created
                data:
                  type: object
                  $ref: "#/components/schemas/Topic"
        "500":
          $ref: "#/components/responses/InternalServerError"
        "503":
          $ref: "#/components/responses/ServiceUnavailable"
  /topics/{id}:
    get:
      summary: Get topic by ID
      description: Retrieve detailed information about a specific compliance topic including associated subtopics and controls
      tags: [topics]
      security:
        - JWTAuth: []
      parameters:
        - in: path
          name: id
          schema:
            type: integer
          required: true
          description: id of the topic
      responses:
        "200":
          description: topic
          content:
            application/json:
              schema:
                type: object
                properties:
                  message:
                    type: string
                    example: ok
                  data:
                    $ref: "#/components/schemas/Topic"
        "404":
          $ref: "#/components/responses/NotFound"
        "500":
          $ref: "#/components/responses/InternalServerError"
    put:
      tags: [topics]
      security:
        - JWTAuth: []
      parameters:
        - in: path
          name: id
          schema:
            type: integer
          required: true
          description: id of the topic
      requestBody:
        description: body of the new topic
        content:
          application/json:
            schema:
              type: object
              properties:
                assessmentId:
                  type: integer
                  example: 1
                title:
                  type: string
                  example: "Project A"
        required: true
      responses:
        "202":
          description: topic
          content:
            application/json:
              schema:
                type: object
                properties:
                  message:
                    type: string
                    example: accepted
                  data:
                    $ref: "#/components/schemas/Topic"
        "404":
          $ref: "#/components/responses/NotFound"
        "500":
          $ref: "#/components/responses/InternalServerError"
    delete:
      tags: [topics]
      security:
        - JWTAuth: []
      parameters:
        - in: path
          name: id
          schema:
            type: integer
          required: true
          description: id of the topic to delete
      responses:
        "202":
          description: topic
          content:
            application/json:
              schema:
                type: object
                properties:
                  message:
                    type: string
                    example: accepted
                  data:
                    type: boolean
                    example: true
        "404":
          $ref: "#/components/responses/NotFound"
        "500":
          $ref: "#/components/responses/InternalServerError"

  /vendors:
    get:
      summary: List all vendors
      description: Retrieve all third-party vendors and service providers with their risk assessments, compliance status, and contractual information
      tags: [vendors]
      security:
        - JWTAuth: []
      responses:
        "200":
          description: list of all vendors
          content:
            application/json:
              schema:
                type: object
                properties:
                  message:
                    type: string
                    example: ok
                  data:
                    type: array
                    items:
                      $ref: "#/components/schemas/Vendor"
        "204":
          description: no content to display
          content:
            application/json:
              type: object
              properties:
                message:
                  type: string
                  example: no content
                data:
                  type: object
        "500":
          $ref: "#/components/responses/InternalServerError"
    post:
      summary: Add new vendor
      description: Register a new third-party vendor or service provider with initial risk assessment and compliance requirements
      tags: [vendors]
      security:
        - JWTAuth: []
      requestBody:
        description: body of the new vendor
        content:
          application/json:
            schema:
              type: object
              properties:
                projectId:
                  type: integer
                  example: 1
                vendorName:
                  type: string
                  example: "Vendor A"
                assignee:
                  type: string
                  example: "John Doe"
                vendorProvides:
                  type: string
                  example: "Consulting Services"
                website:
                  type: string
                  example: "www.vendora.com"
                vendorContactPerson:
                  type: string
                  example: "Jane Smith"
                reviewResult:
                  type: string
                  example: "Positive"
                reviewStatus:
                  type: string
                  example: "Completed"
                reviewer:
                  type: string
                  example: "Bob Johnson"
                reviewDate:
                  type: string
                  format: date-time
                  example: "2023-05-15T00:00:00.000Z"
                riskDescription:
                  type: string
                  example: "Limited experience with new technology"
                impactDescription:
                  type: string
                  example: "Potential delays in project timeline"
                impact:
                  type: integer
                  example: 3
                probability:
                  type: number
                  example: 0.4
                actionOwner:
                  type: string
                  example: "Alice Williams"
                actionPlan:
                  type: string
                  example: "Provide additional training"
                riskSeverity:
                  type: integer
                  example: 2
                riskLevel:
                  anyOf:
                    - type: string
                      enum:
                        - "Very high risk"
                        - "High risk"
                        - "Medium risk"
                        - "Low risk"
                        - "Very low risk"
                  example: "Low risk"
                likelihood:
                  type: number
                  example: 0.5
        required: true
      responses:
        "201":
          description: new created vendor
          content:
            application/json:
              type: object
              properties:
                message:
                  type: string
                  example: created
                data:
                  type: object
                  $ref: "#/components/schemas/Vendor"
        "500":
          $ref: "#/components/responses/InternalServerError"
        "503":
          $ref: "#/components/responses/ServiceUnavailable"
  /vendors/{id}:
    get:
      summary: Get vendor by ID
      description: Retrieve detailed information about a specific vendor including risk assessment, compliance status, and contract details
      tags: [vendors]
      security:
        - JWTAuth: []
      parameters:
        - in: path
          name: id
          schema:
            type: integer
          required: true
          description: id of the vendor
      responses:
        "200":
          description: vendor
          content:
            application/json:
              schema:
                type: object
                properties:
                  message:
                    type: string
                    example: ok
                  data:
                    $ref: "#/components/schemas/Vendor"
        "404":
          $ref: "#/components/responses/NotFound"
        "500":
          $ref: "#/components/responses/InternalServerError"
    put:
      summary: Update vendor information
      description: Update vendor details, risk assessment, compliance status, or contractual information for an existing vendor
      tags: [vendors]
      security:
        - JWTAuth: []
      parameters:
        - in: path
          name: id
          schema:
            type: integer
          required: true
          description: id of the vendor
      requestBody:
        description: body of the new vendor
        content:
          application/json:
            schema:
              type: object
              properties:
                projectId:
                  type: integer
                  example: 1
                vendorName:
                  type: string
                  example: "Vendor A"
                assignee:
                  type: string
                  example: "John Doe"
                vendorProvides:
                  type: string
                  example: "Consulting Services"
                website:
                  type: string
                  example: "www.vendora.com"
                vendorContactPerson:
                  type: string
                  example: "Jane Smith"
                reviewResult:
                  type: string
                  example: "Positive"
                reviewStatus:
                  type: string
                  example: "Completed"
                reviewer:
                  type: string
                  example: "Bob Johnson"
                riskStatus:
                  anyOf:
                    - type: string
                      enum:
                        - "Active"
                        - "Under review"
                        - "Not active"
                  example: "Not active"
                reviewDate:
                  type: string
                  format: date-time
                  example: "2023-05-15T00:00:00.000Z"
                riskDescription:
                  type: string
                  example: "Limited experience with new technology"
                impactDescription:
                  type: string
                  example: "Potential delays in project timeline"
                impact:
                  type: integer
                  example: 3
                probability:
                  type: number
                  example: 0.4
                actionOwner:
                  type: string
                  example: "Alice Williams"
                actionPlan:
                  type: string
                  example: "Provide additional training"
                riskSeverity:
                  type: integer
                  example: 2
                riskLevel:
                  anyOf:
                    - type: string
                      enum:
                        - "Very high risk"
                        - "High risk"
                        - "Medium risk"
                        - "Low risk"
                        - "Very low risk"
                  example: "Low risk"
                likelihood:
                  type: number
                  example: 0.5
        required: true
      responses:
        "202":
          description: vendor
          content:
            application/json:
              schema:
                type: object
                properties:
                  message:
                    type: string
                    example: accepted
                  data:
                    $ref: "#/components/schemas/Vendor"
        "404":
          $ref: "#/components/responses/NotFound"
        "500":
          $ref: "#/components/responses/InternalServerError"
    delete:
      summary: Remove vendor
      description: Remove a vendor from the system. This may affect related project risk assessments and vendor dependency tracking
      tags: [vendors]
      security:
        - JWTAuth: []
      parameters:
        - in: path
          name: id
          schema:
            type: integer
          required: true
          description: id of the vendor to delete
      responses:
        "202":
          description: vendor
          content:
            application/json:
              schema:
                type: object
                properties:
                  message:
                    type: string
                    example: accepted
                  data:
                    type: boolean
                    example: true
        "404":
          $ref: "#/components/responses/NotFound"
        "500":
          $ref: "#/components/responses/InternalServerError"

  /vendorRisks:
    get:
      summary: List all vendor risks
      description: Retrieve all identified vendor-related risks including data processing risks, compliance gaps, and third-party dependencies
      tags: [vendorRisks]
      security:
        - JWTAuth: []
      responses:
        "200":
          description: list of all vendor risks
          content:
            application/json:
              schema:
                type: object
                properties:
                  message:
                    type: string
                    example: ok
                  data:
                    type: array
                    items:
                      $ref: "#/components/schemas/VendorRisk"
        "204":
          description: no content to display
          content:
            application/json:
              type: object
              properties:
                message:
                  type: string
                  example: no content
                data:
                  type: object
        "500":
          $ref: "#/components/responses/InternalServerError"
    post:
      summary: Create vendor risk assessment
      description: Document a new risk associated with a specific vendor including impact analysis, likelihood, and mitigation strategies
      tags: [vendorRisks]
      security:
        - JWTAuth: []
      requestBody:
        description: body of the new vendor risk
        content:
          application/json:
            schema:
              type: object
              properties:
                project_id:
                  type: integer
                  example: 1
                vendor_name:
                  type: string
                  example: "Tech Solutions Inc."
                risk_name:
                  type: string
                  example: "Data Security"
                owner:
                  type: string
                  example: "Alice"
                risk_level:
                  anyOf:
                    - type: string
                      enum:
                        - "No risk"
                        - "Low risk"
                        - "Medium risk"
                        - "High risk"
                        - "Very high risk"
                  example: "High Risk"
                review_date:
                  type: string
                  format: date-time
                  example: "2024-10-20T00:00:00.000Z"
        required: true
      responses:
        "201":
          description: new created vendor risk
          content:
            application/json:
              type: object
              properties:
                message:
                  type: string
                  example: created
                data:
                  type: object
                  $ref: "#/components/schemas/VendorRisk"
        "500":
          $ref: "#/components/responses/InternalServerError"
        "503":
          $ref: "#/components/responses/ServiceUnavailable"
  /vendorRisks/{id}:
    get:
      summary: Get vendor risk by ID
      description: Retrieve detailed information about a specific vendor risk including assessment details, mitigation plans, and current status
      tags: [vendorRisks]
      security:
        - JWTAuth: []
      parameters:
        - in: path
          name: id
          schema:
            type: integer
          required: true
          description: id of the vendor risk
      responses:
        "200":
          description: vendor risk
          content:
            application/json:
              schema:
                type: object
                properties:
                  message:
                    type: string
                    example: ok
                  data:
                    $ref: "#/components/schemas/VendorRisk"
        "404":
          $ref: "#/components/responses/NotFound"
        "500":
          $ref: "#/components/responses/InternalServerError"
    put:
      summary: Update vendor risk
      description: Update vendor risk assessment, mitigation status, or risk-related information for an existing vendor risk
      tags: [vendorRisks]
      security:
        - JWTAuth: []
      parameters:
        - in: path
          name: id
          schema:
            type: integer
          required: true
          description: id of the vendor risk
      requestBody:
        description: body of the new vendor risk
        content:
          application/json:
            schema:
              type: object
              properties:
                project_id:
                  type: integer
                  example: 1
                vendor_name:
                  type: string
                  example: "Tech Solutions Inc."
                risk_name:
                  type: string
                  example: "Data Security"
                owner:
                  type: string
                  example: "Alice"
                risk_level:
                  anyOf:
                    - type: string
                      enum:
                        - "No risk"
                        - "Low risk"
                        - "Medium risk"
                        - "High risk"
                        - "Very high risk"
                  example: "High Risk"
                review_date:
                  type: string
                  format: date-time
                  example: "2024-10-20T00:00:00.000Z"
        required: true
      responses:
        "202":
          description: vendor risk
          content:
            application/json:
              schema:
                type: object
                properties:
                  message:
                    type: string
                    example: accepted
                  data:
                    $ref: "#/components/schemas/VendorRisk"
        "404":
          $ref: "#/components/responses/NotFound"
        "500":
          $ref: "#/components/responses/InternalServerError"
    delete:
      summary: Remove vendor risk
      description: Delete a vendor risk from the system. This affects vendor risk tracking and compliance reporting
      tags: [vendorRisks]
      security:
        - JWTAuth: []
      parameters:
        - in: path
          name: id
          schema:
            type: integer
          required: true
          description: id of the vendor risk to delete
      responses:
        "202":
          description: vendor risk
          content:
            application/json:
              schema:
                type: object
                properties:
                  message:
                    type: string
                    example: accepted
                  data:
                    type: boolean
                    example: true
        "404":
          $ref: "#/components/responses/NotFound"
        "500":
          $ref: "#/components/responses/InternalServerError"

  /users:
    get:
      summary: List all users
      description: Retrieve all users in the organization including their roles, permissions, and account status for user management
      tags: [users]
      security:
        - JWTAuth: []
      responses:
        "200":
          description: list of all users
          content:
            application/json:
              schema:
                type: object
                properties:
                  message:
                    type: string
                    example: ok
                  data:
                    type: array
                    items:
                      $ref: "#/components/schemas/User"
        "204":
          description: no content to display
          content:
            application/json:
              type: object
              properties:
                message:
                  type: string
                  example: no content
                data:
                  type: object
        "500":
          $ref: "#/components/responses/InternalServerError"
  /users/{id}:
    get:
      summary: Get user by ID
      description: Retrieve detailed information about a specific user including profile data, role assignments, and account settings
      tags: [users]
      security:
        - JWTAuth: []
      parameters:
        - in: path
          name: id
          schema:
            type: integer
          required: true
          description: id of the user
      responses:
        "200":
          description: user
          content:
            application/json:
              schema:
                type: object
                properties:
                  message:
                    type: string
                    example: ok
                  data:
                    $ref: "#/components/schemas/User"
        "404":
          $ref: "#/components/responses/NotFound"
        "500":
          $ref: "#/components/responses/InternalServerError"
    put:
      summary: Update user by ID
      description: Update user profile information, role assignments, or account settings for an existing user
      tags: [users]
      security:
        - JWTAuth: []
      parameters:
        - in: path
          name: id
          schema:
            type: integer
          required: true
          description: id of the user
      requestBody:
        description: body of the new user
        content:
          application/json:
            schema:
              type: object
              properties:
                name:
                  type: string
                  example: "John Doe"
                email:
                  type: string
                  example: "user@example.com"
                password_hash:
                  type: string
                  example: "$2b$10$c7Mtd3kRpMjr6VexlxuAleT8Sy3SwPcT.YLCazH5QWBgnATDo5N6O"
                role:
                  type: integer
                  example: 1
                created_at:
                  type: string
                  format: date-time
                  example: "2024-01-01T00:00:00.000Z"
                last_login:
                  type: string
                  format: date-time
                  example: "2024-10-01T00:00:00.000Z"
        required: true
      responses:
        "202":
          description: user
          content:
            application/json:
              schema:
                type: object
                properties:
                  message:
                    type: string
                    example: accepted
                  data:
                    $ref: "#/components/schemas/User"
        "404":
          $ref: "#/components/responses/NotFound"
        "500":
          $ref: "#/components/responses/InternalServerError"
    delete:
      summary: Delete user by ID
      description: Remove a user account from the system. This action cannot be undone and will affect user access to all projects
      tags: [users]
      security:
        - JWTAuth: []
      parameters:
        - in: path
          name: id
          schema:
            type: integer
          required: true
          description: id of the user to delete
      responses:
        "202":
          description: user
          content:
            application/json:
              schema:
                type: object
                properties:
                  message:
                    type: string
                    example: accepted
                  data:
                    type: boolean
                    example: true
        "404":
          $ref: "#/components/responses/NotFound"
        "500":
          $ref: "#/components/responses/InternalServerError"
  /users/register:
    post:
      summary: Register new user account
      description: Create a new user account with email, password, and role assignment for accessing the compliance management system
      tags: [users]
      requestBody:
        description: body of the new user
        content:
          application/json:
            schema:
              type: object
              properties:
                name:
                  type: string
                  example: "Alice"
                surname:
                  type: string
                  example: "Smith"
                email:
                  type: string
                  example: "user@example.com"
                password:
                  type: string
                  example: "SecurePassword123!"
                role:
                  type: integer
                  example: 1
                created_at:
                  type: string
                  format: date-time
                  example: "2024-01-01T00:00:00.000Z"
                last_login:
                  type: string
                  format: date-time
                  example: "2024-10-01T00:00:00.000Z"
        required: true
      responses:
        "201":
          description: new created user
          content:
            application/json:
              type: object
              properties:
                message:
                  type: string
                  example: created
                data:
                  type: object
                  $ref: "#/components/schemas/User"
        "500":
          $ref: "#/components/responses/InternalServerError"
        "503":
          $ref: "#/components/responses/ServiceUnavailable"
  /users/by-email/{email}:
    get:
      summary: Find user by email address
      description: Retrieve user information using their email address, useful for user lookup and verification processes
      tags: [users]
      security:
        - JWTAuth: []
      parameters:
        - in: path
          name: email
          schema:
            type: string
          required: true
          description: email of the user
      responses:
        "200":
          description: user
          content:
            application/json:
              schema:
                type: object
                properties:
                  message:
                    type: string
                    example: ok
                  data:
                    $ref: "#/components/schemas/User"
        "404":
          $ref: "#/components/responses/NotFound"
        "500":
          $ref: "#/components/responses/InternalServerError"
  /users/login:
    post:
      summary: Authenticate user and receive JWT tokens
      description: |
        Authenticates a user with email and password credentials. Returns both access and refresh tokens.
        
        **Access Token**: Short-lived token (15 minutes) for API authentication
        **Refresh Token**: Long-lived token (7 days) for obtaining new access tokens
        
        Use the access token in the Authorization header for subsequent API calls:
        `Authorization: Bearer {accessToken}`
      tags: [users]
      requestBody:
        description: User login credentials
        content:
          application/json:
            schema:
              type: object
              required:
                - email
                - password
              properties:
                email:
                  type: string
                  format: email
                  description: Registered user email address
                  example: "user@example.com"
                password:
                  type: string
                  format: password
                  description: User password (minimum 8 characters)
                  example: "SecurePassword123!"
        required: true
      responses:
        "200":
          description: Successful authentication with tokens
          content:
            application/json:
              schema:
                type: object
                properties:
                  message:
                    type: string
                    example: "ok"
                  data:
                    type: object
                    properties:
                      user:
                        $ref: "#/components/schemas/User"
                      accessToken:
                        type: string
                        description: JWT access token for API authentication
                        example: "eyJhbGciOiJIUzI1NiIsInR5cCI6IkpXVCJ9.eyJpZCI6NCwiZW1haWwiOiJ1c2VyQGV4YW1wbGUuY29tIiwiaWF0IjoxNzMxMDc1NDU1LCJleHAiOjE3MzEwNzYzNTV9.hp7H0bZC-ALaPEcIoAkhRtFpKjwndb6QL5ZH-9phjlw"
                      refreshToken:
                        type: string
                        description: JWT refresh token for obtaining new access tokens
                        example: "eyJhbGciOiJIUzI1NiIsInR5cCI6IkpXVCJ9.eyJpZCI6NCwiZW1haWwiOiJ1c2VyQGV4YW1wbGUuY29tIiwiaWF0IjoxNzMxMDc1NDU1LCJleHAiOjE3MzE2ODAyNTV9.kL9mZ3nX8vY2jR4hK5pW7tM6qN8sA3dE1fG0hI9jB2w"
        "400":
          description: Invalid request parameters
          content:
            application/json:
              schema:
                type: object
                properties:
                  message:
                    type: string
                    example: "Bad Request"
                  data:
                    type: string
                    example: "Email and password are required"
        "401":
          description: Invalid credentials
          content:
            application/json:
              schema:
                type: object
                properties:
                  message:
                    type: string
                    example: "Unauthorized"
                  data:
                    type: string
                    example: "Invalid email or password"
        "403":
          description: Account locked or disabled
          content:
            application/json:
              schema:
                type: object
                properties:
                  message:
                    type: string
                    example: "Forbidden"
                  data:
                    type: string
                    example: "Account has been disabled"
<<<<<<< HEAD
=======
        "429":
          description: Too many login attempts
          content:
            application/json:
              schema:
                type: object
                properties:
                  message:
                    type: string
                    example: "Too Many Requests"
                  data:
                    type: string
                    example: "Too many login attempts. Please try again later"
>>>>>>> 4ad16824
        "500":
          description: Server error during authentication
          content:
            application/json:
              schema:
                type: object
                properties:
                  message:
                    type: string
                    example: "Internal Server Error"
                  error:
                    type: object
                    description: Error details for debugging
  /users/reset-password:
    post:
      summary: Reset user password
      description: Reset a user's password by providing email and new password. Typically used for password recovery workflows
      tags: [users]
      requestBody:
        description: email and password for the user
        content:
          application/json:
            schema:
              type: object
              properties:
                email:
                  type: string
                  example: "user@example.com"
                newPassword:
                  type: string
                  example: "NewSecurePassword123!"
        required: true
      responses:
        "202":
          description: user object after updating password
          content:
            application/json:
              type: object
              properties:
                message:
                  type: string
                  example: created
                data:
                  type: object
                  $ref: "#/components/schemas/User"
        "406":
          description: not acceptable error
          content:
            application/json:
              type: object
              properties:
                message:
                  type: string
                  example: "Not Acceptable"
                error:
                  type: object
        "404":
          description: not found error
          content:
            application/json:
              type: object
              properties:
                message:
                  type: string
                  example: "Not Found"
                error:
                  type: object
        "500":
          $ref: "#/components/responses/InternalServerError"
  /users/{id}/calculate-progress:
    get:
      summary: Calculate user compliance progress
      description: Analyze and calculate the compliance progress for projects assigned to a specific user, showing completion rates and pending tasks
      tags: [users]
      security:
        - JWTAuth: []
      parameters:
        - in: path
          name: id
          schema:
            type: integer
          required: true
          description: id of the user
      responses:
        "200":
          description: user
          content:
            application/json:
              type: object
              properties:
                controls:
                  type: object
                  properties:
                    projects:
                      type: array
                      items:
                        type: object
                        properties:
                          projectId:
                            type: integer
                            example: 1
                          totalSubControls:
                            type: integer
                            example: 12
                          doneSubControls:
                            type: integer
                            example: 1
                    totalSubControls:
                      type: integer
                      example: 12
                    doneSubControls:
                      type: integer
                      example: 1
                    percentageComplete:
                      type: number
                      format: float
                      example: 8.33
                assessments:
                  type: object
                  properties:
                    projects:
                      type: array
                      items:
                        type: object
                        properties:
                          projectId:
                            type: integer
                            example: 1
                          totalAssessments:
                            type: integer
                            example: 34
                          doneAssessments:
                            type: integer
                            example: 0
                    totalAssessments:
                      type: integer
                      example: 34
                    doneAssessments:
                      type: integer
                      example: 0
                    percentageComplete:
                      type: number
                      format: float
                      example: 0
        "500":
          $ref: "#/components/responses/InternalServerError"

  /roles:
    get:
      summary: List all user roles
      description: Retrieve all available user roles and their associated permissions for access control and user management
      tags: [roles]
      security:
        - JWTAuth: []
      responses:
        "200":
          description: list of all roles
          content:
            application/json:
              schema:
                type: object
                properties:
                  message:
                    type: string
                    example: ok
                  data:
                    type: array
                    items:
                      $ref: "#/components/schemas/Role"
        "204":
          description: no content to display
          content:
            application/json:
              type: object
              properties:
                message:
                  type: string
                  example: no content
                data:
                  type: object
        "500":
          $ref: "#/components/responses/InternalServerError"
    post:
      summary: Create new user role
      description: Define a new user role with specific permissions and access levels for system administration
      tags: [roles]
      security:
        - JWTAuth: []
      requestBody:
        description: body of the new role
        content:
          application/json:
            schema:
              type: object
              properties:
                name:
                  type: string
                  example: "Admin"
                description:
                  type: string
                  example: "Administrator with full access to the system."
        required: true
      responses:
        "201":
          description: new created role tracker
          content:
            application/json:
              type: object
              properties:
                message:
                  type: string
                  example: created
                data:
                  type: object
                  $ref: "#/components/schemas/Role"
        "500":
          $ref: "#/components/responses/InternalServerError"
        "503":
          $ref: "#/components/responses/ServiceUnavailable"
  /roles/{id}:
    get:
      summary: Get role by ID
      description: Retrieve detailed information about a specific user role including permissions and access restrictions
      tags: [roles]
      security:
        - JWTAuth: []
      parameters:
        - in: path
          name: id
          schema:
            type: integer
          required: true
          description: id of the role
      responses:
        "200":
          description: role
          content:
            application/json:
              schema:
                type: object
                properties:
                  message:
                    type: string
                    example: ok
                  data:
                    $ref: "#/components/schemas/Role"
        "404":
          $ref: "#/components/responses/NotFound"
        "500":
          $ref: "#/components/responses/InternalServerError"
    put:
      summary: Update user role
      description: Modify role permissions, access levels, or other role-specific settings for an existing user role
      tags: [roles]
      security:
        - JWTAuth: []
      parameters:
        - in: path
          name: id
          schema:
            type: integer
          required: true
          description: id of the role
      requestBody:
        description: body of the new role
        content:
          application/json:
            schema:
              type: object
              properties:
                name:
                  type: string
                  example: "Admin"
                description:
                  type: string
                  example: "Administrator with full access to the system."
        required: true
      responses:
        "202":
          description: role
          content:
            application/json:
              schema:
                type: object
                properties:
                  message:
                    type: string
                    example: accepted
                  data:
                    $ref: "#/components/schemas/Role"
        "404":
          $ref: "#/components/responses/NotFound"
        "500":
          $ref: "#/components/responses/InternalServerError"
    delete:
      summary: Delete user role
      description: Remove a user role from the system. This may affect users currently assigned to this role
      tags: [roles]
      security:
        - JWTAuth: []
      parameters:
        - in: path
          name: id
          schema:
            type: integer
          required: true
          description: id of the role to delete
      responses:
        "202":
          description: role
          content:
            application/json:
              schema:
                type: object
                properties:
                  message:
                    type: string
                    example: accepted
                  data:
                    type: boolean
                    example: true
        "404":
          $ref: "#/components/responses/NotFound"
        "500":
          $ref: "#/components/responses/InternalServerError"
  
  /training:
    get:
      summary: Returns all the training modules
      tags: [training]
      security:
       - JWTAuth: []
      responses:
        "200":
          description: list all the training modules
          content:
            application/json:
              schema:
               type: object
               properties:
                 message:
                   type: string
                   example: ok
                 data:
                  type: object
                  items:
                    $ref: "#/components/schemas/TrainingModule"
        "204":
          description: no content to display
          content:
            application/json:
              type: object
              properties:
                message:
                  type: string
                  example: no content
                data:
                  type: object
                  items:
                    $ref: "#/components/schemas/TrainingModule"
        "500":
          description: internal server error
          content:
            appliction/json:
              type: object
              properties:
                message:
                  type: string
                  example: internal server error
                error:
                  type: object
    
    post:
      summary: Create new training module
      description: Add a new training module to the system with content, objectives, and completion tracking
      tags: [training]
      security:
       - JWTAuth: []
      responses:
        "201":
          description: create new training registar
          content:
            application/json:
              schema:
                type: object
                properties:
                  message:
                    type: string
                    example: Training successfully created
                data:
                type: object
                items:
                  $ref: 

        
        "500":
          description: Error creating new training (internal server error)
          content:
            application/json:
              schema:
                type: object
                properties:
                  message:
                    type: string
                    example: internal server error

                  error:
                    type: object

  /training/training-id/{id}:
    get:
      summary: Get training module by ID
      description: Retrieve detailed information about a specific training module including content, progress tracking, and completion status
      tags: [training]
      security:
        - JWTAuth: []
      parameters:
        - in: path
          name: id
          schema:
            type: integer
          required: true
          description: id of the role
      responses:
        "200":
           decription: get one training data depending on the id
           content:
             application/json:
               schema:
                 type: object
                 properties:
                   message:
                     type: string
                     example: ok
                       
                 data:
                   $ref: "#/components/schemas/TrainingModule"
        
        "404":
           description: no content to display
           content:
              application/json:
                type: object
                properties:
                  message:
                    type: string
                    example: not found
                  data:
                    type: object
        "500":
            description: internal server error
            content:
              application/json:
                type: object
                properties:
                  message:
                    type: string
                    example: internal server error
                  error:
                    type: object

  /training/{id}:
    patch:
      summary: Update training module
      description: Update training module content, status, or tracking information for an existing training module
      tags: [training]
      security:
       - JWTAuth: []
      parameters:
        - in: path
          name: id
          schema:
            type: integer
          required: true
          description: update the training data of one particular instance
      requestBody:
        description: body of the training module
        content:
          application/json:
            schema:
              $ref: "#/components/schemas/TrainingModule"            
      response:
        "202":
          description: training data
          content:
            application/json:
              schema:
                type: object
                properties:
                  message:
                   type: object
                   example: accepted
                  data:
                    $ref: "#/components/schemas/TrainingModule"
        "400":
          description: Need to add all the fields
          content:
            application/json:
              schema:
                type: string
                message:
                  type: string
                  example: "All fields are required to get updated"
        "404":
          description: no content to display
          content:
            application/json:
              schema:
                type: object
                properties:
                  message:
                    type: string
                    example: not found
                  data:
                    type: object
        
        "500":
          $ref: "#/components/responses/InternalServerError"
    delete:
      tags: [training]
      security:
       - JWTAuth: []
      parameters:
       - in: path
         name: id
         schema:
           type: integer
         required: true
         description: id of the training to delete
      responses:
       "202":
         description: training data
         content:
           application/json:
             schema:
               type: object
               properties:
                 message:
                   type: string
                   example: accepted
                 data:
                   type: boolean
                   example: true
       "404":
          description: no content to display
          content:
            application/json:
              type: object
              properties:
                message:
                  type: string
                  example: not found
                data:
                  type: object
       "500":
          description: internal server error
          content:
            application/json:
              type: object
              properties:
                message:
                  type: string
                  example: internal server error
                error:
                  type: object


                

components:
  securitySchemes:
    JWTAuth:
      type: http
      scheme: bearer
      bearerFormat: JWT
      description: |
        JWT token obtained from the /users/login endpoint.
        
        **Format**: `Authorization: Bearer {your_jwt_token}`
        
        **Token Lifetime**: Access tokens expire after 15 minutes. Use refresh tokens to obtain new access tokens.
        
        **Example**: `Authorization: Bearer eyJhbGciOiJIUzI1NiIsInR5cCI6IkpXVCJ9...`
      
  responses:
    BadRequest:
      description: Invalid request parameters or malformed request body
      content:
        application/json:
          schema:
            type: object
            properties:
              message:
                type: string
                example: "Bad Request"
              data:
                type: string
                example: "Invalid input parameters"
    
    Unauthorized:
      description: Missing or invalid authentication token
      content:
        application/json:
          schema:
            type: object
            properties:
              message:
                type: string
                example: "Unauthorized"
              data:
                type: string
                example: "Token not found or invalid"
    
    Forbidden:
      description: Insufficient permissions or account restrictions
      content:
        application/json:
          schema:
            type: object
            properties:
              message:
                type: string
                example: "Forbidden"
              data:
                type: string
                example: "Insufficient permissions to access this resource"
    
    NotFound:
      description: Requested resource not found
      content:
        application/json:
          schema:
            type: object
            properties:
              message:
                type: string
                example: "Not Found"
              data:
                type: string
                example: "The requested resource does not exist"
    
    Conflict:
      description: Resource already exists or conflicting state
      content:
        application/json:
          schema:
            type: object
            properties:
              message:
                type: string
                example: "Conflict"
              data:
                type: string
                example: "Resource already exists"
    
<<<<<<< HEAD
=======
    TooManyRequests:
      description: Rate limit exceeded
      content:
        application/json:
          schema:
            type: object
            properties:
              message:
                type: string
                example: "Too Many Requests"
              data:
                type: string
                example: "Rate limit of 100 requests per minute exceeded"
          headers:
            X-RateLimit-Limit:
              schema:
                type: integer
              description: Maximum requests allowed per time window
            X-RateLimit-Remaining:
              schema:
                type: integer
              description: Number of requests remaining
            X-RateLimit-Reset:
              schema:
                type: integer
              description: Time when rate limit resets (Unix timestamp)
    
>>>>>>> 4ad16824
    InternalServerError:
      description: Unexpected server error
      content:
        application/json:
          schema:
            type: object
            properties:
              message:
                type: string
                example: "Internal Server Error"
              error:
                type: object
                description: Error details (only in development mode)
    
    ServiceUnavailable:
      description: Service temporarily unavailable
      content:
        application/json:
          schema:
            type: object
            properties:
              message:
                type: string
                example: "Service Unavailable"
              data:
                type: string
                example: "Service is temporarily down for maintenance"
                
  schemas:
    Assessment:
      type: object
      properties:
        id:
          type: integer
          example: 1
        projectId:
          type: integer
          example: 1
    Role:
      type: object
      properties:
        id:
          type: integer
          example: 1
        name:
          type: string
          example: "Admin"
        description:
          type: string
          example: "Administrator with full access to the system."
    Control:
      type: object
      properties:
        id:
          type: integer
          example: 1
        title:
          type: string
          example: "Regulatory Training and Response Procedures"
        description:
          type: string
          example: "Train personnel on regulatory requirements and procedures for responding to authority requests."
        orderNo:
          type: integer
          example: 1
        status:
          type: string
          example: "In Progress"
        approver:
          type: string
          example: "John Doe"
        riskReview:
          type: string
          example: "Acceptable risk"
        owner:
          type: string
          example: "Bob Johnson"
        reviewer:
          type: string
          example: "Alice Williams"
        dueDate:
          type: string
          format: date-time
          example: "2024-09-20T00:00:00.000Z"
        implementationDetails:
          type: string
          example: "Implement new feature"
        controlCategoryId:
          type: string
          example: 1
    Project:
      type: object
      properties:
        id:
          type: number
          example: 1
        project_title:
          type: string
          example: "AI Compliance Checker"
        owner:
          type: integer
          example: 1
        members:
          type: array
          items:
            type: string
            example: "1"
          example:
        start_date:
          type: string
          format: date-time
          example: "2023-01-15T00:00:00.000Z"
        ai_risk_classification:
          anyOf:
            - type: string
              enum:
                - "high risk"
                - "limited risk"
                - "minimal risk"
          example: "high risk"
        type_of_high_risk_role:
          anyOf:
            - type: string
              enum:
                - "deployer"
                - "provider"
                - "distributor"
                - "importer"
                - "product manufacturer"
                - "authorized representative"
          example: "deployer"
        goal:
          type: string
          example: "To ensure compliance with AI governance standards"
        last_updated:
          type: string
          format: date-time
          example: "2024-10-30T00:00:00.000Z"
        last_updated_by:
          type: integer
          example: 1
        # assessment_id:
        #   type: integer
        #   example: 1
    ProjectRisk:
      type: object
      properties:
        id:
          type: integer
          example: 1
        project_id:
          type: integer
          example: 1
        risk_name:
          type: string
          example: "Data Privacy Compliance"
        risk_owner:
          type: string
          example: "Alice"
        ai_lifecycle_phase:
          type: string
          example: "Deployment"
        risk_description:
          type: string
          example: "Risk of non-compliance with data privacy regulations."
        risk_category:
          type: string
          example: "Regulatory"
        impact:
          type: string
          example: "High"
        assessment_mapping:
          type: string
          example: "GDPR Compliance Check"
        controls_mapping:
          type: string
          example: "Data Access Controls"
        likelihood:
          type: string
          example: "Moderate"
        severity:
          type: string
          example: "High"
        risk_level_autocalculated:
          anyOf:
            - type: string
              enum:
                - "No risk"
                - "Low risk"
                - "Medium risk"
                - "High risk"
                - "Very high risk"
          example: "No risk"
        review_notes:
          type: string
          example: "Need for regular audits."
        mitigation_status:
          type: string
          example: "In Progress"
        current_risk_level:
          type: string
          example: "Medium"
        deadline:
          type: string
          format: date-time
          example: "2024-12-31T00:00:00.000Z"
        mitigation_plan:
          type: string
          example: "Implement data anonymization."
        implementation_strategy:
          type: string
          example: "Anonymize user data in production environments."
        mitigation_evidence_document:
          type: string
          example: "Data_Anonymization_Plan.pdf"
        likelihood_mitigation:
          type: string
          example: "Reduced"
        risk_severity:
          type: string
          example: "Moderate"
        final_risk_level:
          type: string
          example: "Low"
        risk_approval:
          type: string
          example: "Pending"
        approval_status:
          type: string
          example: "Under Review"
        date_of_assessment:
          type: string
          format: date-time
          example: "2024-11-01T00:00:00.000Z"
    ProjectScope:
      type: object
      properties:
        id:
          type: integer
          example: 1
        assessmentId:
          type: integer
          example: 1
        describeAiEnvironment:
          type: string
          example: "This project involves the development of a new AI-powered virtual assistant."
        isNewAiTechnology:
          type: boolean
          example: true
        usesPersonalData:
          type: boolean
          example: true
        projectScopeDocuments:
          type: string
          example: "project-scope-v1.pdf"
        technologyType:
          type: string
          example: "Natural Language Processing"
        hasOngoingMonitoring:
          type: boolean
          example: true
        unintendedOutcomes:
          type: string
          example: "Potential bias in the assistant's responses."
        technologyDocumentation:
          type: string
          example: "technology-documentation.docx"
    Question:
      type: object
      properties:
        id:
          type: number
          example: 1
        subtopicId:
          type: number
          example: 1
        questionText:
          type: string
          example: "What is the purpose of this feature?"
        answerType:
          type: string
          example: "Multiple Choice"
        evidenceFileRequired:
          type: boolean
          example: false
        hint:
          type: string
          example: "As a deployer, you are responsible for any additional changes made to the high-risk AI system and must fulfill additional requirements based on the data used and the specific use case you are deploying."
        isRequired:
          type: boolean
          example: true
        priorityLevel:
          anyOf:
            - type: string
              enum:
                - "high priority"
                - "medium priority"
                - "low priority"
          example: "high priority"
        evidenceFiles:
          type: array
          items:
            type: object
            properties:
              id:
                type: number
              filename:
                type: string
    SubControl:
      type: object
      properties:
        id:
          type: number
          example: 1
        controlId:
          type: number
          example: 1
        title:
          type: string
          example: ""
        description:
          type: string
          example: ""
        orderNo:
          type: integer
          example: 1
        status:
          anyOf:
            - type: string
              enum:
                - "Waiting"
                - "In progress"
                - "Done"
          example: "In Progress"
        approver:
          type: string
          example: "John Doe"
        riskReview:
          anyOf:
            - type: string
              enum:
                - "Acceptable risk"
                - "Residual risk"
                - "Unacceptable risk"
          example: "Acceptable risk"
        owner:
          type: string
          example: "Bob Johnson"
        reviewer:
          type: string
          example: "Alice Williams"
        dueDate:
          type: Date
          example: "2023-12-31T00:00:00.000Z"
        implementationDetails:
          type: string
          example: "Implement new feature"
        evidenceDescription:
          type: string
          example: "evidence1.pdf"
        # attachment:
        #   type: string
        #   example: "attachment1.docx"
        feedbackDescription:
          type: string
          example: "Great work so far."
    SubTopic:
      type: object
      properties:
        id:
          type: integer
          example: 1
        topicId:
          type: integer
          example: 1
        name:
          type: string
          example: "Subtopic A"
    Topic:
      type: object
      properties:
        id:
          type: integer
          example: 1
        assessmentId:
          type: integer
          example: 1
        title:
          type: string
          example: "Project A"
    User:
      type: object
      properties:
        id:
          type: integer
          example: 1
        name:
          type: string
          example: "Alice"
        surname:
          type: string
          example: "Smith"
        email:
          type: string
          example: "user@example.com"
        password_hash:
          type: string
          example: "$2b$10$c7Mtd3kRpMjr6VexlxuAleT8Sy3SwPcT.YLCazH5QWBgnATDo5N6O"
        role:
          type: integer
          example: 1
        created_at:
          type: string
          format: date-time
          example: "2024-01-01T00:00:00.000Z"
        last_login:
          type: string
          format: date-time
          example: "2024-10-01T00:00:00.000Z"
    Vendor:
      type: object
      properties:
        id:
          type: integer
          example: 1
        projectId:
          type: integer
          example: 1
        vendorName:
          type: string
          example: "Vendor A"
        assignee:
          type: string
          example: "John Doe"
        vendorProvides:
          type: string
          example: "Consulting Services"
        website:
          type: string
          example: "www.vendora.com"
        vendorContactPerson:
          type: string
          example: "Jane Smith"
        reviewResult:
          type: string
          example: "Positive"
        reviewStatus:
          type: string
          example: "Completed"
        reviewer:
          type: string
          example: "Bob Johnson"
        riskStatus:
          anyOf:
            - type: string
              enum:
                - "Active"
                - "Under review"
                - "Not active"
          example: "Not active"
        reviewDate:
          type: string
          format: date-time
          example: "2023-05-15T00:00:00.000Z"
        riskDescription:
          type: string
          example: "Limited experience with new technology"
        impactDescription:
          type: string
          example: "Potential delays in project timeline"
        impact:
          type: integer
          example: 3
        probability:
          type: number
          example: 0.4
        actionOwner:
          type: string
          example: "Alice Williams"
        actionPlan:
          type: string
          example: "Provide additional training"
        riskSeverity:
          type: integer
          example: 2
        riskLevel:
          anyOf:
            - type: string
              enum:
                - "Very high risk"
                - "High risk"
                - "Medium risk"
                - "Low risk"
                - "Very low risk"
          example: "Low risk"
        likelihood:
          type: number
          example: 0.5
    VendorRisk:
      type: object
      properties:
        id:
          type: integer
          example: 1
        project_id:
          type: integer
          example: 1
        vendor_name:
          type: string
          example: "Tech Solutions Inc."
        risk_name:
          type: string
          example: "Data Security"
        owner:
          type: string
          example: "Alice"
        risk_level:
          anyOf:
            - type: string
              enum:
                - "No risk"
                - "Low risk"
                - "Medium risk"
                - "High risk"
                - "Very high risk"
          example: "High Risk"
        review_date:
          type: string
          format: date-time
          example: "2024-10-20T00:00:00.000Z"
    AssessmentTracker:
      allOf:
        - $ref: "#/components/schemas/Assessment"
      type: object # Define the type explicitly
      properties:
        topics:
          type: array
          items:
            allOf:
              - $ref: "#/components/schemas/Topic"
            type: object # Explicitly define the type
            properties:
              subtopics:
                type: array
                items:
                  allOf:
                    - $ref: "#/components/schemas/SubTopic"
                  type: object # Explicitly define the type
                  properties:
                    questions:
                      type: array
                      items:
                        $ref: "#/components/schemas/Question"
    ControlCategories:
      type: object
      properties:
        id:
          type: integer
          exampele: 1
        projectId:
          type: integer
          example: 1
        name:
          type: string
          example: "AI literacy"
        orderNo:
          type: integer
          example: 1

    TrainingModule:
      properties:
        id:
         type: integer
         example: 1
        training_name:
          type: string
          example: "AI Training"
        duration:
           type: string
           example: "6 weeks"
        provider:
           type: string
           example: "Verifywise open source AI governance"
        department:
          type: string
          example: "Maths Department"
        status:
          type: string
          enum: [Planned,In Progress, Completed]
        people:
          type: integer
          example: 10
        description:
           type: string
           example: "A training module requiring 6 weeks"<|MERGE_RESOLUTION|>--- conflicted
+++ resolved
@@ -94,12 +94,6 @@
     - `403` Forbidden - Insufficient permissions
     - `404` Not Found - Resource doesn't exist
     - `409` Conflict - Resource already exists
-<<<<<<< HEAD
-    - `500` Internal Server Error - Server-side error
-    - `503` Service Unavailable - Service temporarily down
-
-    ### 5. Multi-Tenancy
-=======
     - `429` Too Many Requests - Rate limit exceeded
     - `500` Internal Server Error - Server-side error
     - `503` Service Unavailable - Service temporarily down
@@ -111,7 +105,6 @@
     - `X-RateLimit-Reset`: Time when limit resets
 
     ### 6. Multi-Tenancy
->>>>>>> 4ad16824
     The API supports multi-tenant architecture. User's organization context is automatically determined from JWT token.
 
   version: 1.0.0
@@ -3179,8 +3172,6 @@
                   data:
                     type: string
                     example: "Account has been disabled"
-<<<<<<< HEAD
-=======
         "429":
           description: Too many login attempts
           content:
@@ -3194,7 +3185,6 @@
                   data:
                     type: string
                     example: "Too many login attempts. Please try again later"
->>>>>>> 4ad16824
         "500":
           description: Server error during authentication
           content:
@@ -3850,8 +3840,6 @@
                 type: string
                 example: "Resource already exists"
     
-<<<<<<< HEAD
-=======
     TooManyRequests:
       description: Rate limit exceeded
       content:
@@ -3879,7 +3867,6 @@
                 type: integer
               description: Time when rate limit resets (Unix timestamp)
     
->>>>>>> 4ad16824
     InternalServerError:
       description: Unexpected server error
       content:
