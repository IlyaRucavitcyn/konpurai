--- conflicted
+++ resolved
@@ -2195,24 +2195,14 @@
                 error:
                   type: object
 
-<<<<<<< HEAD
-  /vendors:
-    get:
-      tags: [vendors]
-=======
   /risks:
     get:
       tags: [risks]
->>>>>>> 6c45e6a4
       security:
         - JWTAuth: []
       responses:
         "200":
-<<<<<<< HEAD
-          description: list of all vendors
-=======
           description: list of all risks
->>>>>>> 6c45e6a4
           content:
             application/json:
               schema:
@@ -2224,11 +2214,7 @@
                   data:
                     type: array
                     items:
-<<<<<<< HEAD
-                      $ref: "#components/schemas/Vendor"
-=======
                       $ref: "#components/schemas/Risk"
->>>>>>> 6c45e6a4
         "204":
           description: no content to display
           content:
@@ -2252,60 +2238,16 @@
                 error:
                   type: object
     post:
-<<<<<<< HEAD
-      tags: [vendors]
-      security:
-        - JWTAuth: []
-      requestBody:
-        description: body of the new vendor
-=======
       tags: [risks]
       security:
         - JWTAuth: []
       requestBody:
         description: body of the new risk
->>>>>>> 6c45e6a4
         content:
           application/json:
             schema:
               type: object
               properties:
-<<<<<<< HEAD
-                name:
-                  type: string
-                  example: "Apex"
-                type:
-                  type: string
-                  example: "Contractor"
-                description:
-                  type: string
-                  example: "Project: Chatbot AI, Services: NLP model development and maintenance"
-                website:
-                  type: string
-                  example: "https://apex-ai.com"
-                contact_person:
-                  type: string
-                  example: "John McAllen"
-                assignee:
-                  type: string
-                  example: "John McAllen"
-                status:
-                  type: string
-                  example: "Active"
-                review_result:
-                  type: string
-                  example: "Positive, needs minor improvements"
-                reviewer:
-                  type: string
-                  example: "George Michael"
-                review_date:
-                  type: string
-                  example: "12 January 2024"
-                review_status:
-                  type: string
-                  example: "Under Review"
-                risk_status:
-=======
                 project_id:
                   type: integer
                   example: 1
@@ -2453,15 +2395,10 @@
                   type: string
                   example: "Possible"
                 risk_level:
->>>>>>> 6c45e6a4
                   type: string
                   example: "High"
         required: true
       responses:
-<<<<<<< HEAD
-        "201":
-          description: created vendor
-=======
         "202":
           description: risk
           content:
@@ -2607,7 +2544,6 @@
       responses:
         "201":
           description: created role
->>>>>>> 6c45e6a4
           content:
             application/json:
               type: object
@@ -2617,11 +2553,7 @@
                   example: created
                 data:
                   type: object
-<<<<<<< HEAD
-                  $ref: "#components/schemas/Vendor"
-=======
                   $ref: "#components/schemas/Role"
->>>>>>> 6c45e6a4
         "500":
           description: internal server error
           content:
@@ -2644,15 +2576,9 @@
                   example: service unavailable
                 error:
                   type: object
-<<<<<<< HEAD
-  /vendors/{id}:
-    get:
-      tags: [vendors]
-=======
   /roles/{id}:
     get:
       tags: [roles]
->>>>>>> 6c45e6a4
       security:
         - JWTAuth: []
       parameters:
@@ -2661,17 +2587,10 @@
           schema:
             type: integer
           required: true
-<<<<<<< HEAD
-          description: id of the vendor
-      responses:
-        "200":
-          description: vendor
-=======
           description: id of the role
       responses:
         "200":
           description: role
->>>>>>> 6c45e6a4
           content:
             application/json:
               schema:
@@ -2681,11 +2600,7 @@
                     type: string
                     example: ok
                   data:
-<<<<<<< HEAD
-                    $ref: "#components/schemas/Vendor"
-=======
                     $ref: "#components/schemas/Role"
->>>>>>> 6c45e6a4
         "404":
           description: no content to display
           content:
@@ -2709,11 +2624,7 @@
                 error:
                   type: object
     put:
-<<<<<<< HEAD
-      tags: [vendors]
-=======
       tags: [roles]
->>>>>>> 6c45e6a4
       security:
         - JWTAuth: []
       parameters:
@@ -2722,15 +2633,9 @@
           schema:
             type: integer
           required: true
-<<<<<<< HEAD
-          description: id of the vendor
-      requestBody:
-        description: body of the new vendor
-=======
           description: id of the role
       requestBody:
         description: body of the new role
->>>>>>> 6c45e6a4
         content:
           application/json:
             schema:
@@ -2738,46 +2643,6 @@
               properties:
                 name:
                   type: string
-<<<<<<< HEAD
-                  example: "Apex"
-                type:
-                  type: string
-                  example: "Contractor"
-                description:
-                  type: string
-                  example: "Project: Chatbot AI, Services: NLP model development and maintenance"
-                website:
-                  type: string
-                  example: "https://apex-ai.com"
-                contact_person:
-                  type: string
-                  example: "John McAllen"
-                assignee:
-                  type: string
-                  example: "John McAllen"
-                status:
-                  type: string
-                  example: "Active"
-                review_result:
-                  type: string
-                  example: "Positive, needs minor improvements"
-                reviewer:
-                  type: string
-                  example: "George Michael"
-                review_date:
-                  type: string
-                  example: "12 January 2024"
-                review_status:
-                  type: string
-                  example: "Under Review"
-                risk_status:
-                  type: string
-                  example: "High"
-        required: true
-      responses:
-        "202":
-          description: vendor
-=======
                   example: "Admin"
                 description:
                   type: string
@@ -3048,7 +2913,6 @@
       responses:
         "202":
           description: section
->>>>>>> 6c45e6a4
           content:
             application/json:
               schema:
@@ -3058,11 +2922,7 @@
                     type: string
                     example: accepted
                   data:
-<<<<<<< HEAD
-                    $ref: "#components/schemas/Vendor"
-=======
                     $ref: "#components/schemas/Section"
->>>>>>> 6c45e6a4
         "404":
           description: no content to display
           content:
@@ -3086,11 +2946,7 @@
                 error:
                   type: object
     delete:
-<<<<<<< HEAD
-      tags: [vendors]
-=======
       tags: [sections]
->>>>>>> 6c45e6a4
       security:
         - JWTAuth: []
       parameters:
@@ -3099,17 +2955,320 @@
           schema:
             type: integer
           required: true
-<<<<<<< HEAD
-          description: id of the vendor to delete
+          description: id of the section to delete
+      responses:
+        "202":
+          description: section
+          content:
+            application/json:
+              schema:
+                type: object
+                properties:
+                  message:
+                    type: string
+                    example: accepted
+                  data:
+                    type: boolean
+                    example: true
+        "404":
+          description: no content to display
+          content:
+            application/json:
+              type: object
+              properties:
+                message:
+                  type: string
+                  example: not found
+                data:
+                  type: object
+        "500":
+          description: internal server error
+          content:
+            application/json:
+              type: object
+              properties:
+                message:
+                  type: string
+                  example: internal server error
+                error:
+                  type: object
+
+  /vendors:
+    get:
+      tags: [vendors]
+      security:
+        - JWTAuth: []
+      responses:
+        "200":
+          description: list of all vendors
+          content:
+            application/json:
+              schema:
+                type: object
+                properties:
+                  message:
+                    type: string
+                    example: ok
+                  data:
+                    type: array
+                    items:
+                      $ref: "#components/schemas/Vendor"
+        "204":
+          description: no content to display
+          content:
+            application/json:
+              type: object
+              properties:
+                message:
+                  type: string
+                  example: no content
+                data:
+                  type: object
+        "500":
+          description: internal server error
+          content:
+            application/json:
+              type: object
+              properties:
+                message:
+                  type: string
+                  example: internal server error
+                error:
+                  type: object
+    post:
+      tags: [vendors]
+      security:
+        - JWTAuth: []
+      requestBody:
+        description: body of the new vendor
+        content:
+          application/json:
+            schema:
+              type: object
+              properties:
+                name:
+                  type: string
+                  example: "Apex"
+                type:
+                  type: string
+                  example: "Contractor"
+                description:
+                  type: string
+                  example: "Project: Chatbot AI, Services: NLP model development and maintenance"
+                website:
+                  type: string
+                  example: "https://apex-ai.com"
+                contact_person:
+                  type: string
+                  example: "John McAllen"
+                assignee:
+                  type: string
+                  example: "John McAllen"
+                status:
+                  type: string
+                  example: "Active"
+                review_result:
+                  type: string
+                  example: "Positive, needs minor improvements"
+                reviewer:
+                  type: string
+                  example: "George Michael"
+                review_date:
+                  type: string
+                  example: "12 January 2024"
+                review_status:
+                  type: string
+                  example: "Under Review"
+                risk_status:
+                  type: string
+                  example: "High"
+        required: true
+      responses:
+        "201":
+          description: created vendor
+          content:
+            application/json:
+              type: object
+              properties:
+                message:
+                  type: string
+                  example: created
+                data:
+                  type: object
+                  $ref: "#components/schemas/Vendor"
+        "500":
+          description: internal server error
+          content:
+            application/json:
+              type: object
+              properties:
+                message:
+                  type: string
+                  example: internal server error
+                error:
+                  type: object
+        "503":
+          description: internal server error
+          content:
+            application/json:
+              type: object
+              properties:
+                message:
+                  type: string
+                  example: service unavailable
+                error:
+                  type: object
+  /vendors/{id}:
+    get:
+      tags: [vendors]
+      security:
+        - JWTAuth: []
+      parameters:
+        - in: path
+          name: id
+          schema:
+            type: integer
+          required: true
+          description: id of the vendor
+      responses:
+        "200":
+          description: vendor
+          content:
+            application/json:
+              schema:
+                type: object
+                properties:
+                  message:
+                    type: string
+                    example: ok
+                  data:
+                    $ref: "#components/schemas/Vendor"
+        "404":
+          description: no content to display
+          content:
+            application/json:
+              type: object
+              properties:
+                message:
+                  type: string
+                  example: not found
+                data:
+                  type: object
+        "500":
+          description: internal server error
+          content:
+            application/json:
+              type: object
+              properties:
+                message:
+                  type: string
+                  example: internal server error
+                error:
+                  type: object
+    put:
+      tags: [vendors]
+      security:
+        - JWTAuth: []
+      parameters:
+        - in: path
+          name: id
+          schema:
+            type: integer
+          required: true
+          description: id of the vendor
+      requestBody:
+        description: body of the new vendor
+        content:
+          application/json:
+            schema:
+              type: object
+              properties:
+                name:
+                  type: string
+                  example: "Apex"
+                type:
+                  type: string
+                  example: "Contractor"
+                description:
+                  type: string
+                  example: "Project: Chatbot AI, Services: NLP model development and maintenance"
+                website:
+                  type: string
+                  example: "https://apex-ai.com"
+                contact_person:
+                  type: string
+                  example: "John McAllen"
+                assignee:
+                  type: string
+                  example: "John McAllen"
+                status:
+                  type: string
+                  example: "Active"
+                review_result:
+                  type: string
+                  example: "Positive, needs minor improvements"
+                reviewer:
+                  type: string
+                  example: "George Michael"
+                review_date:
+                  type: string
+                  example: "12 January 2024"
+                review_status:
+                  type: string
+                  example: "Under Review"
+                risk_status:
+                  type: string
+                  example: "High"
+        required: true
       responses:
         "202":
           description: vendor
-=======
-          description: id of the section to delete
+          content:
+            application/json:
+              schema:
+                type: object
+                properties:
+                  message:
+                    type: string
+                    example: accepted
+                  data:
+                    $ref: "#components/schemas/Vendor"
+        "404":
+          description: no content to display
+          content:
+            application/json:
+              type: object
+              properties:
+                message:
+                  type: string
+                  example: not found
+                data:
+                  type: object
+        "500":
+          description: internal server error
+          content:
+            application/json:
+              type: object
+              properties:
+                message:
+                  type: string
+                  example: internal server error
+                error:
+                  type: object
+    delete:
+      tags: [vendors]
+      security:
+        - JWTAuth: []
+      parameters:
+        - in: path
+          name: id
+          schema:
+            type: integer
+          required: true
+          description: id of the vendor to delete
       responses:
         "202":
-          description: section
->>>>>>> 6c45e6a4
+          description: vendor
           content:
             application/json:
               schema:
@@ -3344,54 +3503,12 @@
         status:
           type: string
           example: "Completed"
-<<<<<<< HEAD
-    Vendor:
-=======
     Risk:
->>>>>>> 6c45e6a4
       type: object
       properties:
         id:
           type: integer
           example: 1
-<<<<<<< HEAD
-        name:
-          type: string
-          example: "Apex"
-        type:
-          type: string
-          example: "Contractor"
-        description:
-          type: string
-          example: "Project: Chatbot AI, Services: NLP model development and maintenance"
-        website:
-          type: string
-          example: "https://apex-ai.com"
-        contact_person:
-          type: string
-          example: "John McAllen"
-        assignee:
-          type: string
-          example: "John McAllen"
-        status:
-          type: string
-          example: "Active"
-        review_result:
-          type: string
-          example: "Positive, needs minor improvements"
-        reviewer:
-          type: string
-          example: "George Michael"
-        review_date:
-          type: string
-          example: "12 January 2024"
-        review_status:
-          type: string
-          example: "Under Review"
-        risk_status:
-          type: string
-          example: "High"
-=======
         project_id:
           type: integer
           example: 1
@@ -3415,7 +3532,8 @@
           example: "Possible"
         risk_level:
           type: string
-          example: "High"    Role:
+          example: "High"
+    Role:
       type: object
       properties:
         id:
@@ -3445,4 +3563,45 @@
         completed_questions:
           type: integer
           example: 20
->>>>>>> 6c45e6a4
+    Vendor:
+      type: object
+      properties:
+        id:
+          type: integer
+          example: 1
+        name:
+          type: string
+          example: "Apex"
+        type:
+          type: string
+          example: "Contractor"
+        description:
+          type: string
+          example: "Project: Chatbot AI, Services: NLP model development and maintenance"
+        website:
+          type: string
+          example: "https://apex-ai.com"
+        contact_person:
+          type: string
+          example: "John McAllen"
+        assignee:
+          type: string
+          example: "John McAllen"
+        status:
+          type: string
+          example: "Active"
+        review_result:
+          type: string
+          example: "Positive, needs minor improvements"
+        reviewer:
+          type: string
+          example: "George Michael"
+        review_date:
+          type: string
+          example: "12 January 2024"
+        review_status:
+          type: string
+          example: "Under Review"
+        risk_status:
+          type: string
+          example: "High"