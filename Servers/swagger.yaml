--- conflicted
+++ resolved
@@ -2731,24 +2731,14 @@
                 error:
                   type: object
 
-<<<<<<< HEAD
-  /projects:
-    get:
-      tags: [projects]
-=======
   /sections:
     get:
       tags: [sections]
->>>>>>> 53d83d29
       security:
         - JWTAuth: []
       responses:
         "200":
-<<<<<<< HEAD
-          description: list of all projects
-=======
           description: list of all sections
->>>>>>> 53d83d29
           content:
             application/json:
               schema:
@@ -2760,11 +2750,7 @@
                   data:
                     type: array
                     items:
-<<<<<<< HEAD
-                      $ref: "#components/schemas/Project"
-=======
                       $ref: "#components/schemas/Section"
->>>>>>> 53d83d29
         "204":
           description: no content to display
           content:
@@ -2788,52 +2774,16 @@
                 error:
                   type: object
     post:
-<<<<<<< HEAD
-      tags: [projects]
-      security:
-        - JWTAuth: []
-      requestBody:
-        description: body of the new project
-=======
       tags: [sections]
       security:
         - JWTAuth: []
       requestBody:
         description: body of the new section
->>>>>>> 53d83d29
         content:
           application/json:
             schema:
               type: object
               properties:
-<<<<<<< HEAD
-                name:
-                  type: string
-                  example: "Cloud Migration"
-                description:
-                  type: string
-                  example: "Moving company services to a cloud-based infrastructure."
-                last_updated:
-                  type: string
-                  format: date-time
-                  example: "2024-09-20T00:00:00.000Z"
-                owner_id:
-                  type: integer
-                  example: 1
-                compliance_status:
-                  type: string
-                  example: "Not Started"
-                controls_completed:
-                  type: integer
-                  example: 0
-                requirements_completed:
-                  type: integer
-                  example: 0
-        required: true
-      responses:
-        "201":
-          description: created project
-=======
                 assessment_tracker_id:
                   type: integer
                   example: 1
@@ -3707,7 +3657,6 @@
       responses:
         "201":
           description: created subrequirement evidences
->>>>>>> 53d83d29
           content:
             application/json:
               type: object
@@ -3717,11 +3666,7 @@
                   example: created
                 data:
                   type: object
-<<<<<<< HEAD
-                  $ref: "#components/schemas/Project"
-=======
                   $ref: "#components/schemas/SubRequirementEvidence"
->>>>>>> 53d83d29
         "500":
           description: internal server error
           content:
@@ -3744,15 +3689,9 @@
                   example: service unavailable
                 error:
                   type: object
-<<<<<<< HEAD
-  /projects/{id}:
-    get:
-      tags: [projects]
-=======
   /subrequirementEvidence/{id}:
     get:
       tags: [subrequirementEvidence]
->>>>>>> 53d83d29
       security:
         - JWTAuth: []
       parameters:
@@ -3761,17 +3700,10 @@
           schema:
             type: integer
           required: true
-<<<<<<< HEAD
-          description: id of the project
-      responses:
-        "200":
-          description: project
-=======
           description: id of the subrequirement evidences
       responses:
         "200":
           description: subrequirement evidences
->>>>>>> 53d83d29
           content:
             application/json:
               schema:
@@ -3781,11 +3713,7 @@
                     type: string
                     example: ok
                   data:
-<<<<<<< HEAD
-                    $ref: "#components/schemas/Project"
-=======
                     $ref: "#components/schemas/SubRequirementEvidence"
->>>>>>> 53d83d29
         "404":
           description: no content to display
           content:
@@ -3809,11 +3737,7 @@
                 error:
                   type: object
     put:
-<<<<<<< HEAD
-      tags: [projects]
-=======
       tags: [subrequirementEvidence]
->>>>>>> 53d83d29
       security:
         - JWTAuth: []
       parameters:
@@ -3822,48 +3746,14 @@
           schema:
             type: integer
           required: true
-<<<<<<< HEAD
-          description: id of the project
-      requestBody:
-        description: body of the new project
-=======
           description: id of the subrequirement evidences
       requestBody:
         description: body of the new subrequirement evidences
->>>>>>> 53d83d29
         content:
           application/json:
             schema:
               type: object
               properties:
-<<<<<<< HEAD
-                name:
-                  type: string
-                  example: "Cloud Migration"
-                description:
-                  type: string
-                  example: "Moving company services to a cloud-based infrastructure."
-                last_updated:
-                  type: string
-                  format: date-time
-                  example: "2024-09-20T00:00:00.000Z"
-                owner_id:
-                  type: integer
-                  example: 1
-                compliance_status:
-                  type: string
-                  example: "Not Started"
-                controls_completed:
-                  type: integer
-                  example: 0
-                requirements_completed:
-                  type: integer
-                  example: 0
-        required: true
-      responses:
-        "202":
-          description: project
-=======
                 subrequirement_id:
                   type: integer
                   example: 1
@@ -4207,7 +4097,6 @@
       responses:
         "202":
           description: vendor risk
->>>>>>> 53d83d29
           content:
             application/json:
               schema:
@@ -4217,11 +4106,7 @@
                     type: string
                     example: accepted
                   data:
-<<<<<<< HEAD
-                    $ref: "#components/schemas/Project"
-=======
                     $ref: "#components/schemas/VendorRisk"
->>>>>>> 53d83d29
         "404":
           description: no content to display
           content:
@@ -4245,11 +4130,7 @@
                 error:
                   type: object
     delete:
-<<<<<<< HEAD
-      tags: [projects]
-=======
       tags: [vendorrisks]
->>>>>>> 53d83d29
       security:
         - JWTAuth: []
       parameters:
@@ -4258,17 +4139,292 @@
           schema:
             type: integer
           required: true
-<<<<<<< HEAD
-          description: id of the project to delete
+          description: id of the vendor risk to delete
+      responses:
+        "202":
+          description: vendor risk
+          content:
+            application/json:
+              schema:
+                type: object
+                properties:
+                  message:
+                    type: string
+                    example: accepted
+                  data:
+                    type: boolean
+                    example: true
+        "404":
+          description: no content to display
+          content:
+            application/json:
+              type: object
+              properties:
+                message:
+                  type: string
+                  example: not found
+                data:
+                  type: object
+        "500":
+          description: internal server error
+          content:
+            application/json:
+              type: object
+              properties:
+                message:
+                  type: string
+                  example: internal server error
+                error:
+                  type: object
+
+  /projects:
+    get:
+      tags: [projects]
+      security:
+        - JWTAuth: []
+      responses:
+        "200":
+          description: list of all projects
+          content:
+            application/json:
+              schema:
+                type: object
+                properties:
+                  message:
+                    type: string
+                    example: ok
+                  data:
+                    type: array
+                    items:
+                      $ref: "#components/schemas/Project"
+        "204":
+          description: no content to display
+          content:
+            application/json:
+              type: object
+              properties:
+                message:
+                  type: string
+                  example: no content
+                data:
+                  type: object
+        "500":
+          description: internal server error
+          content:
+            application/json:
+              type: object
+              properties:
+                message:
+                  type: string
+                  example: internal server error
+                error:
+                  type: object
+    post:
+      tags: [projects]
+      security:
+        - JWTAuth: []
+      requestBody:
+        description: body of the new project
+        content:
+          application/json:
+            schema:
+              type: object
+              properties:
+                name:
+                  type: string
+                  example: "Cloud Migration"
+                description:
+                  type: string
+                  example: "Moving company services to a cloud-based infrastructure."
+                last_updated:
+                  type: string
+                  format: date-time
+                  example: "2024-09-20T00:00:00.000Z"
+                owner_id:
+                  type: integer
+                  example: 1
+                compliance_status:
+                  type: string
+                  example: "Not Started"
+                controls_completed:
+                  type: integer
+                  example: 0
+                requirements_completed:
+                  type: integer
+                  example: 0
+        required: true
+      responses:
+        "201":
+          description: created project
+          content:
+            application/json:
+              type: object
+              properties:
+                message:
+                  type: string
+                  example: created
+                data:
+                  type: object
+                  $ref: "#components/schemas/Project"
+        "500":
+          description: internal server error
+          content:
+            application/json:
+              type: object
+              properties:
+                message:
+                  type: string
+                  example: internal server error
+                error:
+                  type: object
+        "503":
+          description: internal server error
+          content:
+            application/json:
+              type: object
+              properties:
+                message:
+                  type: string
+                  example: service unavailable
+                error:
+                  type: object
+  /projects/{id}:
+    get:
+      tags: [projects]
+      security:
+        - JWTAuth: []
+      parameters:
+        - in: path
+          name: id
+          schema:
+            type: integer
+          required: true
+          description: id of the project
+      responses:
+        "200":
+          description: project
+          content:
+            application/json:
+              schema:
+                type: object
+                properties:
+                  message:
+                    type: string
+                    example: ok
+                  data:
+                    $ref: "#components/schemas/Project"
+        "404":
+          description: no content to display
+          content:
+            application/json:
+              type: object
+              properties:
+                message:
+                  type: string
+                  example: not found
+                data:
+                  type: object
+        "500":
+          description: internal server error
+          content:
+            application/json:
+              type: object
+              properties:
+                message:
+                  type: string
+                  example: internal server error
+                error:
+                  type: object
+    put:
+      tags: [projects]
+      security:
+        - JWTAuth: []
+      parameters:
+        - in: path
+          name: id
+          schema:
+            type: integer
+          required: true
+          description: id of the project
+      requestBody:
+        description: body of the new project
+        content:
+          application/json:
+            schema:
+              type: object
+              properties:
+                name:
+                  type: string
+                  example: "Cloud Migration"
+                description:
+                  type: string
+                  example: "Moving company services to a cloud-based infrastructure."
+                last_updated:
+                  type: string
+                  format: date-time
+                  example: "2024-09-20T00:00:00.000Z"
+                owner_id:
+                  type: integer
+                  example: 1
+                compliance_status:
+                  type: string
+                  example: "Not Started"
+                controls_completed:
+                  type: integer
+                  example: 0
+                requirements_completed:
+                  type: integer
+                  example: 0
+        required: true
       responses:
         "202":
           description: project
-=======
-          description: id of the vendor risk to delete
+          content:
+            application/json:
+              schema:
+                type: object
+                properties:
+                  message:
+                    type: string
+                    example: accepted
+                  data:
+                    $ref: "#components/schemas/Project"
+        "404":
+          description: no content to display
+          content:
+            application/json:
+              type: object
+              properties:
+                message:
+                  type: string
+                  example: not found
+                data:
+                  type: object
+        "500":
+          description: internal server error
+          content:
+            application/json:
+              type: object
+              properties:
+                message:
+                  type: string
+                  example: internal server error
+                error:
+                  type: object
+    delete:
+      tags: [projects]
+      security:
+        - JWTAuth: []
+      parameters:
+        - in: path
+          name: id
+          schema:
+            type: integer
+          required: true
+          description: id of the project to delete
       responses:
         "202":
-          description: vendor risk
->>>>>>> 53d83d29
+          description: project
           content:
             application/json:
               schema:
@@ -4545,40 +4701,12 @@
         description:
           type: string
           example: "Administrator with full access to the system."
-<<<<<<< HEAD
-    Project:
-=======
     Section:
->>>>>>> 53d83d29
       type: object
       properties:
         id:
           type: integer
           example: 1
-<<<<<<< HEAD
-        name:
-          type: string
-          example: "Cloud Migration"
-        description:
-          type: string
-          example: "Moving company services to a cloud-based infrastructure."
-        last_updated:
-          type: string
-          format: date-time
-          example: "2024-09-20T00:00:00.000Z"
-        owner_id:
-          type: integer
-          example: 1
-        compliance_status:
-          type: string
-          example: "Not Started"
-        controls_completed:
-          type: integer
-          example: 0
-        requirements_completed:
-          type: integer
-          example: 0
-=======
         assessment_tracker_id:
           type: integer
           example: 1
@@ -4731,4 +4859,31 @@
         risk_level:
           type: string
           example: "High"
->>>>>>> 53d83d29
+    Project:
+      type: object
+      properties:
+        id:
+          type: integer
+          example: 1
+        name:
+          type: string
+          example: "Cloud Migration"
+        description:
+          type: string
+          example: "Moving company services to a cloud-based infrastructure."
+        last_updated:
+          type: string
+          format: date-time
+          example: "2024-09-20T00:00:00.000Z"
+        owner_id:
+          type: integer
+          example: 1
+        compliance_status:
+          type: string
+          example: "Not Started"
+        controls_completed:
+          type: integer
+          example: 0
+        requirements_completed:
+          type: integer
+          example: 0