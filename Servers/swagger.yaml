--- conflicted
+++ resolved
@@ -9,24 +9,14 @@
     description: Local development server
 
 paths:
-<<<<<<< HEAD
-  /subcontrols:
-    get:
-      tags: [subcontrols]
-=======
   /assessments:
     get:
       tags: [assessments]
->>>>>>> 977f5970
       security:
         - JWTAuth: []
       responses:
         "200":
-<<<<<<< HEAD
-          description: list of all sub controls
-=======
           description: list of all assessments
->>>>>>> 977f5970
           content:
             application/json:
               schema:
@@ -38,11 +28,7 @@
                   data:
                     type: array
                     items:
-<<<<<<< HEAD
-                      $ref: "#components/schemas/SubControl"
-=======
                       $ref: "#components/schemas/Assessment"
->>>>>>> 977f5970
         "204":
           description: no content to display
           content:
@@ -66,75 +52,16 @@
                 error:
                   type: object
     post:
-<<<<<<< HEAD
-      tags: [subcontrols]
-      security:
-        - JWTAuth: []
-      requestBody:
-        description: body of the new sub control
-=======
       tags: [assessments]
       security:
         - JWTAuth: []
       requestBody:
         description: body of the new assessment
->>>>>>> 977f5970
         content:
           application/json:
             schema:
               type: object
               properties:
-<<<<<<< HEAD
-                controlId:
-                  type: number
-                  example: 1
-                status:
-                  type: string
-                  anyOf:
-                    - type: string
-                    enum:
-                      - "Waiting"
-                      - "In progress"
-                      - "Done"
-                  example: "In Progress"
-                approver:
-                  type: string
-                  example: "John Doe"
-                riskReview:
-                  type: string
-                  anyOf:
-                    - type: string
-                    enum:
-                      - "Acceptable risk"
-                      - "Residual risk"
-                      - "Unacceptable risk"
-                  example: "Acceptable risk"
-                owner:
-                  type: string
-                  example: "Bob Johnson"
-                reviewer:
-                  type: string
-                  example: "Alice Williams"
-                dueDate:
-                  type: Date
-                  example: "2023-12-31T00:00:00.000Z"
-                implementationDetails:
-                  type: string
-                  example: "Implement new feature"
-                evidence:
-                  type: string
-                  example: "evidence1.pdf"
-                attachment:
-                  type: string
-                  example: "attachment1.docx"
-                feedback:
-                  type: string
-                  example: "Great work so far."
-        required: true
-      responses:
-        "201":
-          description: new created sub control
-=======
                 id:
                   type: integer
                   example: 1
@@ -1103,7 +1030,6 @@
       responses:
         "201":
           description: new created project risk
->>>>>>> 977f5970
           content:
             application/json:
               type: object
@@ -1113,11 +1039,7 @@
                   example: created
                 data:
                   type: object
-<<<<<<< HEAD
-                  $ref: "#components/schemas/SubControl"
-=======
                   $ref: "#components/schemas/ProjectRisk"
->>>>>>> 977f5970
         "500":
           description: internal server error
           content:
@@ -1140,15 +1062,9 @@
                   example: service unavailable
                 error:
                   type: object
-<<<<<<< HEAD
-  /subcontrols/{id}:
-    get:
-      tags: [subcontrols]
-=======
   /projectRisks/{id}:
     get:
       tags: [projectRisks]
->>>>>>> 977f5970
       security:
         - JWTAuth: []
       parameters:
@@ -1157,17 +1073,10 @@
           schema:
             type: integer
           required: true
-<<<<<<< HEAD
-          description: id of the sub control
-      responses:
-        "200":
-          description: sub control
-=======
           description: id of the project risk
       responses:
         "200":
           description: project risk
->>>>>>> 977f5970
           content:
             application/json:
               schema:
@@ -1177,11 +1086,7 @@
                     type: string
                     example: ok
                   data:
-<<<<<<< HEAD
-                    $ref: "#components/schemas/SubControl"
-=======
                     $ref: "#components/schemas/ProjectRisk"
->>>>>>> 977f5970
         "404":
           description: no content to display
           content:
@@ -1205,11 +1110,7 @@
                 error:
                   type: object
     put:
-<<<<<<< HEAD
-      tags: [subcontrols]
-=======
       tags: [projectRisks]
->>>>>>> 977f5970
       security:
         - JWTAuth: []
       parameters:
@@ -1218,71 +1119,14 @@
           schema:
             type: integer
           required: true
-<<<<<<< HEAD
-          description: id of the sub control
-      requestBody:
-        description: body of the new sub control
-=======
           description: id of the project risk
       requestBody:
         description: body of the new project risk
->>>>>>> 977f5970
         content:
           application/json:
             schema:
               type: object
               properties:
-<<<<<<< HEAD
-                controlId:
-                  type: number
-                  example: 1
-                status:
-                  type: string
-                  anyOf:
-                    - type: string
-                    enum:
-                      - "Waiting"
-                      - "In progress"
-                      - "Done"
-                  example: "In Progress"
-                approver:
-                  type: string
-                  example: "John Doe"
-                riskReview:
-                  type: string
-                  anyOf:
-                    - type: string
-                    enum:
-                      - "Acceptable risk"
-                      - "Residual risk"
-                      - "Unacceptable risk"
-                  example: "Acceptable risk"
-                owner:
-                  type: string
-                  example: "Bob Johnson"
-                reviewer:
-                  type: string
-                  example: "Alice Williams"
-                dueDate:
-                  type: Date
-                  example: "2023-12-31T00:00:00.000Z"
-                implementationDetails:
-                  type: string
-                  example: "Implement new feature"
-                evidence:
-                  type: string
-                  example: "evidence1.pdf"
-                attachment:
-                  type: string
-                  example: "attachment1.docx"
-                feedback:
-                  type: string
-                  example: "Great work so far."
-        required: true
-      responses:
-        "202":
-          description: sub control
-=======
                 id:
                   type: integer
                   example: 1
@@ -1375,7 +1219,6 @@
       responses:
         "202":
           description: project risk
->>>>>>> 977f5970
           content:
             application/json:
               schema:
@@ -1385,11 +1228,7 @@
                     type: string
                     example: accepted
                   data:
-<<<<<<< HEAD
-                    $ref: "#components/schemas/SubControl"
-=======
                     $ref: "#components/schemas/ProjectRisk"
->>>>>>> 977f5970
         "404":
           description: no content to display
           content:
@@ -1413,11 +1252,7 @@
                 error:
                   type: object
     delete:
-<<<<<<< HEAD
-      tags: [subcontrols]
-=======
       tags: [projectRisks]
->>>>>>> 977f5970
       security:
         - JWTAuth: []
       parameters:
@@ -1426,17 +1261,10 @@
           schema:
             type: integer
           required: true
-<<<<<<< HEAD
-          description: id of the sub control to delete
-      responses:
-        "202":
-          description: sub control
-=======
           description: id of the project risk to delete
       responses:
         "202":
           description: project risk
->>>>>>> 977f5970
           content:
             application/json:
               schema:
@@ -1471,24 +1299,14 @@
                 error:
                   type: object
 
-<<<<<<< HEAD
-  /subtopics:
-    get:
-      tags: [subtopics]
-=======
   /projectScopes:
     get:
       tags: [projectScopes]
->>>>>>> 977f5970
       security:
         - JWTAuth: []
       responses:
         "200":
-<<<<<<< HEAD
-          description: list of all sub topics
-=======
           description: list of all project scopes
->>>>>>> 977f5970
           content:
             application/json:
               schema:
@@ -1500,11 +1318,7 @@
                   data:
                     type: array
                     items:
-<<<<<<< HEAD
-                      $ref: "#components/schemas/SubTopic"
-=======
                       $ref: "#components/schemas/ProjectScope"
->>>>>>> 977f5970
         "204":
           description: no content to display
           content:
@@ -1528,36 +1342,16 @@
                 error:
                   type: object
     post:
-<<<<<<< HEAD
-      tags: [subtopics]
-      security:
-        - JWTAuth: []
-      requestBody:
-        description: body of the new sub topic
-=======
       tags: [projectScopes]
       security:
         - JWTAuth: []
       requestBody:
         description: body of the new project scope
->>>>>>> 977f5970
         content:
           application/json:
             schema:
               type: object
               properties:
-<<<<<<< HEAD
-                topicId:
-                  type: integer
-                  example: 1
-                name:
-                  type: string
-                  example: "Subtopic A"
-        required: true
-      responses:
-        "201":
-          description: new created sub topic
-=======
                 id:
                   type: integer
                   example: 1
@@ -1592,7 +1386,6 @@
       responses:
         "201":
           description: new created project scope
->>>>>>> 977f5970
           content:
             application/json:
               type: object
@@ -1602,11 +1395,7 @@
                   example: created
                 data:
                   type: object
-<<<<<<< HEAD
-                  $ref: "#components/schemas/SubTopic"
-=======
                   $ref: "#components/schemas/ProjectScope"
->>>>>>> 977f5970
         "500":
           description: internal server error
           content:
@@ -1629,15 +1418,9 @@
                   example: service unavailable
                 error:
                   type: object
-<<<<<<< HEAD
-  /subtopics/{id}:
-    get:
-      tags: [subtopics]
-=======
   /projectScopes/{id}:
     get:
       tags: [projectScopes]
->>>>>>> 977f5970
       security:
         - JWTAuth: []
       parameters:
@@ -1646,17 +1429,10 @@
           schema:
             type: integer
           required: true
-<<<<<<< HEAD
-          description: id of the sub topic
-      responses:
-        "200":
-          description: sub topic
-=======
           description: id of the project scope
       responses:
         "200":
           description: project scope
->>>>>>> 977f5970
           content:
             application/json:
               schema:
@@ -1666,11 +1442,7 @@
                     type: string
                     example: ok
                   data:
-<<<<<<< HEAD
-                    $ref: "#components/schemas/SubTopic"
-=======
                     $ref: "#components/schemas/ProjectScope"
->>>>>>> 977f5970
         "404":
           description: no content to display
           content:
@@ -1694,11 +1466,7 @@
                 error:
                   type: object
     put:
-<<<<<<< HEAD
-      tags: [subtopics]
-=======
       tags: [projectScopes]
->>>>>>> 977f5970
       security:
         - JWTAuth: []
       parameters:
@@ -1707,32 +1475,14 @@
           schema:
             type: integer
           required: true
-<<<<<<< HEAD
-          description: id of the sub topic
-      requestBody:
-        description: body of the new sub topic
-=======
           description: id of the project scope
       requestBody:
         description: body of the new project scope
->>>>>>> 977f5970
         content:
           application/json:
             schema:
               type: object
               properties:
-<<<<<<< HEAD
-                topicId:
-                  type: integer
-                  example: 1
-                name:
-                  type: string
-                  example: "Subtopic A"
-        required: true
-      responses:
-        "202":
-          description: sub topic
-=======
                 id:
                   type: integer
                   example: 1
@@ -1767,7 +1517,6 @@
       responses:
         "202":
           description: project scope
->>>>>>> 977f5970
           content:
             application/json:
               schema:
@@ -1777,11 +1526,7 @@
                     type: string
                     example: accepted
                   data:
-<<<<<<< HEAD
-                    $ref: "#components/schemas/SubTopic"
-=======
                     $ref: "#components/schemas/ProjectScope"
->>>>>>> 977f5970
         "404":
           description: no content to display
           content:
@@ -1805,11 +1550,7 @@
                 error:
                   type: object
     delete:
-<<<<<<< HEAD
-      tags: [subtopics]
-=======
       tags: [projectScopes]
->>>>>>> 977f5970
       security:
         - JWTAuth: []
       parameters:
@@ -1818,17 +1559,10 @@
           schema:
             type: integer
           required: true
-<<<<<<< HEAD
-          description: id of the sub topic to delete
-      responses:
-        "202":
-          description: sub topic
-=======
           description: id of the project scope to delete
       responses:
         "202":
           description: project scope
->>>>>>> 977f5970
           content:
             application/json:
               schema:
@@ -1863,24 +1597,14 @@
                 error:
                   type: object
 
-<<<<<<< HEAD
-  /topics:
-    get:
-      tags: [topics]
-=======
   /questions:
     get:
       tags: [questions]
->>>>>>> 977f5970
       security:
         - JWTAuth: []
       responses:
         "200":
-<<<<<<< HEAD
-          description: list of all topics
-=======
           description: list of all questions
->>>>>>> 977f5970
           content:
             application/json:
               schema:
@@ -1892,11 +1616,7 @@
                   data:
                     type: array
                     items:
-<<<<<<< HEAD
-                      $ref: "#components/schemas/Topic"
-=======
                       $ref: "#components/schemas/Question"
->>>>>>> 977f5970
         "204":
           description: no content to display
           content:
@@ -1920,36 +1640,16 @@
                 error:
                   type: object
     post:
-<<<<<<< HEAD
-      tags: [topics]
-      security:
-        - JWTAuth: []
-      requestBody:
-        description: body of the new topic
-=======
       tags: [questions]
       security:
         - JWTAuth: []
       requestBody:
         description: body of the new question
->>>>>>> 977f5970
         content:
           application/json:
             schema:
               type: object
               properties:
-<<<<<<< HEAD
-                assessmentId:
-                  type: integer
-                  example: 1
-                title:
-                  type: string
-                  example: "Project A"
-        required: true
-      responses:
-        "201":
-          description: new created topic
-=======
                 id:
                   type: number
                   example: 1
@@ -1981,7 +1681,6 @@
       responses:
         "201":
           description: new created question
->>>>>>> 977f5970
           content:
             application/json:
               type: object
@@ -1991,11 +1690,7 @@
                   example: created
                 data:
                   type: object
-<<<<<<< HEAD
-                  $ref: "#components/schemas/Topic"
-=======
                   $ref: "#components/schemas/Question"
->>>>>>> 977f5970
         "500":
           description: internal server error
           content:
@@ -2018,15 +1713,9 @@
                   example: service unavailable
                 error:
                   type: object
-<<<<<<< HEAD
-  /topics/{id}:
-    get:
-      tags: [topics]
-=======
   /questions/{id}:
     get:
       tags: [questions]
->>>>>>> 977f5970
       security:
         - JWTAuth: []
       parameters:
@@ -2035,17 +1724,10 @@
           schema:
             type: integer
           required: true
-<<<<<<< HEAD
-          description: id of the topic
-      responses:
-        "200":
-          description: topic
-=======
           description: id of the question
       responses:
         "200":
           description: question
->>>>>>> 977f5970
           content:
             application/json:
               schema:
@@ -2055,11 +1737,7 @@
                     type: string
                     example: ok
                   data:
-<<<<<<< HEAD
-                    $ref: "#components/schemas/Topic"
-=======
                     $ref: "#components/schemas/Question"
->>>>>>> 977f5970
         "404":
           description: no content to display
           content:
@@ -2083,11 +1761,7 @@
                 error:
                   type: object
     put:
-<<<<<<< HEAD
-      tags: [topics]
-=======
       tags: [questions]
->>>>>>> 977f5970
       security:
         - JWTAuth: []
       parameters:
@@ -2096,32 +1770,14 @@
           schema:
             type: integer
           required: true
-<<<<<<< HEAD
-          description: id of the topic
-      requestBody:
-        description: body of the new topic
-=======
           description: id of the question
       requestBody:
         description: body of the new question
->>>>>>> 977f5970
         content:
           application/json:
             schema:
               type: object
               properties:
-<<<<<<< HEAD
-                assessmentId:
-                  type: integer
-                  example: 1
-                title:
-                  type: string
-                  example: "Project A"
-        required: true
-      responses:
-        "202":
-          description: topic
-=======
                 id:
                   type: number
                   example: 1
@@ -2153,7 +1809,6 @@
       responses:
         "202":
           description: question
->>>>>>> 977f5970
           content:
             application/json:
               schema:
@@ -2163,11 +1818,7 @@
                     type: string
                     example: accepted
                   data:
-<<<<<<< HEAD
-                    $ref: "#components/schemas/Topic"
-=======
                     $ref: "#components/schemas/Question"
->>>>>>> 977f5970
         "404":
           description: no content to display
           content:
@@ -2191,11 +1842,7 @@
                 error:
                   type: object
     delete:
-<<<<<<< HEAD
-      tags: [topics]
-=======
       tags: [questions]
->>>>>>> 977f5970
       security:
         - JWTAuth: []
       parameters:
@@ -2204,17 +1851,838 @@
           schema:
             type: integer
           required: true
-<<<<<<< HEAD
-          description: id of the topic to delete
+          description: id of the question to delete
+      responses:
+        "202":
+          description: question
+          content:
+            application/json:
+              schema:
+                type: object
+                properties:
+                  message:
+                    type: string
+                    example: accepted
+                  data:
+                    type: boolean
+                    example: true
+        "404":
+          description: no content to display
+          content:
+            application/json:
+              type: object
+              properties:
+                message:
+                  type: string
+                  example: not found
+                data:
+                  type: object
+        "500":
+          description: internal server error
+          content:
+            application/json:
+              type: object
+              properties:
+                message:
+                  type: string
+                  example: internal server error
+                error:
+                  type: object
+
+  /subcontrols:
+    get:
+      tags: [subcontrols]
+      security:
+        - JWTAuth: []
+      responses:
+        "200":
+          description: list of all sub controls
+          content:
+            application/json:
+              schema:
+                type: object
+                properties:
+                  message:
+                    type: string
+                    example: ok
+                  data:
+                    type: array
+                    items:
+                      $ref: "#components/schemas/SubControl"
+        "204":
+          description: no content to display
+          content:
+            application/json:
+              type: object
+              properties:
+                message:
+                  type: string
+                  example: no content
+                data:
+                  type: object
+        "500":
+          description: internal server error
+          content:
+            application/json:
+              type: object
+              properties:
+                message:
+                  type: string
+                  example: internal server error
+                error:
+                  type: object
+    post:
+      tags: [subcontrols]
+      security:
+        - JWTAuth: []
+      requestBody:
+        description: body of the new sub control
+        content:
+          application/json:
+            schema:
+              type: object
+              properties:
+                controlId:
+                  type: number
+                  example: 1
+                status:
+                  type: string
+                  anyOf:
+                    - type: string
+                    enum:
+                      - "Waiting"
+                      - "In progress"
+                      - "Done"
+                  example: "In Progress"
+                approver:
+                  type: string
+                  example: "John Doe"
+                riskReview:
+                  type: string
+                  anyOf:
+                    - type: string
+                    enum:
+                      - "Acceptable risk"
+                      - "Residual risk"
+                      - "Unacceptable risk"
+                  example: "Acceptable risk"
+                owner:
+                  type: string
+                  example: "Bob Johnson"
+                reviewer:
+                  type: string
+                  example: "Alice Williams"
+                dueDate:
+                  type: Date
+                  example: "2023-12-31T00:00:00.000Z"
+                implementationDetails:
+                  type: string
+                  example: "Implement new feature"
+                evidence:
+                  type: string
+                  example: "evidence1.pdf"
+                attachment:
+                  type: string
+                  example: "attachment1.docx"
+                feedback:
+                  type: string
+                  example: "Great work so far."
+        required: true
+      responses:
+        "201":
+          description: new created sub control
+          content:
+            application/json:
+              type: object
+              properties:
+                message:
+                  type: string
+                  example: created
+                data:
+                  type: object
+                  $ref: "#components/schemas/SubControl"
+        "500":
+          description: internal server error
+          content:
+            application/json:
+              type: object
+              properties:
+                message:
+                  type: string
+                  example: internal server error
+                error:
+                  type: object
+        "503":
+          description: internal server error
+          content:
+            application/json:
+              type: object
+              properties:
+                message:
+                  type: string
+                  example: service unavailable
+                error:
+                  type: object
+  /subcontrols/{id}:
+    get:
+      tags: [subcontrols]
+      security:
+        - JWTAuth: []
+      parameters:
+        - in: path
+          name: id
+          schema:
+            type: integer
+          required: true
+          description: id of the sub control
+      responses:
+        "200":
+          description: sub control
+          content:
+            application/json:
+              schema:
+                type: object
+                properties:
+                  message:
+                    type: string
+                    example: ok
+                  data:
+                    $ref: "#components/schemas/SubControl"
+        "404":
+          description: no content to display
+          content:
+            application/json:
+              type: object
+              properties:
+                message:
+                  type: string
+                  example: not found
+                data:
+                  type: object
+        "500":
+          description: internal server error
+          content:
+            application/json:
+              type: object
+              properties:
+                message:
+                  type: string
+                  example: internal server error
+                error:
+                  type: object
+    put:
+      tags: [subcontrols]
+      security:
+        - JWTAuth: []
+      parameters:
+        - in: path
+          name: id
+          schema:
+            type: integer
+          required: true
+          description: id of the sub control
+      requestBody:
+        description: body of the new sub control
+        content:
+          application/json:
+            schema:
+              type: object
+              properties:
+                controlId:
+                  type: number
+                  example: 1
+                status:
+                  type: string
+                  anyOf:
+                    - type: string
+                    enum:
+                      - "Waiting"
+                      - "In progress"
+                      - "Done"
+                  example: "In Progress"
+                approver:
+                  type: string
+                  example: "John Doe"
+                riskReview:
+                  type: string
+                  anyOf:
+                    - type: string
+                    enum:
+                      - "Acceptable risk"
+                      - "Residual risk"
+                      - "Unacceptable risk"
+                  example: "Acceptable risk"
+                owner:
+                  type: string
+                  example: "Bob Johnson"
+                reviewer:
+                  type: string
+                  example: "Alice Williams"
+                dueDate:
+                  type: Date
+                  example: "2023-12-31T00:00:00.000Z"
+                implementationDetails:
+                  type: string
+                  example: "Implement new feature"
+                evidence:
+                  type: string
+                  example: "evidence1.pdf"
+                attachment:
+                  type: string
+                  example: "attachment1.docx"
+                feedback:
+                  type: string
+                  example: "Great work so far."
+        required: true
+      responses:
+        "202":
+          description: sub control
+          content:
+            application/json:
+              schema:
+                type: object
+                properties:
+                  message:
+                    type: string
+                    example: accepted
+                  data:
+                    $ref: "#components/schemas/SubControl"
+        "404":
+          description: no content to display
+          content:
+            application/json:
+              type: object
+              properties:
+                message:
+                  type: string
+                  example: not found
+                data:
+                  type: object
+        "500":
+          description: internal server error
+          content:
+            application/json:
+              type: object
+              properties:
+                message:
+                  type: string
+                  example: internal server error
+                error:
+                  type: object
+    delete:
+      tags: [subcontrols]
+      security:
+        - JWTAuth: []
+      parameters:
+        - in: path
+          name: id
+          schema:
+            type: integer
+          required: true
+          description: id of the sub control to delete
+      responses:
+        "202":
+          description: sub control
+          content:
+            application/json:
+              schema:
+                type: object
+                properties:
+                  message:
+                    type: string
+                    example: accepted
+                  data:
+                    type: boolean
+                    example: true
+        "404":
+          description: no content to display
+          content:
+            application/json:
+              type: object
+              properties:
+                message:
+                  type: string
+                  example: not found
+                data:
+                  type: object
+        "500":
+          description: internal server error
+          content:
+            application/json:
+              type: object
+              properties:
+                message:
+                  type: string
+                  example: internal server error
+                error:
+                  type: object
+
+  /subtopics:
+    get:
+      tags: [subtopics]
+      security:
+        - JWTAuth: []
+      responses:
+        "200":
+          description: list of all sub topics
+          content:
+            application/json:
+              schema:
+                type: object
+                properties:
+                  message:
+                    type: string
+                    example: ok
+                  data:
+                    type: array
+                    items:
+                      $ref: "#components/schemas/SubTopic"
+        "204":
+          description: no content to display
+          content:
+            application/json:
+              type: object
+              properties:
+                message:
+                  type: string
+                  example: no content
+                data:
+                  type: object
+        "500":
+          description: internal server error
+          content:
+            application/json:
+              type: object
+              properties:
+                message:
+                  type: string
+                  example: internal server error
+                error:
+                  type: object
+    post:
+      tags: [subtopics]
+      security:
+        - JWTAuth: []
+      requestBody:
+        description: body of the new sub topic
+        content:
+          application/json:
+            schema:
+              type: object
+              properties:
+                topicId:
+                  type: integer
+                  example: 1
+                name:
+                  type: string
+                  example: "Subtopic A"
+        required: true
+      responses:
+        "201":
+          description: new created sub topic
+          content:
+            application/json:
+              type: object
+              properties:
+                message:
+                  type: string
+                  example: created
+                data:
+                  type: object
+                  $ref: "#components/schemas/SubTopic"
+        "500":
+          description: internal server error
+          content:
+            application/json:
+              type: object
+              properties:
+                message:
+                  type: string
+                  example: internal server error
+                error:
+                  type: object
+        "503":
+          description: internal server error
+          content:
+            application/json:
+              type: object
+              properties:
+                message:
+                  type: string
+                  example: service unavailable
+                error:
+                  type: object
+  /subtopics/{id}:
+    get:
+      tags: [subtopics]
+      security:
+        - JWTAuth: []
+      parameters:
+        - in: path
+          name: id
+          schema:
+            type: integer
+          required: true
+          description: id of the sub topic
+      responses:
+        "200":
+          description: sub topic
+          content:
+            application/json:
+              schema:
+                type: object
+                properties:
+                  message:
+                    type: string
+                    example: ok
+                  data:
+                    $ref: "#components/schemas/SubTopic"
+        "404":
+          description: no content to display
+          content:
+            application/json:
+              type: object
+              properties:
+                message:
+                  type: string
+                  example: not found
+                data:
+                  type: object
+        "500":
+          description: internal server error
+          content:
+            application/json:
+              type: object
+              properties:
+                message:
+                  type: string
+                  example: internal server error
+                error:
+                  type: object
+    put:
+      tags: [subtopics]
+      security:
+        - JWTAuth: []
+      parameters:
+        - in: path
+          name: id
+          schema:
+            type: integer
+          required: true
+          description: id of the sub topic
+      requestBody:
+        description: body of the new sub topic
+        content:
+          application/json:
+            schema:
+              type: object
+              properties:
+                topicId:
+                  type: integer
+                  example: 1
+                name:
+                  type: string
+                  example: "Subtopic A"
+        required: true
+      responses:
+        "202":
+          description: sub topic
+          content:
+            application/json:
+              schema:
+                type: object
+                properties:
+                  message:
+                    type: string
+                    example: accepted
+                  data:
+                    $ref: "#components/schemas/SubTopic"
+        "404":
+          description: no content to display
+          content:
+            application/json:
+              type: object
+              properties:
+                message:
+                  type: string
+                  example: not found
+                data:
+                  type: object
+        "500":
+          description: internal server error
+          content:
+            application/json:
+              type: object
+              properties:
+                message:
+                  type: string
+                  example: internal server error
+                error:
+                  type: object
+    delete:
+      tags: [subtopics]
+      security:
+        - JWTAuth: []
+      parameters:
+        - in: path
+          name: id
+          schema:
+            type: integer
+          required: true
+          description: id of the sub topic to delete
+      responses:
+        "202":
+          description: sub topic
+          content:
+            application/json:
+              schema:
+                type: object
+                properties:
+                  message:
+                    type: string
+                    example: accepted
+                  data:
+                    type: boolean
+                    example: true
+        "404":
+          description: no content to display
+          content:
+            application/json:
+              type: object
+              properties:
+                message:
+                  type: string
+                  example: not found
+                data:
+                  type: object
+        "500":
+          description: internal server error
+          content:
+            application/json:
+              type: object
+              properties:
+                message:
+                  type: string
+                  example: internal server error
+                error:
+                  type: object
+
+  /topics:
+    get:
+      tags: [topics]
+      security:
+        - JWTAuth: []
+      responses:
+        "200":
+          description: list of all topics
+          content:
+            application/json:
+              schema:
+                type: object
+                properties:
+                  message:
+                    type: string
+                    example: ok
+                  data:
+                    type: array
+                    items:
+                      $ref: "#components/schemas/Topic"
+        "204":
+          description: no content to display
+          content:
+            application/json:
+              type: object
+              properties:
+                message:
+                  type: string
+                  example: no content
+                data:
+                  type: object
+        "500":
+          description: internal server error
+          content:
+            application/json:
+              type: object
+              properties:
+                message:
+                  type: string
+                  example: internal server error
+                error:
+                  type: object
+    post:
+      tags: [topics]
+      security:
+        - JWTAuth: []
+      requestBody:
+        description: body of the new topic
+        content:
+          application/json:
+            schema:
+              type: object
+              properties:
+                assessmentId:
+                  type: integer
+                  example: 1
+                title:
+                  type: string
+                  example: "Project A"
+        required: true
+      responses:
+        "201":
+          description: new created topic
+          content:
+            application/json:
+              type: object
+              properties:
+                message:
+                  type: string
+                  example: created
+                data:
+                  type: object
+                  $ref: "#components/schemas/Topic"
+        "500":
+          description: internal server error
+          content:
+            application/json:
+              type: object
+              properties:
+                message:
+                  type: string
+                  example: internal server error
+                error:
+                  type: object
+        "503":
+          description: internal server error
+          content:
+            application/json:
+              type: object
+              properties:
+                message:
+                  type: string
+                  example: service unavailable
+                error:
+                  type: object
+  /topics/{id}:
+    get:
+      tags: [topics]
+      security:
+        - JWTAuth: []
+      parameters:
+        - in: path
+          name: id
+          schema:
+            type: integer
+          required: true
+          description: id of the topic
+      responses:
+        "200":
+          description: topic
+          content:
+            application/json:
+              schema:
+                type: object
+                properties:
+                  message:
+                    type: string
+                    example: ok
+                  data:
+                    $ref: "#components/schemas/Topic"
+        "404":
+          description: no content to display
+          content:
+            application/json:
+              type: object
+              properties:
+                message:
+                  type: string
+                  example: not found
+                data:
+                  type: object
+        "500":
+          description: internal server error
+          content:
+            application/json:
+              type: object
+              properties:
+                message:
+                  type: string
+                  example: internal server error
+                error:
+                  type: object
+    put:
+      tags: [topics]
+      security:
+        - JWTAuth: []
+      parameters:
+        - in: path
+          name: id
+          schema:
+            type: integer
+          required: true
+          description: id of the topic
+      requestBody:
+        description: body of the new topic
+        content:
+          application/json:
+            schema:
+              type: object
+              properties:
+                assessmentId:
+                  type: integer
+                  example: 1
+                title:
+                  type: string
+                  example: "Project A"
+        required: true
       responses:
         "202":
           description: topic
-=======
-          description: id of the question to delete
+          content:
+            application/json:
+              schema:
+                type: object
+                properties:
+                  message:
+                    type: string
+                    example: accepted
+                  data:
+                    $ref: "#components/schemas/Topic"
+        "404":
+          description: no content to display
+          content:
+            application/json:
+              type: object
+              properties:
+                message:
+                  type: string
+                  example: not found
+                data:
+                  type: object
+        "500":
+          description: internal server error
+          content:
+            application/json:
+              type: object
+              properties:
+                message:
+                  type: string
+                  example: internal server error
+                error:
+                  type: object
+    delete:
+      tags: [topics]
+      security:
+        - JWTAuth: []
+      parameters:
+        - in: path
+          name: id
+          schema:
+            type: integer
+          required: true
+          description: id of the topic to delete
       responses:
         "202":
-          description: question
->>>>>>> 977f5970
+          description: topic
           content:
             application/json:
               schema:
