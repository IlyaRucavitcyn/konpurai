--- conflicted
+++ resolved
@@ -3729,19 +3729,12 @@
         required:
           type: boolean
           example: true
-<<<<<<< HEAD
-    SubRequirement:
-=======
     QuestionEvidence:
->>>>>>> 9b3f56c7
       type: object
       properties:
         id:
           type: integer
           example: 1
-<<<<<<< HEAD
-        requirement_id:
-=======
         question_id:
           type: integer
           example: 1
@@ -3806,20 +3799,10 @@
       type: object
       properties:
         id:
->>>>>>> 9b3f56c7
           type: integer
           example: 1
         name:
           type: string
-<<<<<<< HEAD
-          example: "Privacy Policy Update"
-        description:
-          type: string
-          example: "Ensure the privacy policy reflects changes regarding user consent."
-        status:
-          type: string
-          example: "Completed"
-=======
           example: "Admin"
         description:
           type: string
@@ -3884,4 +3867,21 @@
         risk_status:
           type: string
           example: "High"
->>>>>>> 9b3f56c7
+    SubRequirement:
+      type: object
+      properties:
+        id:
+          type: integer
+          example: 1
+        requirement_id:
+          type: integer
+          example: 1
+        name:
+          type: string
+          example: "Privacy Policy Update"
+        description:
+          type: string
+          example: "Ensure the privacy policy reflects changes regarding user consent."
+        status:
+          type: string
+          example: "Completed"