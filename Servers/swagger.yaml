--- conflicted
+++ resolved
@@ -1107,24 +1107,14 @@
                 error:
                   type: object
 
-<<<<<<< HEAD
-  /projects:
-    get:
-      tags: [projects]
-=======
   /overviews:
     get:
       tags: [overviews]
->>>>>>> 8866208d
       security:
         - JWTAuth: []
       responses:
         "200":
-<<<<<<< HEAD
-          description: list of all projects
-=======
           description: list of all overviews
->>>>>>> 8866208d
           content:
             application/json:
               schema:
@@ -1136,11 +1126,7 @@
                   data:
                     type: array
                     items:
-<<<<<<< HEAD
-                      $ref: "#components/schemas/Project"
-=======
                       $ref: "#components/schemas/Overview"
->>>>>>> 8866208d
         "204":
           description: no content to display
           content:
@@ -1164,52 +1150,16 @@
                 error:
                   type: object
     post:
-<<<<<<< HEAD
-      tags: [projects]
-      security:
-        - JWTAuth: []
-      requestBody:
-        description: body of the new project
-=======
       tags: [overviews]
       security:
         - JWTAuth: []
       requestBody:
         description: body of the new overview
->>>>>>> 8866208d
         content:
           application/json:
             schema:
               type: object
               properties:
-<<<<<<< HEAD
-                name:
-                  type: string
-                  example: "Cloud Migration"
-                description:
-                  type: string
-                  example: "Moving company services to a cloud-based infrastructure."
-                last_updated:
-                  type: string
-                  format: date-time
-                  example: "2024-09-20T00:00:00.000Z"
-                owner_id:
-                  type: integer
-                  example: 1
-                compliance_status:
-                  type: string
-                  example: "Not Started"
-                controls_completed:
-                  type: integer
-                  example: 0
-                requirements_completed:
-                  type: integer
-                  example: 0
-        required: true
-      responses:
-        "201":
-          description: created project
-=======
                 subrequirement_id:
                   type: integer
                   example: 1
@@ -2326,7 +2276,6 @@
       responses:
         "201":
           description: created risk
->>>>>>> 8866208d
           content:
             application/json:
               type: object
@@ -2336,11 +2285,7 @@
                   example: created
                 data:
                   type: object
-<<<<<<< HEAD
-                  $ref: "#components/schemas/Project"
-=======
                   $ref: "#components/schemas/Risk"
->>>>>>> 8866208d
         "500":
           description: internal server error
           content:
@@ -2363,15 +2308,9 @@
                   example: service unavailable
                 error:
                   type: object
-<<<<<<< HEAD
-  /projects/{id}:
-    get:
-      tags: [projects]
-=======
   /risks/{id}:
     get:
       tags: [risks]
->>>>>>> 8866208d
       security:
         - JWTAuth: []
       parameters:
@@ -2380,17 +2319,10 @@
           schema:
             type: integer
           required: true
-<<<<<<< HEAD
-          description: id of the project
-      responses:
-        "200":
-          description: project
-=======
           description: id of the risk
       responses:
         "200":
           description: risk
->>>>>>> 8866208d
           content:
             application/json:
               schema:
@@ -2400,11 +2332,7 @@
                     type: string
                     example: ok
                   data:
-<<<<<<< HEAD
-                    $ref: "#components/schemas/Project"
-=======
                     $ref: "#components/schemas/Risk"
->>>>>>> 8866208d
         "404":
           description: no content to display
           content:
@@ -2428,11 +2356,7 @@
                 error:
                   type: object
     put:
-<<<<<<< HEAD
-      tags: [projects]
-=======
       tags: [risks]
->>>>>>> 8866208d
       security:
         - JWTAuth: []
       parameters:
@@ -2441,48 +2365,14 @@
           schema:
             type: integer
           required: true
-<<<<<<< HEAD
-          description: id of the project
-      requestBody:
-        description: body of the new project
-=======
           description: id of the risk
       requestBody:
         description: body of the new risk
->>>>>>> 8866208d
         content:
           application/json:
             schema:
               type: object
               properties:
-<<<<<<< HEAD
-                name:
-                  type: string
-                  example: "Cloud Migration"
-                description:
-                  type: string
-                  example: "Moving company services to a cloud-based infrastructure."
-                last_updated:
-                  type: string
-                  format: date-time
-                  example: "2024-09-20T00:00:00.000Z"
-                owner_id:
-                  type: integer
-                  example: 1
-                compliance_status:
-                  type: string
-                  example: "Not Started"
-                controls_completed:
-                  type: integer
-                  example: 0
-                requirements_completed:
-                  type: integer
-                  example: 0
-        required: true
-      responses:
-        "202":
-          description: project
-=======
                 project_id:
                   type: integer
                   example: 1
@@ -2761,7 +2651,6 @@
       responses:
         "202":
           description: role
->>>>>>> 8866208d
           content:
             application/json:
               schema:
@@ -2771,11 +2660,7 @@
                     type: string
                     example: accepted
                   data:
-<<<<<<< HEAD
-                    $ref: "#components/schemas/Project"
-=======
                     $ref: "#components/schemas/Role"
->>>>>>> 8866208d
         "404":
           description: no content to display
           content:
@@ -2799,11 +2684,7 @@
                 error:
                   type: object
     delete:
-<<<<<<< HEAD
-      tags: [projects]
-=======
       tags: [roles]
->>>>>>> 8866208d
       security:
         - JWTAuth: []
       parameters:
@@ -2812,17 +2693,292 @@
           schema:
             type: integer
           required: true
-<<<<<<< HEAD
-          description: id of the project to delete
+          description: id of the role to delete
+      responses:
+        "202":
+          description: role
+          content:
+            application/json:
+              schema:
+                type: object
+                properties:
+                  message:
+                    type: string
+                    example: accepted
+                  data:
+                    type: boolean
+                    example: true
+        "404":
+          description: no content to display
+          content:
+            application/json:
+              type: object
+              properties:
+                message:
+                  type: string
+                  example: not found
+                data:
+                  type: object
+        "500":
+          description: internal server error
+          content:
+            application/json:
+              type: object
+              properties:
+                message:
+                  type: string
+                  example: internal server error
+                error:
+                  type: object
+
+  /projects:
+    get:
+      tags: [projects]
+      security:
+        - JWTAuth: []
+      responses:
+        "200":
+          description: list of all projects
+          content:
+            application/json:
+              schema:
+                type: object
+                properties:
+                  message:
+                    type: string
+                    example: ok
+                  data:
+                    type: array
+                    items:
+                      $ref: "#components/schemas/Project"
+        "204":
+          description: no content to display
+          content:
+            application/json:
+              type: object
+              properties:
+                message:
+                  type: string
+                  example: no content
+                data:
+                  type: object
+        "500":
+          description: internal server error
+          content:
+            application/json:
+              type: object
+              properties:
+                message:
+                  type: string
+                  example: internal server error
+                error:
+                  type: object
+    post:
+      tags: [projects]
+      security:
+        - JWTAuth: []
+      requestBody:
+        description: body of the new project
+        content:
+          application/json:
+            schema:
+              type: object
+              properties:
+                name:
+                  type: string
+                  example: "Cloud Migration"
+                description:
+                  type: string
+                  example: "Moving company services to a cloud-based infrastructure."
+                last_updated:
+                  type: string
+                  format: date-time
+                  example: "2024-09-20T00:00:00.000Z"
+                owner_id:
+                  type: integer
+                  example: 1
+                compliance_status:
+                  type: string
+                  example: "Not Started"
+                controls_completed:
+                  type: integer
+                  example: 0
+                requirements_completed:
+                  type: integer
+                  example: 0
+        required: true
+      responses:
+        "201":
+          description: created project
+          content:
+            application/json:
+              type: object
+              properties:
+                message:
+                  type: string
+                  example: created
+                data:
+                  type: object
+                  $ref: "#components/schemas/Project"
+        "500":
+          description: internal server error
+          content:
+            application/json:
+              type: object
+              properties:
+                message:
+                  type: string
+                  example: internal server error
+                error:
+                  type: object
+        "503":
+          description: internal server error
+          content:
+            application/json:
+              type: object
+              properties:
+                message:
+                  type: string
+                  example: service unavailable
+                error:
+                  type: object
+  /projects/{id}:
+    get:
+      tags: [projects]
+      security:
+        - JWTAuth: []
+      parameters:
+        - in: path
+          name: id
+          schema:
+            type: integer
+          required: true
+          description: id of the project
+      responses:
+        "200":
+          description: project
+          content:
+            application/json:
+              schema:
+                type: object
+                properties:
+                  message:
+                    type: string
+                    example: ok
+                  data:
+                    $ref: "#components/schemas/Project"
+        "404":
+          description: no content to display
+          content:
+            application/json:
+              type: object
+              properties:
+                message:
+                  type: string
+                  example: not found
+                data:
+                  type: object
+        "500":
+          description: internal server error
+          content:
+            application/json:
+              type: object
+              properties:
+                message:
+                  type: string
+                  example: internal server error
+                error:
+                  type: object
+    put:
+      tags: [projects]
+      security:
+        - JWTAuth: []
+      parameters:
+        - in: path
+          name: id
+          schema:
+            type: integer
+          required: true
+          description: id of the project
+      requestBody:
+        description: body of the new project
+        content:
+          application/json:
+            schema:
+              type: object
+              properties:
+                name:
+                  type: string
+                  example: "Cloud Migration"
+                description:
+                  type: string
+                  example: "Moving company services to a cloud-based infrastructure."
+                last_updated:
+                  type: string
+                  format: date-time
+                  example: "2024-09-20T00:00:00.000Z"
+                owner_id:
+                  type: integer
+                  example: 1
+                compliance_status:
+                  type: string
+                  example: "Not Started"
+                controls_completed:
+                  type: integer
+                  example: 0
+                requirements_completed:
+                  type: integer
+                  example: 0
+        required: true
       responses:
         "202":
           description: project
-=======
-          description: id of the role to delete
+          content:
+            application/json:
+              schema:
+                type: object
+                properties:
+                  message:
+                    type: string
+                    example: accepted
+                  data:
+                    $ref: "#components/schemas/Project"
+        "404":
+          description: no content to display
+          content:
+            application/json:
+              type: object
+              properties:
+                message:
+                  type: string
+                  example: not found
+                data:
+                  type: object
+        "500":
+          description: internal server error
+          content:
+            application/json:
+              type: object
+              properties:
+                message:
+                  type: string
+                  example: internal server error
+                error:
+                  type: object
+    delete:
+      tags: [projects]
+      security:
+        - JWTAuth: []
+      parameters:
+        - in: path
+          name: id
+          schema:
+            type: integer
+          required: true
+          description: id of the project to delete
       responses:
         "202":
-          description: role
->>>>>>> 8866208d
+          description: project
           content:
             application/json:
               schema:
@@ -2965,40 +3121,12 @@
         implemented_controls:
           type: integer
           example: 15
-<<<<<<< HEAD
-    Project:
-=======
     Overview:
->>>>>>> 8866208d
       type: object
       properties:
         id:
           type: integer
           example: 1
-<<<<<<< HEAD
-        name:
-          type: string
-          example: "Cloud Migration"
-        description:
-          type: string
-          example: "Moving company services to a cloud-based infrastructure."
-        last_updated:
-          type: string
-          format: date-time
-          example: "2024-09-20T00:00:00.000Z"
-        owner_id:
-          type: integer
-          example: 1
-        compliance_status:
-          type: string
-          example: "Not Started"
-        controls_completed:
-          type: integer
-          example: 0
-        requirements_completed:
-          type: integer
-          example: 0
-=======
         subrequirement_id:
           type: integer
           example: 1
@@ -3126,4 +3254,31 @@
         description:
           type: string
           example: "Administrator with full access to the system."
->>>>>>> 8866208d
+    Project:
+      type: object
+      properties:
+        id:
+          type: integer
+          example: 1
+        name:
+          type: string
+          example: "Cloud Migration"
+        description:
+          type: string
+          example: "Moving company services to a cloud-based infrastructure."
+        last_updated:
+          type: string
+          format: date-time
+          example: "2024-09-20T00:00:00.000Z"
+        owner_id:
+          type: integer
+          example: 1
+        compliance_status:
+          type: string
+          example: "Not Started"
+        controls_completed:
+          type: integer
+          example: 0
+        requirements_completed:
+          type: integer
+          example: 0