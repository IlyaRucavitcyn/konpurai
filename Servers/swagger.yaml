openapi: 3.0.0
info:
  title: VerifyWise API
  description: |
    ## Overview
    The VerifyWise API enables programmatic access to AI compliance management features including project management, risk assessments, vendor management, and compliance framework implementations (EU AI Act, ISO 42001, ISO 27001).

    ## Getting Started
    
    ### 1. Authentication
    Most endpoints require JWT authentication. Follow these steps:
    
    1. **Register a new user** (if needed):
       ```
       POST {baseUrl}/api/users/register
       {
         "name": "John",
         "surname": "Doe", 
         "email": "user@example.com",
         "password": "SecurePassword123!"
       }
       ```
    
    2. **Login to receive tokens**:
       ```
       POST {baseUrl}/api/users/login
       {
         "email": "user@example.com",
         "password": "SecurePassword123!"
       }
       ```
       
       Response includes:
       ```json
       {
         "message": "ok",
         "data": {
           "user": {...},
           "accessToken": "eyJhbGciOiJIUzI1NiIs...",
           "refreshToken": "eyJhbGciOiJIUzI1NiIs..."
         }
       }
       ```
    
    3. **Use the access token** in subsequent requests:
       ```
       Authorization: Bearer eyJhbGciOiJIUzI1NiIs...
       ```
    
    4. **Refresh tokens** when access token expires:
       ```
       POST {baseUrl}/api/users/refresh-token
       {
         "refreshToken": "your_refresh_token_here"
       }
       ```

    ### 2. Common Workflows
    
    **Creating a Project:**
    1. POST /api/projects - Create project
    2. POST /api/projects/{id}/frameworks - Associate compliance frameworks
    3. GET /api/controls - Retrieve framework controls
    4. POST /api/assessments - Create assessments

    **Managing Vendors:**
    1. POST /api/vendors - Add vendor
    2. POST /api/vendorRisks - Assess vendor risks
    3. PUT /api/vendors/{id} - Update vendor status

    ### 3. Response Format
    All responses follow a consistent structure:
    
    **Success Response:**
    ```json
    {
      "message": "ok",
      "data": {...}
    }
    ```
    
    **Error Response:**
    ```json
    {
      "message": "Error type",
      "data": "Error details",
      "error": {...}
    }
    ```

    ### 4. Common Error Codes
    - `400` Bad Request - Invalid input parameters
    - `401` Unauthorized - Missing or invalid authentication
    - `403` Forbidden - Insufficient permissions
    - `404` Not Found - Resource doesn't exist
    - `409` Conflict - Resource already exists
    - `429` Too Many Requests - Rate limit exceeded
    - `500` Internal Server Error - Server-side error
    - `503` Service Unavailable - Service temporarily down

    ### 5. Rate Limiting
    API requests are limited to 100 requests per minute per user. Rate limit headers are included in responses:
    - `X-RateLimit-Limit`: Maximum requests allowed
    - `X-RateLimit-Remaining`: Requests remaining
    - `X-RateLimit-Reset`: Time when limit resets

    ### 6. Multi-Tenancy
    The API supports multi-tenant architecture. User's organization context is automatically determined from JWT token.

  version: 1.0.0

servers:
  - url: "{protocol}://{host}:{port}/api"
    description: Configurable server
    variables:
      protocol:
        default: http
        enum:
          - http
          - https
      host:
        default: localhost
      port:
        default: "3000"

paths:
  /assessments:
    get:
      summary: Returns a list of all the assessments
      tags: [assessments]
      security:
        - JWTAuth: []
      responses:
        "200":
          description: list of all assessments
          content:
            application/json:
              schema:
                type: object
                properties:
                  message:
                    type: string
                    example: ok
                  data:
                    type: array
                    items:
                      $ref: "#/components/schemas/Assessment"
        "204":
          description: no content to display
          content:
            application/json:
              type: object
              properties:
                message:
                  type: string
                  example: no content
                data:
                  type: object
        "500":
          $ref: "#/components/responses/InternalServerError"
    post:
      summary: Create a new compliance assessment
      description: Creates a new assessment tracker for a specific project to monitor compliance progress against regulatory frameworks
      tags: [assessments]
      security:
        - JWTAuth: []
      requestBody:
        description: body of the new assessment
        content:
          application/json:
            schema:
              type: object
              properties:
                id:
                  type: integer
                  example: 1
                projectId:
                  type: integer
                  example: 1
        required: true
      responses:
        "201":
          description: new created assessment tracker
          content:
            application/json:
              type: object
              properties:
                message:
                  type: string
                  example: created
                data:
                  type: object
                  $ref: "#/components/schemas/Assessment"
        "500":
          $ref: "#/components/responses/InternalServerError"
        "503":
          $ref: "#/components/responses/ServiceUnavailable"
  /assessments/{id}:
    get:
      summary: Retrieve assessment by ID
      description: Get detailed information about a specific assessment including its current status, progress, and associated project data
      tags: [assessments]
      security:
        - JWTAuth: []
      parameters:
        - in: path
          name: id
          schema:
            type: integer
          required: true
          description: id of the assessment
      responses:
        "200":
          description: assessment
          content:
            application/json:
              schema:
                type: object
                properties:
                  message:
                    type: string
                    example: ok
                  data:
                    $ref: "#/components/schemas/Assessment"
        "404":
          $ref: "#/components/responses/NotFound"
        "500":
          $ref: "#/components/responses/InternalServerError"
    put:
      summary: Update assessment by ID
      description: Update an existing assessment's details, status, or progress information
      tags: [assessments]
      security:
        - JWTAuth: []
      parameters:
        - in: path
          name: id
          schema:
            type: integer
          required: true
          description: id of the assessment
      requestBody:
        description: body of the new assessment
        content:
          application/json:
            schema:
              type: object
              properties:
                id:
                  type: integer
                  example: 1
                projectId:
                  type: integer
                  example: 1
        required: true
      responses:
        "202":
          description: assessment
          content:
            application/json:
              schema:
                type: object
                properties:
                  message:
                    type: string
                    example: accepted
                  data:
                    $ref: "#/components/schemas/Assessment"
        "404":
          $ref: "#/components/responses/NotFound"
        "500":
          $ref: "#/components/responses/InternalServerError"
    delete:
      summary: Delete assessment by ID
      description: Remove an assessment from the system. This action cannot be undone
      tags: [assessments]
      security:
        - JWTAuth: []
      parameters:
        - in: path
          name: id
          schema:
            type: integer
          required: true
          description: id of the assessment to delete
      responses:
        "202":
          description: assessment
          content:
            application/json:
              schema:
                type: object
                properties:
                  message:
                    type: string
                    example: accepted
                  data:
                    type: boolean
                    example: true
        "404":
          $ref: "#/components/responses/NotFound"
        "500":
          $ref: "#/components/responses/InternalServerError"
  /assessments/getAnswers/{id}:
    get:
      summary: Get assessment answers by ID
      description: Retrieve all answers and responses associated with a specific assessment, including completion status and detailed responses
      tags: [assessments]
      security:
        - JWTAuth: []
      parameters:
        - in: path
          name: id
          schema:
            type: integer
          required: true
          description: id of the assessment
      responses:
        "200":
          description: assessment
          content:
            application/json:
              schema:
                type: object
                properties:
                  message:
                    type: string
                    example: ok
                  data:
                    $ref: "#/components/schemas/Assessment"
        "500":
          $ref: "#/components/responses/InternalServerError"

  /controls:
    get:
      summary: List all compliance controls
      description: Retrieve all available compliance controls from various frameworks (EU AI Act, ISO 42001, ISO 27001) with their requirements and implementation guidelines
      tags: [controls]
      security:
        - JWTAuth: []
      responses:
        "200":
          description: list of all controls
          content:
            application/json:
              schema:
                type: object
                properties:
                  message:
                    type: string
                    example: ok
                  data:
                    type: array
                    items:
                      $ref: "#/components/schemas/Control"
        "204":
          description: no content to display
          content:
            application/json:
              type: object
              properties:
                message:
                  type: string
                  example: no content
                data:
                  type: object
        "500":
          $ref: "#/components/responses/InternalServerError"
    post:
      tags: [controls]
      security:
        - JWTAuth: []
      requestBody:
        description: body of the new control
        content:
          application/json:
            schema:
              type: object
              properties:
                projectId:
                  type: integer
                  example: 1
                status:
                  type: string
                  example: "In Progress"
                approver:
                  type: string
                  example: "John Doe"
                riskReview:
                  type: string
                  example: "Acceptable risk"
                owner:
                  type: string
                  example: "Bob Johnson"
                reviewer:
                  type: string
                  example: "Alice Williams"
                dueDate:
                  type: string
                  format: date-time
                  example: "2024-09-20T00:00:00.000Z"
                implementationDetails:
                  type: string
                  example: "Implement new feature"
                controlGroup:
                  type: integer
                  example: 1
        required: true
      responses:
        "201":
          description: new created control
          content:
            application/json:
              type: object
              properties:
                message:
                  type: string
                  example: created
                data:
                  type: object
                  $ref: "#/components/schemas/Control"
        "500":
          $ref: "#/components/responses/InternalServerError"
        "503":
          $ref: "#/components/responses/ServiceUnavailable"
  /controls/{id}:
    get:
      summary: Get compliance control by ID
      description: Retrieve detailed information about a specific compliance control including its requirements, implementation guidance, and associated framework
      tags: [controls]
      security:
        - JWTAuth: []
      parameters:
        - in: path
          name: id
          schema:
            type: integer
          required: true
          description: id of the control
      responses:
        "200":
          description: control
          content:
            application/json:
              schema:
                type: object
                properties:
                  message:
                    type: string
                    example: ok
                  data:
                    $ref: "#/components/schemas/Control"
        "404":
          $ref: "#/components/responses/NotFound"
        "500":
          $ref: "#/components/responses/InternalServerError"
    put:
      summary: Update compliance control
      description: Update the details, status, or implementation information of a specific compliance control
      tags: [controls]
      security:
        - JWTAuth: []
      parameters:
        - in: path
          name: id
          schema:
            type: integer
          required: true
          description: id of the control
      requestBody:
        description: body of the new control
        content:
          application/json:
            schema:
              type: object
              properties:
                projectId:
                  type: integer
                  example: 1
                status:
                  type: string
                  example: "In Progress"
                approver:
                  type: string
                  example: "John Doe"
                riskReview:
                  type: string
                  example: "Acceptable risk"
                owner:
                  type: string
                  example: "Bob Johnson"
                reviewer:
                  type: string
                  example: "Alice Williams"
                dueDate:
                  type: string
                  format: date-time
                  example: "2024-09-20T00:00:00.000Z"
                implementationDetails:
                  type: string
                  example: "Implement new feature"
                controlGroup:
                  type: integer
                  example: 1
        required: true
      responses:
        "202":
          description: control
          content:
            application/json:
              schema:
                type: object
                properties:
                  message:
                    type: string
                    example: accepted
                  data:
                    $ref: "#/components/schemas/Control"
        "404":
          $ref: "#/components/responses/NotFound"
        "500":
          $ref: "#/components/responses/InternalServerError"
    delete:
      summary: Delete compliance control
      description: Remove a compliance control from the system. This action cannot be undone and may affect related assessments
      tags: [controls]
      security:
        - JWTAuth: []
      parameters:
        - in: path
          name: id
          schema:
            type: integer
          required: true
          description: id of the control to delete
      responses:
        "202":
          description: control
          content:
            application/json:
              schema:
                type: object
                properties:
                  message:
                    type: string
                    example: accepted
                  data:
                    type: boolean
                    example: true
        "404":
          $ref: "#/components/responses/NotFound"
        "500":
          $ref: "#/components/responses/InternalServerError"

  /projects:
    get:
      summary: List all compliance projects
      description: Retrieve all compliance projects in the organization, including their status, associated frameworks, risk levels, and progress information
      tags: [projects]
      security:
        - JWTAuth: []
      responses:
        "200":
          description: list of all projects
          content:
            application/json:
              schema:
                type: object
                properties:
                  message:
                    type: string
                    example: ok
                  data:
                    type: array
                    items:
                      $ref: "#/components/schemas/Project"
        "204":
          description: no content to display
          content:
            application/json:
              type: object
              properties:
                message:
                  type: string
                  example: no content
                data:
                  type: object
        "500":
          $ref: "#/components/responses/InternalServerError"
    post:
      summary: Create new compliance project
      description: Create a new compliance project with specified frameworks, risk classification, and project details for AI system compliance management
      tags: [projects]
      security:
        - JWTAuth: []
      requestBody:
        description: body of the new project
        content:
          application/json:
            schema:
              type: object
              properties:
                id:
                  type: number
                  example: 1
                project_title:
                  type: string
                  example: "AI Compliance Checker"
                owner:
                  type: integer
                  example: 1
                users:
                  type:
                  example:
                start_date:
                  type: string
                  format: date-time
                  example: "2023-01-15T00:00:00.000Z"
                ai_risk_classification:
                  anyOf:
                    - type: string
                      enum:
                        - "high risk"
                        - "limited risk"
                        - "minimal risk"
                  example: "high risk"
                type_of_high_risk_role:
                  anyOf:
                    - type: string
                      enum:
                        - "deployer"
                        - "provider"
                        - "distributor"
                        - "importer"
                        - "product manufacturer"
                        - "authorized representative"
                  example: "deployer"
                goal:
                  type: string
                  example: "To ensure compliance with AI governance standards"
                last_updated_by:
                  type: integer
                  example: 1
        required: true
      responses:
        "201":
          description: new created project
          content:
            application/json:
              type: object
              properties:
                message:
                  type: string
                  example: created
                data:
                  type: object
                  $ref: "#/components/schemas/Project"
        "500":
          $ref: "#/components/responses/InternalServerError"
        "503":
          $ref: "#/components/responses/ServiceUnavailable"
  /projects/{id}:
    get:
      summary: Get project by ID
      description: Retrieve detailed information about a specific compliance project including frameworks, assessments, risks, and current compliance status
      tags: [projects]
      security:
        - JWTAuth: []
      parameters:
        - in: path
          name: id
          schema:
            type: integer
          required: true
          description: id of the project
      responses:
        "200":
          description: project
          content:
            application/json:
              schema:
                type: object
                properties:
                  message:
                    type: string
                    example: ok
                  data:
                    $ref: "#/components/schemas/Project"
        "404":
          $ref: "#/components/responses/NotFound"
        "500":
          $ref: "#/components/responses/InternalServerError"
    put:
      summary: Update project by ID
      description: Update project details, frameworks, risk classification, or other project-specific information
      tags: [projects]
      security:
        - JWTAuth: []
      parameters:
        - in: path
          name: id
          schema:
            type: integer
          required: true
          description: id of the project
      requestBody:
        description: body of the new project
        content:
          application/json:
            schema:
              type: object
              properties:
                id:
                  type: number
                  example: 1
                project_title:
                  type: string
                  example: "AI Compliance Checker"
                owner:
                  type: integer
                  example: 1
                users:
                  type:
                  example:
                start_date:
                  type: string
                  format: date-time
                  example: "2023-01-15T00:00:00.000Z"
                ai_risk_classification:
                  anyOf:
                    - type: string
                      enum:
                        - "high risk"
                        - "limited risk"
                        - "minimal risk"
                  example: "high risk"
                type_of_high_risk_role:
                  anyOf:
                    - type: string
                      enum:
                        - "deployer"
                        - "provider"
                        - "distributor"
                        - "importer"
                        - "product manufacturer"
                        - "authorized representative"
                  example: "deployer"
                goal:
                  type: string
                  example: "To ensure compliance with AI governance standards"
                last_updated:
                  type: string
                  format: date-time
                  example: "2024-10-30T00:00:00.000Z"
                last_updated_by:
                  type: integer
                  example: 1
        required: true
      responses:
        "202":
          description: project
          content:
            application/json:
              schema:
                type: object
                properties:
                  message:
                    type: string
                    example: accepted
                  data:
                    $ref: "#/components/schemas/Project"
        "404":
<<<<<<< HEAD
          description: no content to display
          content:
            application/json:
              type: object
              properties:
                message:
                  type: string
                  example: not found
                data:
                  type: object
        "500":
          description: internal server error
          content:
            application/json:
              type: object
              properties:
                message:
                  type: string
                  example: internal server error
                error:
                  type: object
    delete:
      summary: Delete project by ID
      description: Remove a compliance project and all associated data including assessments, risks, and progress tracking
=======
          $ref: "#/components/responses/NotFound"
        "500":
          $ref: "#/components/responses/InternalServerError"
    delete:
>>>>>>> caade30d
      tags: [projects]
      security:
        - JWTAuth: []
      parameters:
        - in: path
          name: id
          schema:
            type: integer
          required: true
          description: id of the project to delete
      responses:
        "202":
          description: project
          content:
            application/json:
              schema:
                type: object
                properties:
                  message:
                    type: string
                    example: accepted
                  data:
                    type: boolean
                    example: true
        "404":
          $ref: "#/components/responses/NotFound"
        "500":
          $ref: "#/components/responses/InternalServerError"
  /projects/calculateProjectRisks/{id}:
    get:
      summary: Calculate project risks
      description: Analyze and calculate comprehensive risk assessment for a specific project based on AI risk classification, compliance gaps, and framework requirements
      tags: [projects]
      security:
        - JWTAuth: []
      parameters:
        - in: path
          name: id
          schema:
            type: integer
          required: true
          description: id of the project
      responses:
        "200":
          description: project
          content:
            application/json:
              schema:
                type: object
                properties:
                  message:
                    type: string
                    example: ok
                  data:
                    type: array
                    items:
                      type: object
                      properties:
                        risk_level_autocalculated:
                          type: string
                          example: "High risk"
                        count:
                          type: string
                          example: "1"
        "204":
          description: no content to display
          content:
            application/json:
              type: object
              properties:
                message:
                  type: string
                  example: no content
                data:
                  type: object
        "500":
          $ref: "#/components/responses/InternalServerError"
  /projects/calculateVendorRisks/{id}:
    get:
      summary: Calculate vendor risks for project
      description: Assess vendor-related risks for a specific project, analyzing third-party dependencies, data processing risks, and vendor compliance status
      tags: [projects]
      security:
        - JWTAuth: []
      parameters:
        - in: path
          name: id
          schema:
            type: integer
          required: true
          description: id of the project
      responses:
        "200":
          description: project
          content:
            application/json:
              schema:
                type: object
                properties:
                  message:
                    type: string
                    example: ok
                  data:
                    type: array
                    items:
                      type: object
                      properties:
                        risk_level:
                          type: string
                          example: "High risk"
                        count:
                          type: string
                          example: "1"
        "204":
          description: no content to display
          content:
            application/json:
              type: object
              properties:
                message:
                  type: string
                  example: no content
                data:
                  type: object
        "500":
          $ref: "#/components/responses/InternalServerError"

  /projectRisks:
    get:
      summary: List all project risks
      description: Retrieve all identified risks across projects including AI-specific risks, compliance gaps, and mitigation status
      tags: [projectRisks]
      security:
        - JWTAuth: []
      responses:
        "200":
          description: list of all project risks
          content:
            application/json:
              schema:
                type: object
                properties:
                  message:
                    type: string
                    example: ok
                  data:
                    type: array
                    items:
                      $ref: "#/components/schemas/ProjectRisk"
        "204":
          description: no content to display
          content:
            application/json:
              type: object
              properties:
                message:
                  type: string
                  example: no content
                data:
                  type: object
        "500":
          $ref: "#/components/responses/InternalServerError"
    post:
      summary: Create new project risk
      description: Document a new risk for a project with severity assessment, impact analysis, and proposed mitigation strategies
      tags: [projectRisks]
      security:
        - JWTAuth: []
      requestBody:
        description: body of the new project risk
        content:
          application/json:
            schema:
              type: object
              properties:
                id:
                  type: integer
                  example: 1
                project_id:
                  type: integer
                  example: 1
                risk_name:
                  type: string
                  example: "Data Privacy Compliance"
                risk_owner:
                  type: string
                  example: "Alice"
                ai_lifecycle_phase:
                  type: string
                  example: "Deployment"
                risk_description:
                  type: string
                  example: "Risk of non-compliance with data privacy regulations."
                risk_category:
                  type: string
                  example: "Regulatory"
                impact:
                  type: string
                  example: "High"
                assessment_mapping:
                  type: string
                  example: "GDPR Compliance Check"
                controls_mapping:
                  type: string
                  example: "Data Access Controls"
                likelihood:
                  type: string
                  example: "Moderate"
                severity:
                  type: string
                  example: "High"
                risk_level_autocalculated:
                  anyOf:
                    - type: string
                      enum:
                        - "No risk"
                        - "Low risk"
                        - "Medium risk"
                        - "High risk"
                        - "Very high risk"
                  example: "No risk"
                review_notes:
                  type: string
                  example: "Need for regular audits."
                mitigation_status:
                  type: string
                  example: "In Progress"
                current_risk_level:
                  type: string
                  example: "Medium"
                deadline:
                  type: string
                  format: date-time
                  example: "2024-12-31T00:00:00.000Z"
                mitigation_plan:
                  type: string
                  example: "Implement data anonymization."
                implementation_strategy:
                  type: string
                  example: "Anonymize user data in production environments."
                mitigation_evidence_document:
                  type: string
                  example: "Data_Anonymization_Plan.pdf"
                likelihood_mitigation:
                  type: string
                  example: "Reduced"
                risk_severity:
                  type: string
                  example: "Moderate"
                final_risk_level:
                  type: string
                  example: "Low"
                risk_approval:
                  type: string
                  example: "Pending"
                approval_status:
                  type: string
                  example: "Under Review"
                date_of_assessment:
                  type: string
                  format: date-time
                  example: "2024-11-01T00:00:00.000Z"
        required: true
      responses:
        "201":
          description: new created project risk
          content:
            application/json:
              type: object
              properties:
                message:
                  type: string
                  example: created
                data:
                  type: object
                  $ref: "#/components/schemas/ProjectRisk"
        "500":
          $ref: "#/components/responses/InternalServerError"
        "503":
          $ref: "#/components/responses/ServiceUnavailable"
  /projectRisks/{id}:
    get:
      summary: Get project risk by ID
      description: Retrieve detailed information about a specific project risk including assessment details, mitigation plans, and current status
      tags: [projectRisks]
      security:
        - JWTAuth: []
      parameters:
        - in: path
          name: id
          schema:
            type: integer
          required: true
          description: id of the project risk
      responses:
        "200":
          description: project risk
          content:
            application/json:
              schema:
                type: object
                properties:
                  message:
                    type: string
                    example: ok
                  data:
                    $ref: "#/components/schemas/ProjectRisk"
        "404":
          $ref: "#/components/responses/NotFound"
        "500":
          $ref: "#/components/responses/InternalServerError"
    put:
      summary: Update project risk
      description: Update risk assessment, mitigation status, or other risk-related information for an existing project risk
      tags: [projectRisks]
      security:
        - JWTAuth: []
      parameters:
        - in: path
          name: id
          schema:
            type: integer
          required: true
          description: id of the project risk
      requestBody:
        description: body of the new project risk
        content:
          application/json:
            schema:
              type: object
              properties:
                id:
                  type: integer
                  example: 1
                project_id:
                  type: integer
                  example: 1
                risk_name:
                  type: string
                  example: "Data Privacy Compliance"
                risk_owner:
                  type: string
                  example: "Alice"
                ai_lifecycle_phase:
                  type: string
                  example: "Deployment"
                risk_description:
                  type: string
                  example: "Risk of non-compliance with data privacy regulations."
                risk_category:
                  type: string
                  example: "Regulatory"
                impact:
                  type: string
                  example: "High"
                assessment_mapping:
                  type: string
                  example: "GDPR Compliance Check"
                controls_mapping:
                  type: string
                  example: "Data Access Controls"
                likelihood:
                  type: string
                  example: "Moderate"
                severity:
                  type: string
                  example: "High"
                risk_level_autocalculated:
                  anyOf:
                    - type: string
                      enum:
                        - "No risk"
                        - "Low risk"
                        - "Medium risk"
                        - "High risk"
                        - "Very high risk"
                  example: "No risk"
                review_notes:
                  type: string
                  example: "Need for regular audits."
                mitigation_status:
                  type: string
                  example: "In Progress"
                current_risk_level:
                  type: string
                  example: "Medium"
                deadline:
                  type: string
                  format: date-time
                  example: "2024-12-31T00:00:00.000Z"
                mitigation_plan:
                  type: string
                  example: "Implement data anonymization."
                implementation_strategy:
                  type: string
                  example: "Anonymize user data in production environments."
                mitigation_evidence_document:
                  type: string
                  example: "Data_Anonymization_Plan.pdf"
                likelihood_mitigation:
                  type: string
                  example: "Reduced"
                risk_severity:
                  type: string
                  example: "Moderate"
                final_risk_level:
                  type: string
                  example: "Low"
                risk_approval:
                  type: string
                  example: "Pending"
                approval_status:
                  type: string
                  example: "Under Review"
                date_of_assessment:
                  type: string
                  format: date-time
                  example: "2024-11-01T00:00:00.000Z"
        required: true
      responses:
        "202":
          description: project risk
          content:
            application/json:
              schema:
                type: object
                properties:
                  message:
                    type: string
                    example: accepted
                  data:
                    $ref: "#/components/schemas/ProjectRisk"
        "404":
          $ref: "#/components/responses/NotFound"
        "500":
          $ref: "#/components/responses/InternalServerError"
    delete:
      summary: Delete project risk
      description: Remove a project risk from the system. Use with caution as this affects risk tracking and compliance reporting
      tags: [projectRisks]
      security:
        - JWTAuth: []
      parameters:
        - in: path
          name: id
          schema:
            type: integer
          required: true
          description: id of the project risk to delete
      responses:
        "202":
          description: project risk
          content:
            application/json:
              schema:
                type: object
                properties:
                  message:
                    type: string
                    example: accepted
                  data:
                    type: boolean
                    example: true
        "404":
          $ref: "#/components/responses/NotFound"
        "500":
          $ref: "#/components/responses/InternalServerError"

  /projectScopes:
    get:
      summary: List all project scopes
      description: Retrieve project scope definitions including system boundaries, data processing activities, and compliance framework coverage
      tags: [projectScopes]
      security:
        - JWTAuth: []
      responses:
        "200":
          description: list of all project scopes
          content:
            application/json:
              schema:
                type: object
                properties:
                  message:
                    type: string
                    example: ok
                  data:
                    type: array
                    items:
                      $ref: "#/components/schemas/ProjectScope"
        "204":
          description: no content to display
          content:
            application/json:
              type: object
              properties:
                message:
                  type: string
                  example: no content
                data:
                  type: object
        "500":
          $ref: "#/components/responses/InternalServerError"
    post:
      summary: Create project scope
      description: Define the scope and boundaries for a compliance project, specifying which systems, processes, and data are included in compliance assessment
      tags: [projectScopes]
      security:
        - JWTAuth: []
      requestBody:
        description: body of the new project scope
        content:
          application/json:
            schema:
              type: object
              properties:
                id:
                  type: integer
                  example: 1
                assessmentId:
                  type: integer
                  example: 1
                describeAiEnvironment:
                  type: string
                  example: "This project involves the development of a new AI-powered virtual assistant."
                isNewAiTechnology:
                  type: boolean
                  example: true
                usesPersonalData:
                  type: boolean
                  example: true
                projectScopeDocuments:
                  type: string
                  example: "project-scope-v1.pdf"
                technologyType:
                  type: string
                  example: "Natural Language Processing"
                hasOngoingMonitoring:
                  type: boolean
                  example: true
                unintendedOutcomes:
                  type: string
                  example: "Potential bias in the assistant's responses."
                technologyDocumentation:
                  type: string
                  example: "technology-documentation.docx"
        required: true
      responses:
        "201":
          description: new created project scope
          content:
            application/json:
              type: object
              properties:
                message:
                  type: string
                  example: created
                data:
                  type: object
                  $ref: "#/components/schemas/ProjectScope"
        "500":
          $ref: "#/components/responses/InternalServerError"
        "503":
          $ref: "#/components/responses/ServiceUnavailable"
  /projectScopes/{id}:
    get:
      summary: Get project scope by ID
      description: Retrieve detailed scope information for a specific project including system boundaries, included components, and exclusions
      tags: [projectScopes]
      security:
        - JWTAuth: []
      parameters:
        - in: path
          name: id
          schema:
            type: integer
          required: true
          description: id of the project scope
      responses:
        "200":
          description: project scope
          content:
            application/json:
              schema:
                type: object
                properties:
                  message:
                    type: string
                    example: ok
                  data:
                    $ref: "#/components/schemas/ProjectScope"
        "404":
          $ref: "#/components/responses/NotFound"
        "500":
          $ref: "#/components/responses/InternalServerError"
    put:
      summary: Update project scope
      description: Modify project scope boundaries, included systems, or scope-related documentation
      tags: [projectScopes]
      security:
        - JWTAuth: []
      parameters:
        - in: path
          name: id
          schema:
            type: integer
          required: true
          description: id of the project scope
      requestBody:
        description: body of the new project scope
        content:
          application/json:
            schema:
              type: object
              properties:
                id:
                  type: integer
                  example: 1
                assessmentId:
                  type: integer
                  example: 1
                describeAiEnvironment:
                  type: string
                  example: "This project involves the development of a new AI-powered virtual assistant."
                isNewAiTechnology:
                  type: boolean
                  example: true
                usesPersonalData:
                  type: boolean
                  example: true
                projectScopeDocuments:
                  type: string
                  example: "project-scope-v1.pdf"
                technologyType:
                  type: string
                  example: "Natural Language Processing"
                hasOngoingMonitoring:
                  type: boolean
                  example: true
                unintendedOutcomes:
                  type: string
                  example: "Potential bias in the assistant's responses."
                technologyDocumentation:
                  type: string
                  example: "technology-documentation.docx"
        required: true
      responses:
        "202":
          description: project scope
          content:
            application/json:
              schema:
                type: object
                properties:
                  message:
                    type: string
                    example: accepted
                  data:
                    $ref: "#/components/schemas/ProjectScope"
        "404":
          $ref: "#/components/responses/NotFound"
        "500":
          $ref: "#/components/responses/InternalServerError"
    delete:
      summary: Delete project scope
      description: Remove project scope definition. This may impact compliance assessments and project boundaries
      tags: [projectScopes]
      security:
        - JWTAuth: []
      parameters:
        - in: path
          name: id
          schema:
            type: integer
          required: true
          description: id of the project scope to delete
      responses:
        "202":
          description: project scope
          content:
            application/json:
              schema:
                type: object
                properties:
                  message:
                    type: string
                    example: accepted
                  data:
                    type: boolean
                    example: true
        "404":
          $ref: "#/components/responses/NotFound"
        "500":
          $ref: "#/components/responses/InternalServerError"

  /questions:
    get:
      summary: List all compliance questions
      description: Retrieve all compliance questionnaire items used in assessments across different frameworks and control areas
      tags: [questions]
      security:
        - JWTAuth: []
      responses:
        "200":
          description: list of all questions
          content:
            application/json:
              schema:
                type: object
                properties:
                  message:
                    type: string
                    example: ok
                  data:
                    type: array
                    items:
                      $ref: "#/components/schemas/Question"
        "204":
          description: no content to display
          content:
            application/json:
              type: object
              properties:
                message:
                  type: string
                  example: no content
                data:
                  type: object
        "500":
          $ref: "#/components/responses/InternalServerError"
    post:
      summary: Create new compliance question
      description: Add a new question to the compliance questionnaire library for use in assessments and evaluations
      tags: [questions]
      security:
        - JWTAuth: []
      requestBody:
        description: body of the new question
        content:
          application/json:
            schema:
              type: object
              properties:
                id:
                  type: number
                  example: 1
                subtopicId:
                  type: number
                  example: 1
                questionText:
                  type: string
                  example: "What is the purpose of this feature?"
                answerType:
                  type: string
                  example: "Multiple Choice"
                evidenceFileRequired:
                  type: boolean
                  example: false
                hint:
                  type: string
                  example: "As a deployer, you are responsible for any additional changes made to the high-risk AI system and must fulfill additional requirements based on the data used and the specific use case you are deploying."
                isRequired:
                  type: boolean
                  example: true
                priorityLevel:
                  anyOf:
                    - type: string
                      enum:
                        - "high priority"
                        - "medium priority"
                        - "low priority"
                  example: "high priority"
                evidenceFiles:
                  type: array
                  items:
                    type: object
                    properties:
                      id:
                        type: number
                      filename:
                        type: string
        required: true
      responses:
        "201":
          description: new created question
          content:
            application/json:
              type: object
              properties:
                message:
                  type: string
                  example: created
                data:
                  type: object
                  $ref: "#/components/schemas/Question"
        "500":
          $ref: "#/components/responses/InternalServerError"
        "503":
          $ref: "#/components/responses/ServiceUnavailable"
  /questions/{id}:
    get:
      summary: Get question by ID
      description: Retrieve detailed information about a specific compliance question including its criteria and assessment guidelines
      tags: [questions]
      security:
        - JWTAuth: []
      parameters:
        - in: path
          name: id
          schema:
            type: integer
          required: true
          description: id of the question
      responses:
        "200":
          description: question
          content:
            application/json:
              schema:
                type: object
                properties:
                  message:
                    type: string
                    example: ok
                  data:
                    $ref: "#/components/schemas/Question"
        "404":
          $ref: "#/components/responses/NotFound"
        "500":
          $ref: "#/components/responses/InternalServerError"
    put:
      summary: Update compliance question
      description: Modify question text, assessment criteria, or other attributes of an existing compliance question
      tags: [questions]
      security:
        - JWTAuth: []
      parameters:
        - in: path
          name: id
          schema:
            type: integer
          required: true
          description: id of the question
      requestBody:
        description: body of the new question
        content:
          application/json:
            schema:
              type: object
              properties:
                id:
                  type: number
                  example: 1
                subtopicId:
                  type: number
                  example: 1
                questionText:
                  type: string
                  example: "What is the purpose of this feature?"
                answerType:
                  type: string
                  example: "Multiple Choice"
                evidenceFileRequired:
                  type: boolean
                  example: false
                hint:
                  type: string
                  example: "As a deployer, you are responsible for any additional changes made to the high-risk AI system and must fulfill additional requirements based on the data used and the specific use case you are deploying."
                isRequired:
                  type: boolean
                  example: true
                priorityLevel:
                  anyOf:
                    - type: string
                      enum:
                        - "high priority"
                        - "medium priority"
                        - "low priority"
                  example: "high priority"
                evidenceFiles:
                  type: array
                  items:
                    type: object
                    properties:
                      id:
                        type: number
                      filename:
                        type: string
        required: true
      responses:
        "202":
          description: question
          content:
            application/json:
              schema:
                type: object
                properties:
                  message:
                    type: string
                    example: accepted
                  data:
                    $ref: "#/components/schemas/Question"
        "404":
          $ref: "#/components/responses/NotFound"
        "500":
          $ref: "#/components/responses/InternalServerError"
    delete:
      summary: Delete compliance question
      description: Remove a question from the questionnaire library. This may affect existing assessments using this question
      tags: [questions]
      security:
        - JWTAuth: []
      parameters:
        - in: path
          name: id
          schema:
            type: integer
          required: true
          description: id of the question to delete
      responses:
        "202":
          description: question
          content:
            application/json:
              schema:
                type: object
                properties:
                  message:
                    type: string
                    example: accepted
                  data:
                    type: boolean
                    example: true
        "404":
          $ref: "#/components/responses/NotFound"
        "500":
          $ref: "#/components/responses/InternalServerError"

  /subcontrols:
    get:
      summary: List all compliance subcontrols
      description: Retrieve detailed subcontrol requirements from compliance frameworks including implementation guidelines and assessment criteria
      tags: [subcontrols]
      security:
        - JWTAuth: []
      responses:
        "200":
          description: list of all sub controls
          content:
            application/json:
              schema:
                type: object
                properties:
                  message:
                    type: string
                    example: ok
                  data:
                    type: array
                    items:
                      $ref: "#/components/schemas/SubControl"
        "204":
          description: no content to display
          content:
            application/json:
              type: object
              properties:
                message:
                  type: string
                  example: no content
                data:
                  type: object
        "500":
          $ref: "#/components/responses/InternalServerError"
    post:
      summary: Create new subcontrol
      description: Add a new subcontrol requirement to the compliance framework with detailed implementation and assessment guidelines
      tags: [subcontrols]
      security:
        - JWTAuth: []
      requestBody:
        description: body of the new sub control
        content:
          application/json:
            schema:
              type: object
              properties:
                controlId:
                  type: number
                  example: 1
                status:
                  anyOf:
                    - type: string
                      enum:
                        - "Waiting"
                        - "In progress"
                        - "Done"
                  example: "In Progress"
                approver:
                  type: string
                  example: "John Doe"
                riskReview:
                  anyOf:
                    - type: string
                      enum:
                        - "Acceptable risk"
                        - "Residual risk"
                        - "Unacceptable risk"
                  example: "Acceptable risk"
                owner:
                  type: string
                  example: "Bob Johnson"
                reviewer:
                  type: string
                  example: "Alice Williams"
                dueDate:
                  type: Date
                  example: "2023-12-31T00:00:00.000Z"
                implementationDetails:
                  type: string
                  example: "Implement new feature"
                evidence:
                  type: string
                  example: "evidence1.pdf"
                attachment:
                  type: string
                  example: "attachment1.docx"
                feedback:
                  type: string
                  example: "Great work so far."
        required: true
      responses:
        "201":
          description: new created sub control
          content:
            application/json:
              type: object
              properties:
                message:
                  type: string
                  example: created
                data:
                  type: object
                  $ref: "#/components/schemas/SubControl"
        "500":
          $ref: "#/components/responses/InternalServerError"
        "503":
          $ref: "#/components/responses/ServiceUnavailable"
  /subcontrols/{id}:
    get:
      summary: Get subcontrol by ID
      description: Retrieve detailed information about a specific subcontrol including requirements, implementation guidance, and compliance status
      tags: [subcontrols]
      security:
        - JWTAuth: []
      parameters:
        - in: path
          name: id
          schema:
            type: integer
          required: true
          description: id of the sub control
      responses:
        "200":
          description: sub control
          content:
            application/json:
              schema:
                type: object
                properties:
                  message:
                    type: string
                    example: ok
                  data:
                    $ref: "#/components/schemas/SubControl"
        "404":
          $ref: "#/components/responses/NotFound"
        "500":
          $ref: "#/components/responses/InternalServerError"
    put:
      summary: Update subcontrol
      description: Update subcontrol requirements, implementation guidance, or compliance status for an existing subcontrol
      tags: [subcontrols]
      security:
        - JWTAuth: []
      parameters:
        - in: path
          name: id
          schema:
            type: integer
          required: true
          description: id of the sub control
      requestBody:
        description: body of the new sub control
        content:
          application/json:
            schema:
              type: object
              properties:
                controlId:
                  type: number
                  example: 1
                status:
                  anyOf:
                    - type: string
                      enum:
                        - "Waiting"
                        - "In progress"
                        - "Done"
                  example: "In Progress"
                approver:
                  type: string
                  example: "John Doe"
                riskReview:
                  anyOf:
                    - type: string
                      enum:
                        - "Acceptable risk"
                        - "Residual risk"
                        - "Unacceptable risk"
                  example: "Acceptable risk"
                owner:
                  type: string
                  example: "Bob Johnson"
                reviewer:
                  type: string
                  example: "Alice Williams"
                dueDate:
                  type: Date
                  example: "2023-12-31T00:00:00.000Z"
                implementationDetails:
                  type: string
                  example: "Implement new feature"
                evidence:
                  type: string
                  example: "evidence1.pdf"
                attachment:
                  type: string
                  example: "attachment1.docx"
                feedback:
                  type: string
                  example: "Great work so far."
        required: true
      responses:
        "202":
          description: sub control
          content:
            application/json:
              schema:
                type: object
                properties:
                  message:
                    type: string
                    example: accepted
                  data:
                    $ref: "#/components/schemas/SubControl"
        "404":
          $ref: "#/components/responses/NotFound"
        "500":
          $ref: "#/components/responses/InternalServerError"
    delete:
      summary: Delete subcontrol
      description: Remove a subcontrol from the framework. This may affect related assessments and compliance tracking
      tags: [subcontrols]
      security:
        - JWTAuth: []
      parameters:
        - in: path
          name: id
          schema:
            type: integer
          required: true
          description: id of the sub control to delete
      responses:
        "202":
          description: sub control
          content:
            application/json:
              schema:
                type: object
                properties:
                  message:
                    type: string
                    example: accepted
                  data:
                    type: boolean
                    example: true
        "404":
          $ref: "#/components/responses/NotFound"
        "500":
          $ref: "#/components/responses/InternalServerError"

  /subtopics:
    get:
      summary: List compliance subtopics
      description: Retrieve all compliance subtopics that organize and categorize framework requirements for better navigation
      tags: [subtopics]
      security:
        - JWTAuth: []
      responses:
        "200":
          description: list of all sub topics
          content:
            application/json:
              schema:
                type: object
                properties:
                  message:
                    type: string
                    example: ok
                  data:
                    type: array
                    items:
                      $ref: "#/components/schemas/SubTopic"
        "204":
          description: no content to display
          content:
            application/json:
              type: object
              properties:
                message:
                  type: string
                  example: no content
                data:
                  type: object
        "500":
          $ref: "#/components/responses/InternalServerError"
    post:
      tags: [subtopics]
      security:
        - JWTAuth: []
      requestBody:
        description: body of the new sub topic
        content:
          application/json:
            schema:
              type: object
              properties:
                topicId:
                  type: integer
                  example: 1
                name:
                  type: string
                  example: "Subtopic A"
        required: true
      responses:
        "201":
          description: new created sub topic
          content:
            application/json:
              type: object
              properties:
                message:
                  type: string
                  example: created
                data:
                  type: object
                  $ref: "#/components/schemas/SubTopic"
        "500":
          $ref: "#/components/responses/InternalServerError"
        "503":
          $ref: "#/components/responses/ServiceUnavailable"
  /subtopics/{id}:
    get:
      summary: Get subtopic by ID
      description: Retrieve detailed information about a specific compliance subtopic and its associated controls
      tags: [subtopics]
      security:
        - JWTAuth: []
      parameters:
        - in: path
          name: id
          schema:
            type: integer
          required: true
          description: id of the sub topic
      responses:
        "200":
          description: sub topic
          content:
            application/json:
              schema:
                type: object
                properties:
                  message:
                    type: string
                    example: ok
                  data:
                    $ref: "#/components/schemas/SubTopic"
        "404":
          $ref: "#/components/responses/NotFound"
        "500":
          $ref: "#/components/responses/InternalServerError"
    put:
      tags: [subtopics]
      security:
        - JWTAuth: []
      parameters:
        - in: path
          name: id
          schema:
            type: integer
          required: true
          description: id of the sub topic
      requestBody:
        description: body of the new sub topic
        content:
          application/json:
            schema:
              type: object
              properties:
                topicId:
                  type: integer
                  example: 1
                name:
                  type: string
                  example: "Subtopic A"
        required: true
      responses:
        "202":
          description: sub topic
          content:
            application/json:
              schema:
                type: object
                properties:
                  message:
                    type: string
                    example: accepted
                  data:
                    $ref: "#/components/schemas/SubTopic"
        "404":
          $ref: "#/components/responses/NotFound"
        "500":
          $ref: "#/components/responses/InternalServerError"
    delete:
      tags: [subtopics]
      security:
        - JWTAuth: []
      parameters:
        - in: path
          name: id
          schema:
            type: integer
          required: true
          description: id of the sub topic to delete
      responses:
        "202":
          description: sub topic
          content:
            application/json:
              schema:
                type: object
                properties:
                  message:
                    type: string
                    example: accepted
                  data:
                    type: boolean
                    example: true
        "404":
          $ref: "#/components/responses/NotFound"
        "500":
          $ref: "#/components/responses/InternalServerError"

  /topics:
    get:
      summary: List compliance topics
      description: Retrieve all high-level compliance topics that provide organizational structure for framework requirements
      tags: [topics]
      security:
        - JWTAuth: []
      responses:
        "200":
          description: list of all topics
          content:
            application/json:
              schema:
                type: object
                properties:
                  message:
                    type: string
                    example: ok
                  data:
                    type: array
                    items:
                      $ref: "#/components/schemas/Topic"
        "204":
          description: no content to display
          content:
            application/json:
              type: object
              properties:
                message:
                  type: string
                  example: no content
                data:
                  type: object
        "500":
          $ref: "#/components/responses/InternalServerError"
    post:
      tags: [topics]
      security:
        - JWTAuth: []
      requestBody:
        description: body of the new topic
        content:
          application/json:
            schema:
              type: object
              properties:
                assessmentId:
                  type: integer
                  example: 1
                title:
                  type: string
                  example: "Project A"
        required: true
      responses:
        "201":
          description: new created topic
          content:
            application/json:
              type: object
              properties:
                message:
                  type: string
                  example: created
                data:
                  type: object
                  $ref: "#/components/schemas/Topic"
        "500":
          $ref: "#/components/responses/InternalServerError"
        "503":
          $ref: "#/components/responses/ServiceUnavailable"
  /topics/{id}:
    get:
      summary: Get topic by ID
      description: Retrieve detailed information about a specific compliance topic including associated subtopics and controls
      tags: [topics]
      security:
        - JWTAuth: []
      parameters:
        - in: path
          name: id
          schema:
            type: integer
          required: true
          description: id of the topic
      responses:
        "200":
          description: topic
          content:
            application/json:
              schema:
                type: object
                properties:
                  message:
                    type: string
                    example: ok
                  data:
                    $ref: "#/components/schemas/Topic"
        "404":
          $ref: "#/components/responses/NotFound"
        "500":
          $ref: "#/components/responses/InternalServerError"
    put:
      tags: [topics]
      security:
        - JWTAuth: []
      parameters:
        - in: path
          name: id
          schema:
            type: integer
          required: true
          description: id of the topic
      requestBody:
        description: body of the new topic
        content:
          application/json:
            schema:
              type: object
              properties:
                assessmentId:
                  type: integer
                  example: 1
                title:
                  type: string
                  example: "Project A"
        required: true
      responses:
        "202":
          description: topic
          content:
            application/json:
              schema:
                type: object
                properties:
                  message:
                    type: string
                    example: accepted
                  data:
                    $ref: "#/components/schemas/Topic"
        "404":
          $ref: "#/components/responses/NotFound"
        "500":
          $ref: "#/components/responses/InternalServerError"
    delete:
      tags: [topics]
      security:
        - JWTAuth: []
      parameters:
        - in: path
          name: id
          schema:
            type: integer
          required: true
          description: id of the topic to delete
      responses:
        "202":
          description: topic
          content:
            application/json:
              schema:
                type: object
                properties:
                  message:
                    type: string
                    example: accepted
                  data:
                    type: boolean
                    example: true
        "404":
          $ref: "#/components/responses/NotFound"
        "500":
          $ref: "#/components/responses/InternalServerError"

  /vendors:
    get:
      summary: List all vendors
      description: Retrieve all third-party vendors and service providers with their risk assessments, compliance status, and contractual information
      tags: [vendors]
      security:
        - JWTAuth: []
      responses:
        "200":
          description: list of all vendors
          content:
            application/json:
              schema:
                type: object
                properties:
                  message:
                    type: string
                    example: ok
                  data:
                    type: array
                    items:
                      $ref: "#/components/schemas/Vendor"
        "204":
          description: no content to display
          content:
            application/json:
              type: object
              properties:
                message:
                  type: string
                  example: no content
                data:
                  type: object
        "500":
          $ref: "#/components/responses/InternalServerError"
    post:
      summary: Add new vendor
      description: Register a new third-party vendor or service provider with initial risk assessment and compliance requirements
      tags: [vendors]
      security:
        - JWTAuth: []
      requestBody:
        description: body of the new vendor
        content:
          application/json:
            schema:
              type: object
              properties:
                projectId:
                  type: integer
                  example: 1
                vendorName:
                  type: string
                  example: "Vendor A"
                assignee:
                  type: string
                  example: "John Doe"
                vendorProvides:
                  type: string
                  example: "Consulting Services"
                website:
                  type: string
                  example: "www.vendora.com"
                vendorContactPerson:
                  type: string
                  example: "Jane Smith"
                reviewResult:
                  type: string
                  example: "Positive"
                reviewStatus:
                  type: string
                  example: "Completed"
                reviewer:
                  type: string
                  example: "Bob Johnson"
                reviewDate:
                  type: string
                  format: date-time
                  example: "2023-05-15T00:00:00.000Z"
                riskDescription:
                  type: string
                  example: "Limited experience with new technology"
                impactDescription:
                  type: string
                  example: "Potential delays in project timeline"
                impact:
                  type: integer
                  example: 3
                probability:
                  type: number
                  example: 0.4
                actionOwner:
                  type: string
                  example: "Alice Williams"
                actionPlan:
                  type: string
                  example: "Provide additional training"
                riskSeverity:
                  type: integer
                  example: 2
                riskLevel:
                  anyOf:
                    - type: string
                      enum:
                        - "Very high risk"
                        - "High risk"
                        - "Medium risk"
                        - "Low risk"
                        - "Very low risk"
                  example: "Low risk"
                likelihood:
                  type: number
                  example: 0.5
        required: true
      responses:
        "201":
          description: new created vendor
          content:
            application/json:
              type: object
              properties:
                message:
                  type: string
                  example: created
                data:
                  type: object
                  $ref: "#/components/schemas/Vendor"
        "500":
          $ref: "#/components/responses/InternalServerError"
        "503":
          $ref: "#/components/responses/ServiceUnavailable"
  /vendors/{id}:
    get:
      summary: Get vendor by ID
      description: Retrieve detailed information about a specific vendor including risk assessment, compliance status, and contract details
      tags: [vendors]
      security:
        - JWTAuth: []
      parameters:
        - in: path
          name: id
          schema:
            type: integer
          required: true
          description: id of the vendor
      responses:
        "200":
          description: vendor
          content:
            application/json:
              schema:
                type: object
                properties:
                  message:
                    type: string
                    example: ok
                  data:
                    $ref: "#/components/schemas/Vendor"
        "404":
          $ref: "#/components/responses/NotFound"
        "500":
          $ref: "#/components/responses/InternalServerError"
    put:
      summary: Update vendor information
      description: Update vendor details, risk assessment, compliance status, or contractual information for an existing vendor
      tags: [vendors]
      security:
        - JWTAuth: []
      parameters:
        - in: path
          name: id
          schema:
            type: integer
          required: true
          description: id of the vendor
      requestBody:
        description: body of the new vendor
        content:
          application/json:
            schema:
              type: object
              properties:
                projectId:
                  type: integer
                  example: 1
                vendorName:
                  type: string
                  example: "Vendor A"
                assignee:
                  type: string
                  example: "John Doe"
                vendorProvides:
                  type: string
                  example: "Consulting Services"
                website:
                  type: string
                  example: "www.vendora.com"
                vendorContactPerson:
                  type: string
                  example: "Jane Smith"
                reviewResult:
                  type: string
                  example: "Positive"
                reviewStatus:
                  type: string
                  example: "Completed"
                reviewer:
                  type: string
                  example: "Bob Johnson"
                riskStatus:
                  anyOf:
                    - type: string
                      enum:
                        - "Active"
                        - "Under review"
                        - "Not active"
                  example: "Not active"
                reviewDate:
                  type: string
                  format: date-time
                  example: "2023-05-15T00:00:00.000Z"
                riskDescription:
                  type: string
                  example: "Limited experience with new technology"
                impactDescription:
                  type: string
                  example: "Potential delays in project timeline"
                impact:
                  type: integer
                  example: 3
                probability:
                  type: number
                  example: 0.4
                actionOwner:
                  type: string
                  example: "Alice Williams"
                actionPlan:
                  type: string
                  example: "Provide additional training"
                riskSeverity:
                  type: integer
                  example: 2
                riskLevel:
                  anyOf:
                    - type: string
                      enum:
                        - "Very high risk"
                        - "High risk"
                        - "Medium risk"
                        - "Low risk"
                        - "Very low risk"
                  example: "Low risk"
                likelihood:
                  type: number
                  example: 0.5
        required: true
      responses:
        "202":
          description: vendor
          content:
            application/json:
              schema:
                type: object
                properties:
                  message:
                    type: string
                    example: accepted
                  data:
                    $ref: "#/components/schemas/Vendor"
        "404":
          $ref: "#/components/responses/NotFound"
        "500":
          $ref: "#/components/responses/InternalServerError"
    delete:
      summary: Remove vendor
      description: Remove a vendor from the system. This may affect related project risk assessments and vendor dependency tracking
      tags: [vendors]
      security:
        - JWTAuth: []
      parameters:
        - in: path
          name: id
          schema:
            type: integer
          required: true
          description: id of the vendor to delete
      responses:
        "202":
          description: vendor
          content:
            application/json:
              schema:
                type: object
                properties:
                  message:
                    type: string
                    example: accepted
                  data:
                    type: boolean
                    example: true
        "404":
          $ref: "#/components/responses/NotFound"
        "500":
          $ref: "#/components/responses/InternalServerError"

  /vendorRisks:
    get:
      summary: List all vendor risks
      description: Retrieve all identified vendor-related risks including data processing risks, compliance gaps, and third-party dependencies
      tags: [vendorRisks]
      security:
        - JWTAuth: []
      responses:
        "200":
          description: list of all vendor risks
          content:
            application/json:
              schema:
                type: object
                properties:
                  message:
                    type: string
                    example: ok
                  data:
                    type: array
                    items:
                      $ref: "#/components/schemas/VendorRisk"
        "204":
          description: no content to display
          content:
            application/json:
              type: object
              properties:
                message:
                  type: string
                  example: no content
                data:
                  type: object
        "500":
          $ref: "#/components/responses/InternalServerError"
    post:
      summary: Create vendor risk assessment
      description: Document a new risk associated with a specific vendor including impact analysis, likelihood, and mitigation strategies
      tags: [vendorRisks]
      security:
        - JWTAuth: []
      requestBody:
        description: body of the new vendor risk
        content:
          application/json:
            schema:
              type: object
              properties:
                project_id:
                  type: integer
                  example: 1
                vendor_name:
                  type: string
                  example: "Tech Solutions Inc."
                risk_name:
                  type: string
                  example: "Data Security"
                owner:
                  type: string
                  example: "Alice"
                risk_level:
                  anyOf:
                    - type: string
                      enum:
                        - "No risk"
                        - "Low risk"
                        - "Medium risk"
                        - "High risk"
                        - "Very high risk"
                  example: "High Risk"
                review_date:
                  type: string
                  format: date-time
                  example: "2024-10-20T00:00:00.000Z"
        required: true
      responses:
        "201":
          description: new created vendor risk
          content:
            application/json:
              type: object
              properties:
                message:
                  type: string
                  example: created
                data:
                  type: object
                  $ref: "#/components/schemas/VendorRisk"
        "500":
          $ref: "#/components/responses/InternalServerError"
        "503":
          $ref: "#/components/responses/ServiceUnavailable"
  /vendorRisks/{id}:
    get:
      summary: Get vendor risk by ID
      description: Retrieve detailed information about a specific vendor risk including assessment details, mitigation plans, and current status
      tags: [vendorRisks]
      security:
        - JWTAuth: []
      parameters:
        - in: path
          name: id
          schema:
            type: integer
          required: true
          description: id of the vendor risk
      responses:
        "200":
          description: vendor risk
          content:
            application/json:
              schema:
                type: object
                properties:
                  message:
                    type: string
                    example: ok
                  data:
                    $ref: "#/components/schemas/VendorRisk"
        "404":
          $ref: "#/components/responses/NotFound"
        "500":
          $ref: "#/components/responses/InternalServerError"
    put:
      summary: Update vendor risk
      description: Update vendor risk assessment, mitigation status, or risk-related information for an existing vendor risk
      tags: [vendorRisks]
      security:
        - JWTAuth: []
      parameters:
        - in: path
          name: id
          schema:
            type: integer
          required: true
          description: id of the vendor risk
      requestBody:
        description: body of the new vendor risk
        content:
          application/json:
            schema:
              type: object
              properties:
                project_id:
                  type: integer
                  example: 1
                vendor_name:
                  type: string
                  example: "Tech Solutions Inc."
                risk_name:
                  type: string
                  example: "Data Security"
                owner:
                  type: string
                  example: "Alice"
                risk_level:
                  anyOf:
                    - type: string
                      enum:
                        - "No risk"
                        - "Low risk"
                        - "Medium risk"
                        - "High risk"
                        - "Very high risk"
                  example: "High Risk"
                review_date:
                  type: string
                  format: date-time
                  example: "2024-10-20T00:00:00.000Z"
        required: true
      responses:
        "202":
          description: vendor risk
          content:
            application/json:
              schema:
                type: object
                properties:
                  message:
                    type: string
                    example: accepted
                  data:
                    $ref: "#/components/schemas/VendorRisk"
        "404":
          $ref: "#/components/responses/NotFound"
        "500":
          $ref: "#/components/responses/InternalServerError"
    delete:
      summary: Remove vendor risk
      description: Delete a vendor risk from the system. This affects vendor risk tracking and compliance reporting
      tags: [vendorRisks]
      security:
        - JWTAuth: []
      parameters:
        - in: path
          name: id
          schema:
            type: integer
          required: true
          description: id of the vendor risk to delete
      responses:
        "202":
          description: vendor risk
          content:
            application/json:
              schema:
                type: object
                properties:
                  message:
                    type: string
                    example: accepted
                  data:
                    type: boolean
                    example: true
        "404":
          $ref: "#/components/responses/NotFound"
        "500":
          $ref: "#/components/responses/InternalServerError"

  /users:
    get:
      summary: List all users
      description: Retrieve all users in the organization including their roles, permissions, and account status for user management
      tags: [users]
      security:
        - JWTAuth: []
      responses:
        "200":
          description: list of all users
          content:
            application/json:
              schema:
                type: object
                properties:
                  message:
                    type: string
                    example: ok
                  data:
                    type: array
                    items:
                      $ref: "#/components/schemas/User"
        "204":
          description: no content to display
          content:
            application/json:
              type: object
              properties:
                message:
                  type: string
                  example: no content
                data:
                  type: object
        "500":
          $ref: "#/components/responses/InternalServerError"
  /users/{id}:
    get:
      summary: Get user by ID
      description: Retrieve detailed information about a specific user including profile data, role assignments, and account settings
      tags: [users]
      security:
        - JWTAuth: []
      parameters:
        - in: path
          name: id
          schema:
            type: integer
          required: true
          description: id of the user
      responses:
        "200":
          description: user
          content:
            application/json:
              schema:
                type: object
                properties:
                  message:
                    type: string
                    example: ok
                  data:
                    $ref: "#/components/schemas/User"
        "404":
          $ref: "#/components/responses/NotFound"
        "500":
          $ref: "#/components/responses/InternalServerError"
    put:
      summary: Update user by ID
      description: Update user profile information, role assignments, or account settings for an existing user
      tags: [users]
      security:
        - JWTAuth: []
      parameters:
        - in: path
          name: id
          schema:
            type: integer
          required: true
          description: id of the user
      requestBody:
        description: body of the new user
        content:
          application/json:
            schema:
              type: object
              properties:
                name:
                  type: string
                  example: "John Doe"
                email:
                  type: string
                  example: "user@example.com"
                password_hash:
                  type: string
                  example: "$2b$10$c7Mtd3kRpMjr6VexlxuAleT8Sy3SwPcT.YLCazH5QWBgnATDo5N6O"
                role:
                  type: integer
                  example: 1
                created_at:
                  type: string
                  format: date-time
                  example: "2024-01-01T00:00:00.000Z"
                last_login:
                  type: string
                  format: date-time
                  example: "2024-10-01T00:00:00.000Z"
        required: true
      responses:
        "202":
          description: user
          content:
            application/json:
              schema:
                type: object
                properties:
                  message:
                    type: string
                    example: accepted
                  data:
                    $ref: "#/components/schemas/User"
        "404":
          $ref: "#/components/responses/NotFound"
        "500":
          $ref: "#/components/responses/InternalServerError"
    delete:
      summary: Delete user by ID
      description: Remove a user account from the system. This action cannot be undone and will affect user access to all projects
      tags: [users]
      security:
        - JWTAuth: []
      parameters:
        - in: path
          name: id
          schema:
            type: integer
          required: true
          description: id of the user to delete
      responses:
        "202":
          description: user
          content:
            application/json:
              schema:
                type: object
                properties:
                  message:
                    type: string
                    example: accepted
                  data:
                    type: boolean
                    example: true
        "404":
          $ref: "#/components/responses/NotFound"
        "500":
          $ref: "#/components/responses/InternalServerError"
  /users/register:
    post:
      summary: Register new user account
      description: Create a new user account with email, password, and role assignment for accessing the compliance management system
      tags: [users]
      requestBody:
        description: body of the new user
        content:
          application/json:
            schema:
              type: object
              properties:
                name:
                  type: string
                  example: "Alice"
                surname:
                  type: string
                  example: "Smith"
                email:
                  type: string
                  example: "user@example.com"
                password:
                  type: string
                  example: "SecurePassword123!"
                role:
                  type: integer
                  example: 1
                created_at:
                  type: string
                  format: date-time
                  example: "2024-01-01T00:00:00.000Z"
                last_login:
                  type: string
                  format: date-time
                  example: "2024-10-01T00:00:00.000Z"
        required: true
      responses:
        "201":
          description: new created user
          content:
            application/json:
              type: object
              properties:
                message:
                  type: string
                  example: created
                data:
                  type: object
                  $ref: "#/components/schemas/User"
        "500":
          $ref: "#/components/responses/InternalServerError"
        "503":
          $ref: "#/components/responses/ServiceUnavailable"
  /users/by-email/{email}:
    get:
      summary: Find user by email address
      description: Retrieve user information using their email address, useful for user lookup and verification processes
      tags: [users]
      security:
        - JWTAuth: []
      parameters:
        - in: path
          name: email
          schema:
            type: string
          required: true
          description: email of the user
      responses:
        "200":
          description: user
          content:
            application/json:
              schema:
                type: object
                properties:
                  message:
                    type: string
                    example: ok
                  data:
                    $ref: "#/components/schemas/User"
        "404":
          $ref: "#/components/responses/NotFound"
        "500":
          $ref: "#/components/responses/InternalServerError"
  /users/login:
    post:
      summary: Authenticate user and receive JWT tokens
      description: |
        Authenticates a user with email and password credentials. Returns both access and refresh tokens.
        
        **Access Token**: Short-lived token (15 minutes) for API authentication
        **Refresh Token**: Long-lived token (7 days) for obtaining new access tokens
        
        Use the access token in the Authorization header for subsequent API calls:
        `Authorization: Bearer {accessToken}`
      tags: [users]
      requestBody:
        description: User login credentials
        content:
          application/json:
            schema:
              type: object
              required:
                - email
                - password
              properties:
                email:
                  type: string
                  format: email
                  description: Registered user email address
                  example: "user@example.com"
                password:
                  type: string
                  format: password
                  description: User password (minimum 8 characters)
                  example: "SecurePassword123!"
        required: true
      responses:
        "200":
          description: Successful authentication with tokens
          content:
            application/json:
              schema:
                type: object
                properties:
                  message:
                    type: string
                    example: "ok"
                  data:
                    type: object
                    properties:
                      user:
                        $ref: "#/components/schemas/User"
                      accessToken:
                        type: string
                        description: JWT access token for API authentication
                        example: "eyJhbGciOiJIUzI1NiIsInR5cCI6IkpXVCJ9.eyJpZCI6NCwiZW1haWwiOiJ1c2VyQGV4YW1wbGUuY29tIiwiaWF0IjoxNzMxMDc1NDU1LCJleHAiOjE3MzEwNzYzNTV9.hp7H0bZC-ALaPEcIoAkhRtFpKjwndb6QL5ZH-9phjlw"
                      refreshToken:
                        type: string
                        description: JWT refresh token for obtaining new access tokens
                        example: "eyJhbGciOiJIUzI1NiIsInR5cCI6IkpXVCJ9.eyJpZCI6NCwiZW1haWwiOiJ1c2VyQGV4YW1wbGUuY29tIiwiaWF0IjoxNzMxMDc1NDU1LCJleHAiOjE3MzE2ODAyNTV9.kL9mZ3nX8vY2jR4hK5pW7tM6qN8sA3dE1fG0hI9jB2w"
        "400":
          description: Invalid request parameters
          content:
            application/json:
              schema:
                type: object
                properties:
                  message:
                    type: string
                    example: "Bad Request"
                  data:
                    type: string
                    example: "Email and password are required"
        "401":
          description: Invalid credentials
          content:
            application/json:
              schema:
                type: object
                properties:
                  message:
                    type: string
                    example: "Unauthorized"
                  data:
                    type: string
                    example: "Invalid email or password"
        "403":
          description: Account locked or disabled
          content:
            application/json:
              schema:
                type: object
                properties:
                  message:
                    type: string
                    example: "Forbidden"
                  data:
                    type: string
                    example: "Account has been disabled"
        "429":
          description: Too many login attempts
          content:
            application/json:
              schema:
                type: object
                properties:
                  message:
                    type: string
                    example: "Too Many Requests"
                  data:
                    type: string
                    example: "Too many login attempts. Please try again later"
        "500":
          description: Server error during authentication
          content:
            application/json:
              schema:
                type: object
                properties:
                  message:
                    type: string
                    example: "Internal Server Error"
                  error:
                    type: object
                    description: Error details for debugging
  /users/reset-password:
    post:
      summary: Reset user password
      description: Reset a user's password by providing email and new password. Typically used for password recovery workflows
      tags: [users]
      requestBody:
        description: email and password for the user
        content:
          application/json:
            schema:
              type: object
              properties:
                email:
                  type: string
                  example: "user@example.com"
                newPassword:
                  type: string
                  example: "NewSecurePassword123!"
        required: true
      responses:
        "202":
          description: user object after updating password
          content:
            application/json:
              type: object
              properties:
                message:
                  type: string
                  example: created
                data:
                  type: object
                  $ref: "#/components/schemas/User"
        "406":
          description: not acceptable error
          content:
            application/json:
              type: object
              properties:
                message:
                  type: string
                  example: "Not Acceptable"
                error:
                  type: object
        "404":
          description: not found error
          content:
            application/json:
              type: object
              properties:
                message:
                  type: string
                  example: "Not Found"
                error:
                  type: object
        "500":
          $ref: "#/components/responses/InternalServerError"
  /users/{id}/calculate-progress:
    get:
      summary: Calculate user compliance progress
      description: Analyze and calculate the compliance progress for projects assigned to a specific user, showing completion rates and pending tasks
      tags: [users]
      security:
        - JWTAuth: []
      parameters:
        - in: path
          name: id
          schema:
            type: integer
          required: true
          description: id of the user
      responses:
        "200":
          description: user
          content:
            application/json:
              type: object
              properties:
                controls:
                  type: object
                  properties:
                    projects:
                      type: array
                      items:
                        type: object
                        properties:
                          projectId:
                            type: integer
                            example: 1
                          totalSubControls:
                            type: integer
                            example: 12
                          doneSubControls:
                            type: integer
                            example: 1
                    totalSubControls:
                      type: integer
                      example: 12
                    doneSubControls:
                      type: integer
                      example: 1
                    percentageComplete:
                      type: number
                      format: float
                      example: 8.33
                assessments:
                  type: object
                  properties:
                    projects:
                      type: array
                      items:
                        type: object
                        properties:
                          projectId:
                            type: integer
                            example: 1
                          totalAssessments:
                            type: integer
                            example: 34
                          doneAssessments:
                            type: integer
                            example: 0
                    totalAssessments:
                      type: integer
                      example: 34
                    doneAssessments:
                      type: integer
                      example: 0
                    percentageComplete:
                      type: number
                      format: float
                      example: 0
        "500":
          $ref: "#/components/responses/InternalServerError"

  /roles:
    get:
      summary: List all user roles
      description: Retrieve all available user roles and their associated permissions for access control and user management
      tags: [roles]
      security:
        - JWTAuth: []
      responses:
        "200":
          description: list of all roles
          content:
            application/json:
              schema:
                type: object
                properties:
                  message:
                    type: string
                    example: ok
                  data:
                    type: array
                    items:
                      $ref: "#/components/schemas/Role"
        "204":
          description: no content to display
          content:
            application/json:
              type: object
              properties:
                message:
                  type: string
                  example: no content
                data:
                  type: object
        "500":
          $ref: "#/components/responses/InternalServerError"
    post:
      summary: Create new user role
      description: Define a new user role with specific permissions and access levels for system administration
      tags: [roles]
      security:
        - JWTAuth: []
      requestBody:
        description: body of the new role
        content:
          application/json:
            schema:
              type: object
              properties:
                name:
                  type: string
                  example: "Admin"
                description:
                  type: string
                  example: "Administrator with full access to the system."
        required: true
      responses:
        "201":
          description: new created role tracker
          content:
            application/json:
              type: object
              properties:
                message:
                  type: string
                  example: created
                data:
                  type: object
                  $ref: "#/components/schemas/Role"
        "500":
          $ref: "#/components/responses/InternalServerError"
        "503":
          $ref: "#/components/responses/ServiceUnavailable"
  /roles/{id}:
    get:
      summary: Get role by ID
      description: Retrieve detailed information about a specific user role including permissions and access restrictions
      tags: [roles]
      security:
        - JWTAuth: []
      parameters:
        - in: path
          name: id
          schema:
            type: integer
          required: true
          description: id of the role
      responses:
        "200":
          description: role
          content:
            application/json:
              schema:
                type: object
                properties:
                  message:
                    type: string
                    example: ok
                  data:
                    $ref: "#/components/schemas/Role"
        "404":
          $ref: "#/components/responses/NotFound"
        "500":
          $ref: "#/components/responses/InternalServerError"
    put:
      summary: Update user role
      description: Modify role permissions, access levels, or other role-specific settings for an existing user role
      tags: [roles]
      security:
        - JWTAuth: []
      parameters:
        - in: path
          name: id
          schema:
            type: integer
          required: true
          description: id of the role
      requestBody:
        description: body of the new role
        content:
          application/json:
            schema:
              type: object
              properties:
                name:
                  type: string
                  example: "Admin"
                description:
                  type: string
                  example: "Administrator with full access to the system."
        required: true
      responses:
        "202":
          description: role
          content:
            application/json:
              schema:
                type: object
                properties:
                  message:
                    type: string
                    example: accepted
                  data:
                    $ref: "#/components/schemas/Role"
        "404":
          $ref: "#/components/responses/NotFound"
        "500":
          $ref: "#/components/responses/InternalServerError"
    delete:
      summary: Delete user role
      description: Remove a user role from the system. This may affect users currently assigned to this role
      tags: [roles]
      security:
        - JWTAuth: []
      parameters:
        - in: path
          name: id
          schema:
            type: integer
          required: true
          description: id of the role to delete
      responses:
        "202":
          description: role
          content:
            application/json:
              schema:
                type: object
                properties:
                  message:
                    type: string
                    example: accepted
                  data:
                    type: boolean
                    example: true
        "404":
          $ref: "#/components/responses/NotFound"
        "500":
          $ref: "#/components/responses/InternalServerError"
  
  /training:
    get:
      summary: Returns all the training modules
      tags: [training]
      security:
       - JWTAuth: []
      responses:
        "200":
          description: list all the training modules
          content:
            application/json:
              schema:
               type: object
               properties:
                 message:
                   type: string
                   example: ok
                 data:
                  type: object
                  items:
                    $ref: "#/components/schemas/TrainingModule"
        "204":
          description: no content to display
          content:
            application/json:
              type: object
              properties:
                message:
                  type: string
                  example: no content
                data:
                  type: object
                  items:
                    $ref: "#/components/schemas/TrainingModule"
        "500":
          description: internal server error
          content:
            appliction/json:
              type: object
              properties:
                message:
                  type: string
                  example: internal server error
                error:
                  type: object
    
    post:
      summary: Create new training module
      description: Add a new training module to the system with content, objectives, and completion tracking
      tags: [training]
      security:
       - JWTAuth: []
      responses:
        "201":
          description: create new training registar
          content:
            application/json:
              schema:
                type: object
                properties:
                  message:
                    type: string
                    example: Training successfully created
                data:
                type: object
                items:
                  $ref: 

        
        "500":
          description: Error creating new training (internal server error)
          content:
            application/json:
              schema:
                type: object
                properties:
                  message:
                    type: string
                    example: internal server error

                  error:
                    type: object

  /training/training-id/{id}:
    get:
      summary: Get training module by ID
      description: Retrieve detailed information about a specific training module including content, progress tracking, and completion status
      tags: [training]
      security:
        - JWTAuth: []
      parameters:
        - in: path
          name: id
          schema:
            type: integer
          required: true
          description: id of the role
      responses:
        "200":
           decription: get one training data depending on the id
           content:
             application/json:
               schema:
                 type: object
                 properties:
                   message:
                     type: string
                     example: ok
                       
                 data:
                   $ref: "#/components/schemas/TrainingModule"
        
        "404":
           description: no content to display
           content:
              application/json:
                type: object
                properties:
                  message:
                    type: string
                    example: not found
                  data:
                    type: object
        "500":
            description: internal server error
            content:
              application/json:
                type: object
                properties:
                  message:
                    type: string
                    example: internal server error
                  error:
                    type: object

  /training/{id}:
    patch:
      summary: Update training module
      description: Update training module content, status, or tracking information for an existing training module
      tags: [training]
      security:
       - JWTAuth: []
      parameters:
        - in: path
          name: id
          schema:
            type: integer
          required: true
          description: update the training data of one particular instance
      requestBody:
        description: body of the training module
        content:
          application/json:
            schema:
              $ref: "#/components/schemas/TrainingModule"            
      response:
        "202":
          description: training data
          content:
            application/json:
              schema:
                type: object
                properties:
                  message:
                   type: object
                   example: accepted
                  data:
                    $ref: "#/components/schemas/TrainingModule"
        "400":
          description: Need to add all the fields
          content:
            application/json:
              schema:
                type: string
                message:
                  type: string
                  example: "All fields are required to get updated"
        "404":
          description: no content to display
          content:
            application/json:
              schema:
                type: object
                properties:
                  message:
                    type: string
                    example: not found
                  data:
                    type: object
        
        "500":
          $ref: "#/components/responses/InternalServerError"
    delete:
      tags: [training]
      security:
       - JWTAuth: []
      parameters:
       - in: path
         name: id
         schema:
           type: integer
         required: true
         description: id of the training to delete
      responses:
       "202":
         description: training data
         content:
           application/json:
             schema:
               type: object
               properties:
                 message:
                   type: string
                   example: accepted
                 data:
                   type: boolean
                   example: true
       "404":
          description: no content to display
          content:
            application/json:
              type: object
              properties:
                message:
                  type: string
                  example: not found
                data:
                  type: object
       "500":
          description: internal server error
          content:
            application/json:
              type: object
              properties:
                message:
                  type: string
                  example: internal server error
                error:
                  type: object


                

components:
  securitySchemes:
    JWTAuth:
      type: http
      scheme: bearer
      bearerFormat: JWT
      description: |
        JWT token obtained from the /users/login endpoint.
        
        **Format**: `Authorization: Bearer {your_jwt_token}`
        
        **Token Lifetime**: Access tokens expire after 15 minutes. Use refresh tokens to obtain new access tokens.
        
        **Example**: `Authorization: Bearer eyJhbGciOiJIUzI1NiIsInR5cCI6IkpXVCJ9...`
      
  responses:
    BadRequest:
      description: Invalid request parameters or malformed request body
      content:
        application/json:
          schema:
            type: object
            properties:
              message:
                type: string
                example: "Bad Request"
              data:
                type: string
                example: "Invalid input parameters"
    
    Unauthorized:
      description: Missing or invalid authentication token
      content:
        application/json:
          schema:
            type: object
            properties:
              message:
                type: string
                example: "Unauthorized"
              data:
                type: string
                example: "Token not found or invalid"
    
    Forbidden:
      description: Insufficient permissions or account restrictions
      content:
        application/json:
          schema:
            type: object
            properties:
              message:
                type: string
                example: "Forbidden"
              data:
                type: string
                example: "Insufficient permissions to access this resource"
    
    NotFound:
      description: Requested resource not found
      content:
        application/json:
          schema:
            type: object
            properties:
              message:
                type: string
                example: "Not Found"
              data:
                type: string
                example: "The requested resource does not exist"
    
    Conflict:
      description: Resource already exists or conflicting state
      content:
        application/json:
          schema:
            type: object
            properties:
              message:
                type: string
                example: "Conflict"
              data:
                type: string
                example: "Resource already exists"
    
    TooManyRequests:
      description: Rate limit exceeded
      content:
        application/json:
          schema:
            type: object
            properties:
              message:
                type: string
                example: "Too Many Requests"
              data:
                type: string
                example: "Rate limit of 100 requests per minute exceeded"
          headers:
            X-RateLimit-Limit:
              schema:
                type: integer
              description: Maximum requests allowed per time window
            X-RateLimit-Remaining:
              schema:
                type: integer
              description: Number of requests remaining
            X-RateLimit-Reset:
              schema:
                type: integer
              description: Time when rate limit resets (Unix timestamp)
    
    InternalServerError:
      description: Unexpected server error
      content:
        application/json:
          schema:
            type: object
            properties:
              message:
                type: string
                example: "Internal Server Error"
              error:
                type: object
                description: Error details (only in development mode)
    
    ServiceUnavailable:
      description: Service temporarily unavailable
      content:
        application/json:
          schema:
            type: object
            properties:
              message:
                type: string
                example: "Service Unavailable"
              data:
                type: string
                example: "Service is temporarily down for maintenance"
                
  schemas:
    Assessment:
      type: object
      properties:
        id:
          type: integer
          example: 1
        projectId:
          type: integer
          example: 1
    Role:
      type: object
      properties:
        id:
          type: integer
          example: 1
        name:
          type: string
          example: "Admin"
        description:
          type: string
          example: "Administrator with full access to the system."
    Control:
      type: object
      properties:
        id:
          type: integer
          example: 1
        title:
          type: string
          example: "Regulatory Training and Response Procedures"
        description:
          type: string
          example: "Train personnel on regulatory requirements and procedures for responding to authority requests."
        orderNo:
          type: integer
          example: 1
        status:
          type: string
          example: "In Progress"
        approver:
          type: string
          example: "John Doe"
        riskReview:
          type: string
          example: "Acceptable risk"
        owner:
          type: string
          example: "Bob Johnson"
        reviewer:
          type: string
          example: "Alice Williams"
        dueDate:
          type: string
          format: date-time
          example: "2024-09-20T00:00:00.000Z"
        implementationDetails:
          type: string
          example: "Implement new feature"
        controlCategoryId:
          type: string
          example: 1
    Project:
      type: object
      properties:
        id:
          type: number
          example: 1
        project_title:
          type: string
          example: "AI Compliance Checker"
        owner:
          type: integer
          example: 1
        members:
          type: array
          items:
            type: string
            example: "1"
          example:
        start_date:
          type: string
          format: date-time
          example: "2023-01-15T00:00:00.000Z"
        ai_risk_classification:
          anyOf:
            - type: string
              enum:
                - "high risk"
                - "limited risk"
                - "minimal risk"
          example: "high risk"
        type_of_high_risk_role:
          anyOf:
            - type: string
              enum:
                - "deployer"
                - "provider"
                - "distributor"
                - "importer"
                - "product manufacturer"
                - "authorized representative"
          example: "deployer"
        goal:
          type: string
          example: "To ensure compliance with AI governance standards"
        last_updated:
          type: string
          format: date-time
          example: "2024-10-30T00:00:00.000Z"
        last_updated_by:
          type: integer
          example: 1
        # assessment_id:
        #   type: integer
        #   example: 1
    ProjectRisk:
      type: object
      properties:
        id:
          type: integer
          example: 1
        project_id:
          type: integer
          example: 1
        risk_name:
          type: string
          example: "Data Privacy Compliance"
        risk_owner:
          type: string
          example: "Alice"
        ai_lifecycle_phase:
          type: string
          example: "Deployment"
        risk_description:
          type: string
          example: "Risk of non-compliance with data privacy regulations."
        risk_category:
          type: string
          example: "Regulatory"
        impact:
          type: string
          example: "High"
        assessment_mapping:
          type: string
          example: "GDPR Compliance Check"
        controls_mapping:
          type: string
          example: "Data Access Controls"
        likelihood:
          type: string
          example: "Moderate"
        severity:
          type: string
          example: "High"
        risk_level_autocalculated:
          anyOf:
            - type: string
              enum:
                - "No risk"
                - "Low risk"
                - "Medium risk"
                - "High risk"
                - "Very high risk"
          example: "No risk"
        review_notes:
          type: string
          example: "Need for regular audits."
        mitigation_status:
          type: string
          example: "In Progress"
        current_risk_level:
          type: string
          example: "Medium"
        deadline:
          type: string
          format: date-time
          example: "2024-12-31T00:00:00.000Z"
        mitigation_plan:
          type: string
          example: "Implement data anonymization."
        implementation_strategy:
          type: string
          example: "Anonymize user data in production environments."
        mitigation_evidence_document:
          type: string
          example: "Data_Anonymization_Plan.pdf"
        likelihood_mitigation:
          type: string
          example: "Reduced"
        risk_severity:
          type: string
          example: "Moderate"
        final_risk_level:
          type: string
          example: "Low"
        risk_approval:
          type: string
          example: "Pending"
        approval_status:
          type: string
          example: "Under Review"
        date_of_assessment:
          type: string
          format: date-time
          example: "2024-11-01T00:00:00.000Z"
    ProjectScope:
      type: object
      properties:
        id:
          type: integer
          example: 1
        assessmentId:
          type: integer
          example: 1
        describeAiEnvironment:
          type: string
          example: "This project involves the development of a new AI-powered virtual assistant."
        isNewAiTechnology:
          type: boolean
          example: true
        usesPersonalData:
          type: boolean
          example: true
        projectScopeDocuments:
          type: string
          example: "project-scope-v1.pdf"
        technologyType:
          type: string
          example: "Natural Language Processing"
        hasOngoingMonitoring:
          type: boolean
          example: true
        unintendedOutcomes:
          type: string
          example: "Potential bias in the assistant's responses."
        technologyDocumentation:
          type: string
          example: "technology-documentation.docx"
    Question:
      type: object
      properties:
        id:
          type: number
          example: 1
        subtopicId:
          type: number
          example: 1
        questionText:
          type: string
          example: "What is the purpose of this feature?"
        answerType:
          type: string
          example: "Multiple Choice"
        evidenceFileRequired:
          type: boolean
          example: false
        hint:
          type: string
          example: "As a deployer, you are responsible for any additional changes made to the high-risk AI system and must fulfill additional requirements based on the data used and the specific use case you are deploying."
        isRequired:
          type: boolean
          example: true
        priorityLevel:
          anyOf:
            - type: string
              enum:
                - "high priority"
                - "medium priority"
                - "low priority"
          example: "high priority"
        evidenceFiles:
          type: array
          items:
            type: object
            properties:
              id:
                type: number
              filename:
                type: string
    SubControl:
      type: object
      properties:
        id:
          type: number
          example: 1
        controlId:
          type: number
          example: 1
        title:
          type: string
          example: ""
        description:
          type: string
          example: ""
        orderNo:
          type: integer
          example: 1
        status:
          anyOf:
            - type: string
              enum:
                - "Waiting"
                - "In progress"
                - "Done"
          example: "In Progress"
        approver:
          type: string
          example: "John Doe"
        riskReview:
          anyOf:
            - type: string
              enum:
                - "Acceptable risk"
                - "Residual risk"
                - "Unacceptable risk"
          example: "Acceptable risk"
        owner:
          type: string
          example: "Bob Johnson"
        reviewer:
          type: string
          example: "Alice Williams"
        dueDate:
          type: Date
          example: "2023-12-31T00:00:00.000Z"
        implementationDetails:
          type: string
          example: "Implement new feature"
        evidenceDescription:
          type: string
          example: "evidence1.pdf"
        # attachment:
        #   type: string
        #   example: "attachment1.docx"
        feedbackDescription:
          type: string
          example: "Great work so far."
    SubTopic:
      type: object
      properties:
        id:
          type: integer
          example: 1
        topicId:
          type: integer
          example: 1
        name:
          type: string
          example: "Subtopic A"
    Topic:
      type: object
      properties:
        id:
          type: integer
          example: 1
        assessmentId:
          type: integer
          example: 1
        title:
          type: string
          example: "Project A"
    User:
      type: object
      properties:
        id:
          type: integer
          example: 1
        name:
          type: string
          example: "Alice"
        surname:
          type: string
          example: "Smith"
        email:
          type: string
          example: "user@example.com"
        password_hash:
          type: string
          example: "$2b$10$c7Mtd3kRpMjr6VexlxuAleT8Sy3SwPcT.YLCazH5QWBgnATDo5N6O"
        role:
          type: integer
          example: 1
        created_at:
          type: string
          format: date-time
          example: "2024-01-01T00:00:00.000Z"
        last_login:
          type: string
          format: date-time
          example: "2024-10-01T00:00:00.000Z"
    Vendor:
      type: object
      properties:
        id:
          type: integer
          example: 1
        projectId:
          type: integer
          example: 1
        vendorName:
          type: string
          example: "Vendor A"
        assignee:
          type: string
          example: "John Doe"
        vendorProvides:
          type: string
          example: "Consulting Services"
        website:
          type: string
          example: "www.vendora.com"
        vendorContactPerson:
          type: string
          example: "Jane Smith"
        reviewResult:
          type: string
          example: "Positive"
        reviewStatus:
          type: string
          example: "Completed"
        reviewer:
          type: string
          example: "Bob Johnson"
        riskStatus:
          anyOf:
            - type: string
              enum:
                - "Active"
                - "Under review"
                - "Not active"
          example: "Not active"
        reviewDate:
          type: string
          format: date-time
          example: "2023-05-15T00:00:00.000Z"
        riskDescription:
          type: string
          example: "Limited experience with new technology"
        impactDescription:
          type: string
          example: "Potential delays in project timeline"
        impact:
          type: integer
          example: 3
        probability:
          type: number
          example: 0.4
        actionOwner:
          type: string
          example: "Alice Williams"
        actionPlan:
          type: string
          example: "Provide additional training"
        riskSeverity:
          type: integer
          example: 2
        riskLevel:
          anyOf:
            - type: string
              enum:
                - "Very high risk"
                - "High risk"
                - "Medium risk"
                - "Low risk"
                - "Very low risk"
          example: "Low risk"
        likelihood:
          type: number
          example: 0.5
    VendorRisk:
      type: object
      properties:
        id:
          type: integer
          example: 1
        project_id:
          type: integer
          example: 1
        vendor_name:
          type: string
          example: "Tech Solutions Inc."
        risk_name:
          type: string
          example: "Data Security"
        owner:
          type: string
          example: "Alice"
        risk_level:
          anyOf:
            - type: string
              enum:
                - "No risk"
                - "Low risk"
                - "Medium risk"
                - "High risk"
                - "Very high risk"
          example: "High Risk"
        review_date:
          type: string
          format: date-time
          example: "2024-10-20T00:00:00.000Z"
    AssessmentTracker:
      allOf:
        - $ref: "#/components/schemas/Assessment"
      type: object # Define the type explicitly
      properties:
        topics:
          type: array
          items:
            allOf:
              - $ref: "#/components/schemas/Topic"
            type: object # Explicitly define the type
            properties:
              subtopics:
                type: array
                items:
                  allOf:
                    - $ref: "#/components/schemas/SubTopic"
                  type: object # Explicitly define the type
                  properties:
                    questions:
                      type: array
                      items:
                        $ref: "#/components/schemas/Question"
    ControlCategories:
      type: object
      properties:
        id:
          type: integer
          exampele: 1
        projectId:
          type: integer
          example: 1
        name:
          type: string
          example: "AI literacy"
        orderNo:
          type: integer
          example: 1

    TrainingModule:
      properties:
        id:
         type: integer
         example: 1
        training_name:
          type: string
          example: "AI Training"
        duration:
           type: string
           example: "6 weeks"
        provider:
           type: string
           example: "Verifywise open source AI governance"
        department:
          type: string
          example: "Maths Department"
        status:
          type: string
          enum: [Planned,In Progress, Completed]
        people:
          type: integer
          example: 10
        description:
           type: string
           example: "A training module requiring 6 weeks"<|MERGE_RESOLUTION|>--- conflicted
+++ resolved
@@ -770,37 +770,12 @@
                   data:
                     $ref: "#/components/schemas/Project"
         "404":
-<<<<<<< HEAD
-          description: no content to display
-          content:
-            application/json:
-              type: object
-              properties:
-                message:
-                  type: string
-                  example: not found
-                data:
-                  type: object
-        "500":
-          description: internal server error
-          content:
-            application/json:
-              type: object
-              properties:
-                message:
-                  type: string
-                  example: internal server error
-                error:
-                  type: object
+          $ref: "#/components/responses/NotFound"
+        "500":
+          $ref: "#/components/responses/InternalServerError"
     delete:
       summary: Delete project by ID
       description: Remove a compliance project and all associated data including assessments, risks, and progress tracking
-=======
-          $ref: "#/components/responses/NotFound"
-        "500":
-          $ref: "#/components/responses/InternalServerError"
-    delete:
->>>>>>> caade30d
       tags: [projects]
       security:
         - JWTAuth: []
