--- conflicted
+++ resolved
@@ -4,10 +4,7 @@
 export const getAllVendorRisksQuery = async (
   vendorId: number
 ): Promise<VendorRisk[]> => {
-<<<<<<< HEAD
   console.log("getAllVendorRisks for vendor", vendorId);
-=======
->>>>>>> f4b62c14
   const vendorRisks = await pool.query(
     "SELECT * FROM vendorRisks WHERE vendor_id = $1",
     [vendorId]
@@ -24,19 +21,8 @@
   return result.rows.length ? result.rows[0] : null;
 };
 
-<<<<<<< HEAD
 export const createNewVendorRiskQuery = async (vendorRisk: VendorRisk): Promise<VendorRisk> => {
   console.log("createNewVendorRisk", vendorRisk);
-=======
-export const createNewVendorRiskQuery = async (vendorRisk: {
-  project_id: number;
-  vendor_name: string;
-  risk_name: string;
-  owner: string;
-  risk_level: string;
-  review_date: Date;
-}): Promise<VendorRisk> => {
->>>>>>> f4b62c14
   const result = await pool.query(
     `INSERT INTO vendorRisks (
       vendor_id, order_no, risk_description, impact_description, impact, 
