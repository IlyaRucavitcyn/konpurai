import { QueryTypes, Transaction } from "sequelize";
import { sequelize } from "../database/db";
import { FrameworkModel } from "../domain.layer/models/frameworks/frameworks.model";
import { ProjectFrameworksModel } from "../domain.layer/models/projectFrameworks/projectFrameworks.model";
import {
  frameworkAdditionMap,
  frameworkDeletionMap,
  frameworkFilesDeletionSourceMap,
} from "../types/framework.type";

export const getAllFrameworksQuery = async (
  tenant: string
): Promise<FrameworkModel[]> => {
  const frameworks = await sequelize.query(
    `SELECT * FROM public.frameworks ORDER BY created_at DESC, id ASC;`,
    {
      mapToModel: true,
      model: FrameworkModel,
    }
  );
  for (let framework of frameworks) {
    const frameworkProjects = await sequelize.query(
      `SELECT * FROM "${tenant}".projects_frameworks WHERE framework_id = :frameworkId`,
      {
        replacements: { frameworkId: framework.id },
        mapToModel: true,
        model: ProjectFrameworksModel,
      }
    );
    (framework as any).projects = frameworkProjects;
  }
  return frameworks;
};

export const getAllFrameworkByIdQuery = async (
  id: number,
  tenant: string
): Promise<FrameworkModel | null> => {
  const result = await sequelize.query(
    `SELECT * FROM public.frameworks WHERE id = :id ORDER BY created_at DESC, id ASC`,
    {
      replacements: { id },
      mapToModel: true,
      model: FrameworkModel,
    }
  );
  const framework = result[0];
  const frameworkProjects = await sequelize.query(
    `SELECT * FROM "${tenant}".projects_frameworks WHERE framework_id = :frameworkId`,
    {
      replacements: { frameworkId: framework.id },
      mapToModel: true,
      model: ProjectFrameworksModel,
    }
  );
  (framework as any).projects = frameworkProjects;
  return framework;
};

const checkFrameworkExistsQuery = async (
  frameworkId: number,
  projectId: number,
  tenant: string,
  transaction: Transaction
): Promise<boolean> => {
  const [[{ exists }]] = (await sequelize.query(
    `SELECT EXISTS (SELECT 1 FROM "${tenant}".projects_frameworks WHERE project_id = :projectId AND framework_id = :frameworkId) AS exists;`,
    { replacements: { projectId, frameworkId }, transaction }
  )) as [[{ exists: boolean }], number];
<<<<<<< HEAD
  if (exists) {
    return true; // Framework already added
  }
  return false; // Framework can be added
=======
  return exists;
>>>>>>> e28fbafd
}

export const canAddFrameworkToProjectQuery = async (
  frameworkId: number,
  projectId: number,
  tenant: string,
  transaction: Transaction
): Promise<boolean> => {
  const exists = await checkFrameworkExistsQuery(frameworkId, projectId, tenant, transaction);
  if (exists) {
    return false; // Framework already added
  }

  const [[{ is_framework_organizational }]] = (await sequelize.query(
    `SELECT is_organizational AS is_framework_organizational FROM public.frameworks WHERE id = :frameworkId;`,
    { replacements: { frameworkId }, transaction }
  )) as [[{ is_framework_organizational: boolean }], number];
  const [[{ is_project_organizational }]] = (await sequelize.query(
    `SELECT is_organizational AS is_project_organizational FROM "${tenant}".projects WHERE id = :projectId;`,
    { replacements: { projectId }, transaction }
  )) as [[{ is_project_organizational: boolean }], number];

  if (is_framework_organizational !== is_project_organizational) {
    return false; // Cannot add organizational framework to non-organizational project
  }

  return true; // Framework can be added
}

export const addFrameworkToProjectQuery = async (
  frameworkId: number,
  projectId: number,
  tenant: string,
  transaction: Transaction
): Promise<boolean> => {
  const canAdd = await canAddFrameworkToProjectQuery(frameworkId, projectId, tenant, transaction);
  if (!canAdd) {
    return false;
  }

  const frameworkAdditionFunction = frameworkAdditionMap[frameworkId];
  if (!frameworkAdditionFunction) {
    return false;
  }

  // add the framework to the project
  const result = (await sequelize.query(
    `INSERT INTO "${tenant}".projects_frameworks (project_id, framework_id) VALUES (:projectId, :frameworkId) RETURNING *;`,
    { replacements: { projectId, frameworkId }, transaction }
  )) as [ProjectFrameworksModel[], number];
  if (!result[0]?.length) {
    return false;
  }
  // call framework addition function only if insert was successful
  await frameworkAdditionFunction(projectId, false, tenant, transaction);
  return true;
};

const deleteFrameworkEvidenceFiles = async (
  projectId: number,
  source: string[],
  tenant: string,
  transaction: Transaction
): Promise<void> => {
  await sequelize.query(
    `DELETE FROM "${tenant}".files WHERE project_id = :project_id AND source IN (:source)`,
    {
      replacements: { project_id: projectId, source },
      transaction,
    }
  );
};

export const deleteFrameworkFromProjectQuery = async (
  frameworkId: number,
  projectId: number,
  tenant: string,
  transaction: Transaction
): Promise<boolean> => {
  const exists = await checkFrameworkExistsQuery(frameworkId, projectId, tenant, transaction);
  if (!exists) {
    return false; // Framework not found in the project
  }

  // delete evidence files for the framework
  const frameworkFilesDeletionSource =
    frameworkFilesDeletionSourceMap[frameworkId];
  if (!frameworkFilesDeletionSource) {
    return false;
  }
  await deleteFrameworkEvidenceFiles(
    projectId,
    frameworkFilesDeletionSource,
    tenant,
    transaction
  );

  const frameworkDeletionFunction = frameworkDeletionMap[frameworkId];
  if (!frameworkDeletionFunction) {
    return false;
  }
  // call framework deletion function
  const result = await frameworkDeletionFunction(projectId, tenant, transaction);
  return result;
};<|MERGE_RESOLUTION|>--- conflicted
+++ resolved
@@ -67,14 +67,7 @@
     `SELECT EXISTS (SELECT 1 FROM "${tenant}".projects_frameworks WHERE project_id = :projectId AND framework_id = :frameworkId) AS exists;`,
     { replacements: { projectId, frameworkId }, transaction }
   )) as [[{ exists: boolean }], number];
-<<<<<<< HEAD
-  if (exists) {
-    return true; // Framework already added
-  }
-  return false; // Framework can be added
-=======
   return exists;
->>>>>>> e28fbafd
 }
 
 export const canAddFrameworkToProjectQuery = async (
