import { AssessmentModel } from "../domain.layer/models/assessment/assessment.model";
import { sequelize } from "../database/db";
import { createNewTopicsQuery } from "./topic.utils";
import { QueryTypes, Transaction } from "sequelize";

<<<<<<< HEAD
export const getAllAssessmentsQuery = async (
  tenant: string
): Promise<Assessment[]> => {
=======
export const getAllAssessmentsQuery = async (): Promise<AssessmentModel[]> => {
>>>>>>> 7ab13edd
  const assessments = await sequelize.query(
    `SELECT * FROM "${tenant}".assessments ORDER BY created_at DESC, id ASC`,
    {
      mapToModel: true,
      model: AssessmentModel,
    }
  );
  return assessments;
};

export const getAssessmentByIdQuery = async (
<<<<<<< HEAD
  id: number,
  tenant: string
): Promise<Assessment | null> => {
=======
  id: number
): Promise<AssessmentModel | null> => {
>>>>>>> 7ab13edd
  const result = await sequelize.query(
    `SELECT * FROM "${tenant}".assessments WHERE id = :id`,
    {
      replacements: { id: id },
      mapToModel: true,
      model: AssessmentModel,
    }
  );
  return result[0];
};

export const getAssessmentByProjectIdQuery = async (
<<<<<<< HEAD
  projectId: number,
  tenant: string
): Promise<Assessment[]> => {
=======
  projectId: number
): Promise<AssessmentModel[]> => {
>>>>>>> 7ab13edd
  const result = await sequelize.query(
    `SELECT * FROM "${tenant}".assessments WHERE project_id = :project_id ORDER BY created_at DESC, id ASC`,
    {
      replacements: { project_id: projectId },
      mapToModel: true,
      model: AssessmentModel,
    }
  );
  return result;
};

export const createNewAssessmentQuery = async (
  assessment: AssessmentModel,
  enable_ai_data_insertion: boolean,
  tenant: string,
  transaction: Transaction
): Promise<Object> => {
  const result = await sequelize.query(
    `INSERT INTO "${tenant}".assessments (project_id) VALUES (:project_id) RETURNING *`,
    {
      replacements: { project_id: assessment.project_id },
      mapToModel: true,
      model: AssessmentModel,
      transaction,
    }
  );
  const topics = await createNewTopicsQuery(
    result[0].id!,
    enable_ai_data_insertion,
    tenant,
    transaction
  );
  return { assessment: result[0], topics };
};

export const updateAssessmentByIdQuery = async (
  id: number,
<<<<<<< HEAD
  assessment: Partial<Assessment>,
  tenant: string,
=======
  assessment: Partial<AssessmentModel>,
>>>>>>> 7ab13edd
  transaction: Transaction
): Promise<Boolean> => {
  const result = await sequelize.query(
    `UPDATE "${tenant}".assessments SET project_id = :project_id WHERE id = :id RETURNING *`,
    {
      replacements: {
        project_id: assessment.project_id,
        id: id,
      },
      mapToModel: true,
      model: AssessmentModel,
      // type: QueryTypes.UPDATE
      transaction,
    }
  );
  return result.length > 0;
};

export const deleteAssessmentByIdQuery = async (
  id: number,
  tenant: string,
  transaction: Transaction
): Promise<Boolean> => {
  const result = await sequelize.query(
    `DELETE FROM "${tenant}".assessments WHERE id = :id RETURNING *`,
    {
      replacements: { id: id },
      mapToModel: true,
      model: AssessmentModel,
      transaction,
    }
  );
  return result.length > 0;
};<|MERGE_RESOLUTION|>--- conflicted
+++ resolved
@@ -3,13 +3,9 @@
 import { createNewTopicsQuery } from "./topic.utils";
 import { QueryTypes, Transaction } from "sequelize";
 
-<<<<<<< HEAD
 export const getAllAssessmentsQuery = async (
   tenant: string
-): Promise<Assessment[]> => {
-=======
-export const getAllAssessmentsQuery = async (): Promise<AssessmentModel[]> => {
->>>>>>> 7ab13edd
+): Promise<AssessmentModel[]> => {
   const assessments = await sequelize.query(
     `SELECT * FROM "${tenant}".assessments ORDER BY created_at DESC, id ASC`,
     {
@@ -21,14 +17,9 @@
 };
 
 export const getAssessmentByIdQuery = async (
-<<<<<<< HEAD
   id: number,
   tenant: string
-): Promise<Assessment | null> => {
-=======
-  id: number
 ): Promise<AssessmentModel | null> => {
->>>>>>> 7ab13edd
   const result = await sequelize.query(
     `SELECT * FROM "${tenant}".assessments WHERE id = :id`,
     {
@@ -41,14 +32,9 @@
 };
 
 export const getAssessmentByProjectIdQuery = async (
-<<<<<<< HEAD
   projectId: number,
   tenant: string
-): Promise<Assessment[]> => {
-=======
-  projectId: number
 ): Promise<AssessmentModel[]> => {
->>>>>>> 7ab13edd
   const result = await sequelize.query(
     `SELECT * FROM "${tenant}".assessments WHERE project_id = :project_id ORDER BY created_at DESC, id ASC`,
     {
@@ -86,12 +72,8 @@
 
 export const updateAssessmentByIdQuery = async (
   id: number,
-<<<<<<< HEAD
-  assessment: Partial<Assessment>,
+  assessment: Partial<AssessmentModel>,
   tenant: string,
-=======
-  assessment: Partial<AssessmentModel>,
->>>>>>> 7ab13edd
   transaction: Transaction
 ): Promise<Boolean> => {
   const result = await sequelize.query(
