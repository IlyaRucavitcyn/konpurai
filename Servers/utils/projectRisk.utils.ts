--- conflicted
+++ resolved
@@ -5,14 +5,9 @@
 import { IProjectRisk } from "../domain.layer/interfaces/I.projectRisk";
 
 export const getAllProjectRisksQuery = async (
-<<<<<<< HEAD
   projectId: number,
   tenant: string
-): Promise<ProjectRisk[]> => {
-=======
-  projectId: number
 ): Promise<IProjectRisk[]> => {
->>>>>>> 6a0b7499
   const projectRisks = await sequelize.query(
     `SELECT * FROM "${tenant}".projectrisks WHERE project_id = :project_id ORDER BY created_at DESC, id ASC`,
     {
@@ -25,14 +20,9 @@
 };
 
 export const getProjectRiskByIdQuery = async (
-<<<<<<< HEAD
   id: number,
   tenant: string
-): Promise<ProjectRisk | null> => {
-=======
-  id: number
 ): Promise<IProjectRisk | null> => {
->>>>>>> 6a0b7499
   const result = await sequelize.query(
     `SELECT * FROM "${tenant}".projectrisks WHERE id = :id`,
     {
@@ -45,14 +35,9 @@
 };
 
 export const getNonMitigatedProjectRisksQuery = async (
-<<<<<<< HEAD
   projectId: number,
   tenant: string
-): Promise<ProjectRisk[]> => {
-=======
-  projectId: number
 ): Promise<IProjectRisk[]> => {
->>>>>>> 6a0b7499
   const projectRisks = await sequelize.query(
     `SELECT pr.* FROM "${tenant}".projectrisks pr RIGHT JOIN "${tenant}".annexcategories_iso__risks acr ON pr.id = acr.project_risk_id WHERE acr IS NULL;`,
     {
@@ -65,12 +50,8 @@
 };
 
 export const createProjectRiskQuery = async (
-<<<<<<< HEAD
-  projectRisk: Partial<ProjectRisk>,
+  projectRisk: Partial<ProjectRiskModel>,
   tenant: string,
-=======
-  projectRisk: Partial<ProjectRiskModel>,
->>>>>>> 6a0b7499
   transaction: Transaction
 ): Promise<ProjectRiskModel> => {
   const result = await sequelize.query(
@@ -134,12 +115,8 @@
 
 export const updateProjectRiskByIdQuery = async (
   id: number,
-<<<<<<< HEAD
-  projectRisk: Partial<ProjectRisk>,
+  projectRisk: Partial<ProjectRiskModel>,
   tenant: string,
-=======
-  projectRisk: Partial<ProjectRiskModel>,
->>>>>>> 6a0b7499
   transaction: Transaction
 ): Promise<ProjectRiskModel | null> => {
   const updateProjectRisk: Partial<Record<keyof ProjectRiskModel, any>> = {};
