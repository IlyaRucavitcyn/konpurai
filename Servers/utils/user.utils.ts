/**
 * @file user.utils.ts
 * @description This file contains utility functions for performing CRUD operations on the 'users' table in the database.
 *
 * The functions included are:
 * - `getAllUsersQuery`: Fetches all users from the database.
 * - `getUserByEmailQuery`: Fetches a user by their email address.
 * - `getUserByIdQuery`: Fetches a user by their ID.
 * - `createNewUserQuery`: Creates a new user in the database.
 * - `resetPasswordQuery`: Resets the password for a user identified by their email.
 * - `updateUserByIdQuery`: Updates user details by their ID.
 * - `deleteUserByIdQuery`: Deletes a user by their ID.
 *
 * Each function interacts with the database using SQL queries and returns the result.
 *
 * @module utils/user.utils
 */

import { User, UserModel } from "../models/user.model";
import { sequelize } from "../database/db";
import { QueryTypes, Transaction } from "sequelize";
import { ProjectModel } from "../models/project.model";
import { VendorModel } from "../models/vendor.model";
import { ControlModel } from "../models/control.model";
import { SubcontrolModel } from "../models/subcontrol.model";
import { ProjectRiskModel } from "../models/projectRisk.model";
import { VendorRiskModel } from "../models/vendorRisk.model";
import { FileModel } from "../models/file.model";
import { ControlCategoryModel } from "../models/controlCategory.model";
import { AssessmentModel } from "../models/assessment.model";
import { TopicModel } from "../models/topic.model";
import { SubtopicModel } from "../models/subtopic.model";
import { QuestionModel } from "../models/question.model";

/**
 * Retrieves all users from the database.
 *
 * This function executes a SQL query to select all records from the `users` table.
 * It returns a promise that resolves to an array of `User` objects.
 *
 * @returns {Promise<User[]>} A promise that resolves to an array of `User` objects.
 *
 * @example
 * // Example usage:
 * getAllUsersQuery().then(users => {
 *   console.log(users);
 * }).catch(error => {
 *   console.error(error);
 * });
 *
 * @throws {Error} If there is an error executing the SQL query.
 */
export const getAllUsersQuery = async (): Promise<User[]> => {
  const users = await sequelize.query(
    "SELECT * FROM users ORDER BY created_at DESC, id ASC",
    {
      mapToModel: true,
      model: UserModel,
    }
  );
  return users;
};

/**
 * Retrieves a user from the database by their email address.
 *
 * @param {string} email - The email address of the user to retrieve.
 * @returns {Promise<User>} A promise that resolves to the user object.
 *
 * @example
 * const user = await getUserByEmailQuery('example@example.com');
 * console.log(user);
 *
 * @throws {Error} If there is an issue with the database query.
 */
export const getUserByEmailQuery = async (email: string): Promise<User> => {
  console.log("getUserByEmail");
  try {
    const user = await sequelize.query(
      "SELECT * FROM users WHERE email = :email",
      {
        replacements: { email },
        mapToModel: true,
        model: UserModel,
      }
    );
    return user[0];
  } catch (error) {
    console.error("Error getting user by email:", error);
    throw error;
  }
};

/**
 * Retrieves a user from the database by their unique identifier.
 *
 * @param {string} id - The unique identifier of the user.
 * @returns {Promise<User>} A promise that resolves to the user object.
 *
 * @throws {Error} If the query fails or the user is not found.
 *
 * @example
 * ```typescript
 * const userId = "12345";
 * getUserByIdQuery(userId)
 *   .then(user => {
 *     console.log(user);
 *   })
 *   .catch(error => {
 *     console.error(error);
 *   });
 * ```
 */
export const getUserByIdQuery = async (id: number): Promise<User> => {
  const user = await sequelize.query(
    "SELECT * FROM users WHERE id = :id",
    {
      replacements: { id },
      mapToModel: true,
      model: UserModel,
    }
  );
  return user[0];
};

/**
 * Creates a new user in the database.
 *
 * @param user - An object containing the user details, excluding the user ID.
 * @returns A promise that resolves to the newly created user object.
 *
 * @example
 * ```typescript
 * const newUser = await createNewUserQuery({
 *   name: "John Doe",
 *   email: "john.doe@example.com",
 *   password_hash: "hashed_password",
 *   role: "user",
 *   created_at: new Date(),
 *   last_login: new Date()
 * });
 * console.log(newUser);
 * ```
 *
 * @throws Will throw an error if the database query fails.
 */
export const createNewUserQuery = async (
  user: Omit<User, "id">,
<<<<<<< HEAD
  transaction: Transaction,
  is_demo: boolean = false
=======
  transaction: Transaction
>>>>>>> 479c2892
): Promise<User> => {
  const { name, surname, email, password_hash, role } = user;
  const created_at = new Date();
  const last_login = new Date();

  try {
    const result = await sequelize.query(
      `INSERT INTO users (name, surname, email, password_hash, role, created_at, last_login, is_demo)
        VALUES (:name, :surname, :email, :password_hash, :role, :created_at, :last_login, :is_demo) RETURNING *`,
      {
        replacements: {
          name, surname, email, password_hash, role, created_at, last_login, is_demo
        },
        mapToModel: true,
        model: UserModel,
        // type: QueryTypes.INSERT
        transaction
      }
    );

    return result[0];
  } catch (error) {
    console.error("Error creating new user:", error);
    throw error;
  }
};

/**
 * Resets the password for a user identified by their email.
 *
 * @param email - The email address of the user whose password is to be reset.
 * @param newPassword - The new password to be set for the user.
 * @returns A promise that resolves to the updated user object.
 *
 * @throws Will throw an error if the database query fails.
 */
export const resetPasswordQuery = async (
  email: string,
  newPassword: string,
  transaction: Transaction
): Promise<User> => {
  const result = await sequelize.query(
    `UPDATE users SET password_hash = :password_hash WHERE email = :email RETURNING *`,
    {
      replacements: {
        password_hash: newPassword,
        email
      },
      mapToModel: true,
      model: UserModel,
      // type: QueryTypes.UPDATE
      transaction
    }
  );
  return result[0];
};

/**
 * Updates a user in the database by their ID.
 *
 * @param {string} id - The ID of the user to update.
 * @param {Partial<User>} user - An object containing the user properties to update.
 *                               Only the provided properties will be updated.
 * @returns {Promise<User>} A promise that resolves to the updated user object.
 *
 * @example
 * const updatedUser = await updateUserByIdQuery('123', {
 *   name: 'John Doe',
 *   email: 'john.doe@example.com',
 *   password_hash: 'newhashedpassword',
 *   role: 'admin',
 *   last_login: new Date()
 * });
 * console.log(updatedUser);
 */
export const updateUserByIdQuery = async (
  id: number,
  user: Partial<User>,
  transaction: Transaction
): Promise<User> => {
  const updateUser: Partial<Record<keyof User, any>> = {};
  const setClause = [
    "name",
    "surname",
    "email",
    "role",
    "last_login",
  ].filter(f => {
    if (user[f as keyof User] !== undefined && user[f as keyof User]) {
      updateUser[f as keyof User] = user[f as keyof User]
      return true
    }
  }).map(f => `${f} = :${f}`).join(", ");

  const query = `UPDATE users SET ${setClause} WHERE id = :id RETURNING *;`;

  updateUser.id = id;

  const result = await sequelize.query(query, {
    replacements: updateUser,
    mapToModel: true,
    model: UserModel,
    // type: QueryTypes.UPDATE,
    transaction,
  });

  return result[0];
};

/**
 * Deletes a user from the database by their ID.
 *
 * This function executes a SQL DELETE query to remove a user from the 'users' table
 * based on the provided user ID. It returns the deleted user's data.
 *
 * @param {string} id - The unique identifier of the user to be deleted.
 * @returns {Promise<User>} A promise that resolves to the deleted user's data.
 *
 * @throws {Error} If the query fails or the user does not exist.
 */
export const deleteUserByIdQuery = async (id: number, transaction: Transaction): Promise<Boolean> => {
  const usersFK = [
    { table: "projects", model: ProjectModel, fields: ["owner", "last_updated_by"] },
    { table: "vendors", model: VendorModel, fields: ["assignee", "reviewer"] },
    { table: "controls", model: ControlModel, fields: ["approver", "owner", "reviewer"] },
    { table: "subcontrols", model: SubcontrolModel, fields: ["approver", "owner", "reviewer"] },
    { table: "projectrisks", model: ProjectRiskModel, fields: ["risk_owner", "risk_approval"] },
    { table: "vendorrisks", model: VendorRiskModel, fields: ["action_owner"] },
    { table: "files", model: FileModel, fields: ["uploaded_by"] }
  ]

  for (let entry of usersFK) {
    await Promise.all(
      entry.fields.map(async f => {
        await sequelize.query(
          `UPDATE ${entry.table} SET ${f} = :x WHERE ${f} = :id`,
          {
            replacements: { x: null, id },
            // type: QueryTypes.UPDATE
            transaction
          }
        )
      })
    );
  }

  await sequelize.query(
    `DELETE FROM projects_members WHERE user_id = :user_id`,
    {
      replacements: { user_id: id },
      type: QueryTypes.DELETE,
      transaction
    }
  );
  const result = await sequelize.query(
    "DELETE FROM users WHERE id = :id RETURNING *",
    {
      replacements: { id },
      mapToModel: true,
      model: UserModel,
      type: QueryTypes.DELETE,
      transaction
    }
  );
  return result.length > 0;
};

/**
 * Checks if any user exists in the database.
 *
 * This function executes a SQL query to count the number of users in the `users` table.
 * It returns a promise that resolves to a boolean indicating whether any user exists.
 *
 * @returns {Promise<boolean>} A promise that resolves to a boolean indicating whether any user exists.
 *
 * @example
 * const userExists = await checkUserExistsQuery();
 * console.log(userExists); // true or false
 *
 * @throws {Error} If there is an error executing the SQL query.
 */
export const checkUserExistsQuery = async (): Promise<boolean> => {
  try {
    const result = await sequelize.query<{ count: number }>(
      "SELECT COUNT(*) FROM users",
      {
        type: QueryTypes.SELECT
      }
    );
    return result[0].count > 0;
  } catch (error) {
    console.error("Error checking user existence:", error);
    throw error;
  }
};

export const getUserProjects = async (id: number) => {
  const result = await sequelize.query(
    "SELECT id FROM projects WHERE id = :id",
    {
      replacements: { id },
      mapToModel: true,
      model: ProjectModel
    }
  );
  return result;
};

export const getControlCategoriesForProject = async (id: number) => {
  const result = await sequelize.query(
    "SELECT id FROM controlcategories WHERE project_id = :project_id",
    {
      replacements: { project_id: id },
      mapToModel: true,
      model: ControlCategoryModel
    }
  );
  return result;
};

export const getControlForControlCategory = async (id: number) => {
  const result = await sequelize.query(
    "SELECT id FROM controls WHERE control_category_id = :control_category_id",
    {
      replacements: { control_category_id: id },
      mapToModel: true,
      model: ControlModel
    }
  );
  return result;
};

export const getSubControlForControl = async (id: number) => {
  const result = await sequelize.query(
    "SELECT * FROM subcontrols WHERE control_id = :control_id",
    {
      replacements: { control_id: id },
      mapToModel: true,
      model: SubcontrolModel
    }
  );
  return result;
};

export const getAssessmentsForProject = async (id: number) => {
  const result = await sequelize.query(
    "SELECT id FROM assessments WHERE project_id = :project_id",
    {
      replacements: { project_id: id },
      mapToModel: true,
      model: AssessmentModel
    }
  );
  return result;
};

export const getTopicsForAssessment = async (id: number) => {
  const result = await sequelize.query(
    "SELECT id FROM topics WHERE assessment_id = :assessment_id",
    {
      replacements: { assessment_id: id },
      mapToModel: true,
      model: TopicModel
    }
  );
  return result;
};

export const getSubTopicsForTopic = async (id: number) => {
  const result = await sequelize.query(
    "SELECT id FROM subtopics WHERE topic_id = :topic_id",
    {
      replacements: { topic_id: id },
      mapToModel: true,
      model: SubtopicModel
    }
  );
  return result;
};

export const getQuestionsForSubTopic = async (id: number) => {
  const result = await sequelize.query(
    "SELECT * FROM questions WHERE subtopic_id = :subtopic_id",
    {
      replacements: { subtopic_id: id },
      mapToModel: true,
      model: QuestionModel
    }
  );
  return result;
};<|MERGE_RESOLUTION|>--- conflicted
+++ resolved
@@ -146,12 +146,8 @@
  */
 export const createNewUserQuery = async (
   user: Omit<User, "id">,
-<<<<<<< HEAD
   transaction: Transaction,
   is_demo: boolean = false
-=======
-  transaction: Transaction
->>>>>>> 479c2892
 ): Promise<User> => {
   const { name, surname, email, password_hash, role } = user;
   const created_at = new Date();
