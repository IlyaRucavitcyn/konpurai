import { ProjectModel } from "../domain.layer/models/project/project.model";
import { sequelize } from "../database/db";
import { ProjectsMembersModel } from "../domain.layer/models/projectsMembers/projectsMembers.model";
import { QueryTypes, Transaction } from "sequelize";
import { VendorsProjectsModel } from "../domain.layer/models/vendorsProjects/vendorsProjects.model";
import { VendorModel } from "../domain.layer/models/vendor/vendor.model";
import { VendorRiskModel } from "../domain.layer/models/vendorRisk/vendorRisk.model";
import { ProjectRiskModel } from "../domain.layer/models/projectRisks/projectRisk.model";
import { FileModel } from "../domain.layer/models/file/file.model";
import { ProjectFrameworksModel } from "../domain.layer/models/projectFrameworks/projectFrameworks.model";
import { frameworkDeletionMap } from "../types/framework.type";
import { IProjectAttributes } from "../domain.layer/interfaces/i.project";
import { IRoleAttributes } from "../domain.layer/interfaces/i.role";

interface GetUserProjectsOptions {
  userId: number;
  role: IRoleAttributes["name"];
  transaction?: Transaction;
}

export const getUserProjects = async ({
  userId,
  role,
  transaction,
}: GetUserProjectsOptions, tenant: string) => {
  const baseQueryParts: string[] = [`SELECT DISTINCT p.*`, `FROM "${tenant}".projects p`];

  const whereConditions: string[] = [];
  const replacements: { [key: string]: any } = {};

  if (role !== "Admin") {
    baseQueryParts.push(
      `LEFT JOIN "${tenant}".projects_members pm ON pm.project_id = p.id`
    );
    whereConditions.push("(p.owner = :userId OR pm.user_id = :userId)");
    replacements.userId = userId;
  }

  if (whereConditions.length > 0) {
    baseQueryParts.push("WHERE " + whereConditions.join(" AND "));
  }

  baseQueryParts.push("ORDER BY p.created_at DESC, p.id ASC");

  const finalQuery = baseQueryParts.join("\n");

  return sequelize.query(finalQuery, {
    replacements,
    model: ProjectModel,
    mapToModel: true,
    type: QueryTypes.SELECT,
    transaction,
  });
};

export const getAllProjectsQuery = async ({
  userId,
  role,
}: {
  userId: number;
<<<<<<< HEAD
  role: Role["name"];
}, tenant: string): Promise<IProjectAttributes[]> => {
=======
  role: IRoleAttributes["name"];
}): Promise<IProjectAttributes[]> => {
>>>>>>> a095c1bf
  if (!userId || !role) {
    throw new Error("User ID and role are required to fetch projects.");
  }

  const projects = await getUserProjects({ userId, role }, tenant);

  if (!projects || projects.length === 0) return [];

  for (let project of projects) {
    const projectFramework = (await sequelize.query(
      `
        SELECT 
          pf.id AS project_framework_id, pf.framework_id,
          f.name AS name
        FROM "${tenant}".projects_frameworks pf
        JOIN public.frameworks f ON pf.framework_id = f.id
        WHERE project_id = :project_id`,
      {
        replacements: { project_id: project.id },
      }
    )) as [
        { project_framework_id: number; framework_id: number; name: string }[],
        number
      ];
    (project.dataValues as any)["framework"] = [];
    for (let pf of projectFramework[0]) {
      (project.dataValues as any)["framework"].push(pf);
    }

    const members = await sequelize.query(
      `SELECT user_id FROM "${tenant}".projects_members WHERE project_id = :project_id`,
      {
        replacements: { project_id: project.id },
        mapToModel: true,
        model: ProjectsMembersModel,
      }
    );
    (project.dataValues as any)["members"] = members.map((m) => m.user_id);
  }

  return projects;
};

export const getProjectByIdQuery = async (
  id: number,
  tenant: string
): Promise<IProjectAttributes | null> => {
  const result = await sequelize.query(
    `SELECT * FROM "${tenant}".projects WHERE id = :id`,
    {
      replacements: { id },
      mapToModel: true,
      model: ProjectModel,
    }
  );
  if (result.length === 0) return null;
  const project = result[0];
  const projectFramework = (await sequelize.query(
    `
      SELECT 
        pf.id AS project_framework_id, pf.framework_id,
        f.name AS name
      FROM "${tenant}".projects_frameworks pf
      JOIN public.frameworks f ON pf.framework_id = f.id
      WHERE project_id = :project_id`,
    {
      replacements: { project_id: project.id },
    }
  )) as [
      { project_framework_id: number; framework_id: number; name: string }[],
      number
    ];
  (project.dataValues as any)["framework"] = [];
  for (let pf of projectFramework[0]) {
    (project.dataValues as any)["framework"].push(pf);
  }

  const members = await sequelize.query(
    `SELECT user_id FROM "${tenant}".projects_members WHERE project_id = :project_id`,
    {
      replacements: { project_id: project.id },
      mapToModel: true,
      model: ProjectsMembersModel,
    }
  );
  (project.dataValues as any)["members"] = members.map((m) => m.user_id);

  return project;
};

export const countSubControlsByProjectId = async (
  project_id: number,
  tenant: string
): Promise<{
  totalSubcontrols: string;
  doneSubcontrols: string;
}> => {
  const result = await sequelize.query(
    `SELECT COUNT(*) AS "totalSubcontrols", COUNT(CASE WHEN sc.status = 'Done' THEN 1 END) AS "doneSubcontrols" FROM
      "${tenant}".controlcategories cc JOIN "${tenant}".controls c ON cc.id = c.control_category_id
        JOIN "${tenant}".subcontrols sc ON c.id = sc.control_id WHERE cc.project_id = :project_id`,
    {
      replacements: { project_id },
      type: QueryTypes.SELECT,
    }
  );
  return result[0] as {
    totalSubcontrols: string;
    doneSubcontrols: string;
  };
};

export const countAnswersByProjectId = async (
  project_id: number,
  tenant: string
): Promise<{
  totalAssessments: string;
  answeredAssessments: string;
}> => {
  const result = await sequelize.query(
    `SELECT COUNT(*) AS "totalAssessments", COUNT(CASE WHEN q.status = 'Done' THEN 1 END) AS "answeredAssessments" FROM
      "${tenant}".assessments a JOIN "${tenant}".topics t ON a.id = t.assessment_id
        JOIN "${tenant}".subtopics st ON t.id = st.topic_id
          JOIN "${tenant}".questions q ON st.id = q.subtopic_id WHERE a.project_id = :project_id`,
    {
      replacements: { project_id },
      type: QueryTypes.SELECT,
    }
  );
  return result[0] as {
    totalAssessments: string;
    answeredAssessments: string;
  };
};

export const createNewProjectQuery = async (
  project: Partial<ProjectModel>,
  members: number[],
  frameworks: number[],
  tenant: string,
  transaction: Transaction,
  isDemo: boolean = false
): Promise<ProjectModel> => {
  const result = await sequelize.query(
    `INSERT INTO "${tenant}".projects (
      project_title, owner, start_date, ai_risk_classification, 
      type_of_high_risk_role, goal, last_updated, last_updated_by, is_demo
    ) VALUES (
      :project_title, :owner, :start_date, :ai_risk_classification, 
      :type_of_high_risk_role, :goal, :last_updated, :last_updated_by, :is_demo
    ) RETURNING *`,
    {
      replacements: {
        project_title: project.project_title,
        owner: project.owner,
        start_date: project.start_date,
        ai_risk_classification: project.ai_risk_classification,
        type_of_high_risk_role: project.type_of_high_risk_role,
        goal: project.goal,
        last_updated: new Date(Date.now()),
        last_updated_by: project.last_updated_by,
        is_demo: isDemo,
      },
      mapToModel: true,
      model: ProjectModel,
      // type: QueryTypes.INSERT
      transaction,
    }
  );
  const createdProject = result[0];
  (createdProject.dataValues as any)["members"] = [];
  for (let member of members) {
    await sequelize.query(
      `INSERT INTO "${tenant}".projects_members (project_id, user_id, is_demo) VALUES (:project_id, :user_id, :is_demo) RETURNING *`,
      {
        replacements: {
          project_id: createdProject.id,
          user_id: member,
          is_demo: isDemo,
        },
        mapToModel: true,
        model: ProjectsMembersModel,
        // type: QueryTypes.INSERT
        transaction,
      }
    );
    (createdProject.dataValues as any)["members"].push(member);
  }
  (createdProject.dataValues as any)["framework"] = [];
  for (let framework of frameworks) {
    await sequelize.query(
      `INSERT INTO "${tenant}".projects_frameworks (project_id, framework_id, is_demo) VALUES (:project_id, :framework_id, :is_demo) RETURNING *`,
      {
        replacements: {
          project_id: createdProject.id,
          framework_id: framework,
          is_demo: isDemo,
        },
        mapToModel: true,
        model: ProjectFrameworksModel,
        transaction,
      }
    );
    (createdProject.dataValues as any)["framework"].push(framework);
  }
  return createdProject;
};

export const updateProjectUpdatedByIdQuery = async (
  id: number, // this is not the project id,
  byTable:
    | "controls"
    | "answers"
    | "projectrisks"
    | "vendors"
    | "subclauses"
    | "annexcategories",
  tenant: string,
  transaction: Transaction
): Promise<void> => {
  const queryMap = {
    controls: `SELECT pf.project_id as id FROM "${tenant}".controls_eu c JOIN "${tenant}".projects_frameworks pf ON pf.id = c.projects_frameworks_id WHERE c.id = :id;`,
    answers: `SELECT pf.project_id as id FROM "${tenant}".assessments a JOIN "${tenant}".answers_eu ans ON ans.assessment_id = a.id JOIN "${tenant}".projects_frameworks pf ON pf.id = a.projects_frameworks_id WHERE ans.id = :id;`,
    projectrisks: `SELECT p.id FROM
      "${tenant}".projects p JOIN "${tenant}".projectrisks pr ON p.id = pr.project_id
        WHERE pr.id = :id;`,
    vendors: `SELECT project_id as id FROM "${tenant}".vendors_projects WHERE vendor_id = :id;`,
    subclauses: `SELECT pf.project_id as id FROM "${tenant}".subclauses_iso sc JOIN "${tenant}".projects_frameworks pf ON pf.id = sc.projects_frameworks_id WHERE sc.id = :id;`,
    annexcategories: `SELECT pf.project_id as id FROM "${tenant}".annexcategories_iso a JOIN "${tenant}".projects_frameworks pf ON pf.id = a.projects_frameworks_id WHERE a.id = :id;`,
  };
  const query = queryMap[byTable];
  const result = (await sequelize.query(query, {
    replacements: { id },
    transaction,
  })) as [{ id: number }[], number];
  if (result.length > 0) {
    const projectIds = result[0].map(({ id }) => id);
    await sequelize.query(
      `UPDATE "${tenant}".projects SET last_updated = :last_updated WHERE id IN (:project_ids);`,
      {
        replacements: {
          last_updated: new Date(),
          project_ids: projectIds,
        },
        transaction,
      }
    );
  }
};

export const updateProjectByIdQuery = async (
  id: number,
  project: Partial<ProjectModel>,
  members: number[],
  tenant: string,
  transaction: Transaction
): Promise<(IProjectAttributes & { members: number[] }) | null> => {
  const _currentMembers = await sequelize.query(
    `SELECT user_id FROM "${tenant}".projects_members WHERE project_id = :project_id`,
    {
      replacements: { project_id: id },
      mapToModel: true,
      model: ProjectsMembersModel,
      transaction,
    }
  );
  const currentMembers = _currentMembers.map((m) => m.user_id);
  const deletedMembers = currentMembers.filter((m) => !members.includes(m));
  const newMembers = members.filter((m) => !currentMembers.includes(m));

  for (let member of deletedMembers) {
    await sequelize.query(
      `DELETE FROM "${tenant}".projects_members WHERE user_id = :user_id AND project_id = :project_id`,
      {
        replacements: { user_id: member, project_id: id },
        mapToModel: true,
        model: ProjectsMembersModel,
        type: QueryTypes.DELETE,
        transaction,
      }
    );
  }

  for (let member of newMembers) {
    await sequelize.query(
      `INSERT INTO "${tenant}".projects_members (project_id, user_id) VALUES (:project_id, :user_id);`,
      {
        replacements: { user_id: member, project_id: id },
        mapToModel: true,
        model: ProjectsMembersModel,
        // type: QueryTypes.INSERT
        transaction,
      }
    );
  }

  const updateProject: Partial<Record<keyof ProjectModel, any>> = {};
  const setClause = [
    "project_title",
    "owner",
    "start_date",
    "ai_risk_classification",
    "type_of_high_risk_role",
    "goal",
    "last_updated",
    "last_updated_by",
  ]
    .filter((f) => {
      if (
        project[f as keyof ProjectModel] !== undefined &&
        project[f as keyof ProjectModel]
      ) {
        updateProject[f as keyof ProjectModel] =
          project[f as keyof ProjectModel];
        return true;
      }
    })
    .map((f) => `${f} = :${f}`)
    .join(", ");

  const query = `UPDATE "${tenant}".projects SET ${setClause} WHERE id = :id RETURNING *;`;

  updateProject.id = id;

  const result = await sequelize.query(query, {
    replacements: updateProject,
    mapToModel: true,
    model: ProjectModel,
    // type: QueryTypes.UPDATE,
    transaction,
  });

  const updatedMembers = await sequelize.query(
    `SELECT user_id FROM "${tenant}".projects_members WHERE project_id = :project_id`,
    {
      replacements: { project_id: id },
      mapToModel: true,
      model: ProjectsMembersModel,
      transaction,
    }
  );
  return result.length
    ? {
      ...result[0].dataValues,
      members: updatedMembers.map((m) => m.user_id),
    }
    : null;
};

const deleteTable = async (
  entity: string,
  foreignKey: string,
  id: number,
  tenant: string,
  transaction: Transaction
) => {
  let tableToDelete = entity;
  if (entity === "vendors") {
    tableToDelete = "vendors_projects";
    // model = VendorsProjectsModel
  }
  await sequelize.query(
    `DELETE FROM "${tenant}".${tableToDelete} WHERE ${foreignKey} = :x;`,
    {
      replacements: { x: id },
      mapToModel: true,
      // model: model,
      type: QueryTypes.DELETE,
      transaction,
    }
  );
};

export const deleteHelper = async (
  childObject: Record<string, any>,
  parent_id: number,
  tenant: string,
  transaction: Transaction
) => {
  const childTableName = Object.keys(childObject).filter(
    (k) => !["foreignKey", "model"].includes(k)
  )[0];
  let childIds: any = {};
  if (
    childTableName !== "projects_members" &&
    childTableName !== "projects_frameworks"
  ) {
    if (childTableName === "vendors") {
      childIds = await sequelize.query(
        `SELECT vendor_id FROM "${tenant}".vendors_projects WHERE project_id = :project_id`,
        {
          replacements: { project_id: parent_id },
          mapToModel: true,
          model: VendorsProjectsModel,
          transaction,
        }
      );
    } else {
      childIds = await sequelize.query(
        `SELECT id FROM "${tenant}".${childTableName} WHERE ${childObject[childTableName].foreignKey} = :x`,
        {
          replacements: { x: parent_id },
          mapToModel: true,
          model: childObject[childTableName].model,
          transaction,
        }
      );
    }
  }
  await Promise.all(
    Object.keys(childObject[childTableName])
      .filter((k) => !["foreignKey", "model"].includes(k))
      .map(async (k) => {
        for (let ch of childIds) {
          let childId = ch.id;
          if (childTableName === "vendors") childId = ch.vendor_id;
          await deleteHelper(
            { [k]: childObject[childTableName][k] },
            childId,
            tenant,
            transaction
          );
        }
      })
  );
  await deleteTable(
    childTableName,
    childObject[childTableName].foreignKey,
    parent_id,
    tenant,
    transaction
  );
};

export const deleteProjectByIdQuery = async (
  id: number,
  tenant: string,
  transaction: Transaction
): Promise<boolean> => {
  const frameworks = await sequelize.query(
    `SELECT framework_id FROM "${tenant}".projects_frameworks WHERE project_id = :project_id`,
    {
      replacements: { project_id: id },
      mapToModel: true,
      model: ProjectFrameworksModel,
      transaction,
    }
  );
  const dependantEntities = [
    {
      vendors: {
        foreignKey: "project_id",
        model: VendorModel,
        vendorrisks: {
          foreignKey: "vendor_id",
          model: VendorRiskModel,
        },
      },
    },
    { files: { foreignKey: "project_id", model: FileModel } },
    { projectrisks: { foreignKey: "project_id", model: ProjectRiskModel } },
    {
      projects_members: {
        foreignKey: "project_id",
        model: ProjectsMembersModel,
      },
    },
  ];
  for (let entity of dependantEntities) {
    await deleteHelper(entity, id, tenant, transaction);
  }
  await Promise.all(
    frameworks.map(({ framework_id }) => {
      const deleteFunction = frameworkDeletionMap[framework_id];
      if (!deleteFunction) {
        throw new Error(
          `Unsupported framework_id encountered: ${framework_id}`
        );
      }
      return deleteFunction(id, tenant, transaction);
    })
  );

  const result = await sequelize.query(
    `DELETE FROM "${tenant}".projects WHERE id = :id RETURNING *`,
    {
      replacements: { id },
      mapToModel: true,
      model: ProjectModel,
      type: QueryTypes.DELETE,
      transaction,
    }
  );
  return result.length > 0;
};

export const calculateProjectRisks = async (
  project_id: number,
  tenant: string
): Promise<
  {
    risk_level_autocalculated: string;
    count: string;
  }[]
> => {
  const result = await sequelize.query<{
    risk_level_autocalculated: string;
    count: string;
  }>(
    `SELECT risk_level_autocalculated, count(*) AS count FROM "${tenant}".projectrisks WHERE project_id = :project_id GROUP BY risk_level_autocalculated`,
    {
      replacements: { project_id },
      type: QueryTypes.SELECT,
    }
  );
  return result;
};

export const calculateVendirRisks = async (
  project_id: number,
  tenant: string
): Promise<
  {
    risk_level: string;
    count: string;
  }[]
> => {
  const result = await sequelize.query<{ risk_level: string; count: string }>(
    `SELECT risk_level, count(*) AS count FROM "${tenant}".vendorrisks WHERE project_id = :project_id GROUP BY risk_level`,
    {
      replacements: { project_id },
      type: QueryTypes.SELECT,
    }
  );
  return result;
};<|MERGE_RESOLUTION|>--- conflicted
+++ resolved
@@ -58,13 +58,8 @@
   role,
 }: {
   userId: number;
-<<<<<<< HEAD
-  role: Role["name"];
+  role: IRoleAttributes["name"];
 }, tenant: string): Promise<IProjectAttributes[]> => {
-=======
-  role: IRoleAttributes["name"];
-}): Promise<IProjectAttributes[]> => {
->>>>>>> a095c1bf
   if (!userId || !role) {
     throw new Error("User ID and role are required to fetch projects.");
   }
