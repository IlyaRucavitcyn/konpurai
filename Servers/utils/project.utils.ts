import { Project, ProjectModel } from "../models/project.model";
import { sequelize } from "../database/db";
import { AssessmentModel } from "../models/assessment.model";
import { ProjectsMembersModel } from "../models/projectsMembers.model";
import { QueryTypes, Transaction } from "sequelize";
import { VendorsProjectsModel } from "../models/vendorsProjects.model";
import { VendorModel } from "../models/vendor.model";
import { VendorRiskModel } from "../models/vendorRisk.model";
import { ProjectRiskModel } from "../models/projectRisk.model";
import { TopicModel } from "../models/topic.model";
import { SubcontrolModel } from "../models/subcontrol.model";
import { QuestionModel } from "../models/question.model";
import { ProjectScopeModel } from "../models/projectScope.model";
import { ControlCategoryModel } from "../models/controlCategory.model";
import { ControlModel } from "../models/control.model";
import { SubtopicModel } from "../models/subtopic.model";
import { FileModel } from "../models/file.model";
import { table } from "console";
import { ProjectFrameworksModel } from "../models/projectFrameworks.model";
import { createEUFrameworkQuery, deleteProjectFrameworkEUQuery } from "./eu.utils";

export const getAllProjectsQuery = async (): Promise<Project[]> => {
  const projects = await sequelize.query(
    "SELECT * FROM projects ORDER BY created_at DESC, id ASC",
    {
      mapToModel: true,
      model: ProjectModel
    }
  );
  if (projects.length) {
    for (let project of projects) {
      const projectFramework = await sequelize.query(
        `SELECT id AS project_framework_id, framework_id FROM projects_frameworks WHERE project_id = :project_id`,
        {
          replacements: { project_id: project.id }
        }
      ) as [{ project_framework_id: number, framework_id: number }[], number];
      (project.dataValues as any)["framework"] = []
      for (let pf of projectFramework[0]) {
        (project.dataValues as any)["framework"].push(pf)
      }

      const members = await sequelize.query(
        "SELECT user_id FROM projects_members WHERE project_id = :project_id",
        {
          replacements: { project_id: project.id },
          mapToModel: true,
          model: ProjectsMembersModel
        }
      );
      (project.dataValues as any)["members"] = members.map(m => m.user_id)
    }
  }
  return projects;
};

export const getProjectByIdQuery = async (
  id: number
): Promise<Project | null> => {
  const result = await sequelize.query(
    "SELECT * FROM projects WHERE id = :id",
    {
      replacements: { id },
      mapToModel: true,
      model: ProjectModel
    }
  );
  if (result.length === 0) return null;
  const project = result[0];
  const projectFramework = await sequelize.query(
    `SELECT id AS project_framework_id, framework_id FROM projects_frameworks WHERE project_id = :project_id`,
    {
      replacements: { project_id: project.id }
    }
  ) as [{ project_framework_id: number, framework_id: number }[], number];
  (project.dataValues as any)["framework"] = []
  for (let pf of projectFramework[0]) {
    (project.dataValues as any)["framework"].push(pf)
  }

  const members = await sequelize.query(
    "SELECT user_id FROM projects_members WHERE project_id = :project_id",
    {
      replacements: { project_id: project.id },
      mapToModel: true,
      model: ProjectsMembersModel
    }
  );
  (project.dataValues as any)["members"] = members.map(m => m.user_id)

  return project;
};

export const countSubControlsByProjectId = async (
  project_id: number
): Promise<{
  totalSubcontrols: string;
  doneSubcontrols: string;
}> => {
  const result = await sequelize.query(
    `SELECT COUNT(*) AS "totalSubcontrols", COUNT(CASE WHEN sc.status = 'Done' THEN 1 END) AS "doneSubcontrols" FROM
      controlcategories cc JOIN controls c ON cc.id = c.control_category_id
        JOIN subcontrols sc ON c.id = sc.control_id WHERE cc.project_id = :project_id`,
    {
      replacements: { project_id },
      type: QueryTypes.SELECT
    }
  );
  return result[0] as {
    totalSubcontrols: string;
    doneSubcontrols: string;
  };
}

export const countAnswersByProjectId = async (
  project_id: number
): Promise<{
  totalAssessments: string;
  answeredAssessments: string;
}> => {
  const result = await sequelize.query(
    `SELECT COUNT(*) AS "totalAssessments", COUNT(CASE WHEN q.status = 'Done' THEN 1 END) AS "answeredAssessments" FROM
      assessments a JOIN topics t ON a.id = t.assessment_id
        JOIN subtopics st ON t.id = st.topic_id
          JOIN questions q ON st.id = q.subtopic_id WHERE a.project_id = :project_id`,
    {
      replacements: { project_id },
      type: QueryTypes.SELECT
    }
  );
  return result[0] as {
    totalAssessments: string;
    answeredAssessments: string;
  };
}

export const createNewProjectQuery = async (
  project: Partial<Project>,
  members: number[],
  frameworks: number[],
<<<<<<< HEAD
  transaction: Transaction,
  isDemo: boolean = false
=======
  transaction: Transaction
>>>>>>> 479c2892
): Promise<Project> => {
  const result = await sequelize.query(
    `INSERT INTO projects (
      project_title, owner, start_date, ai_risk_classification, 
      type_of_high_risk_role, goal, last_updated, last_updated_by, is_demo
    ) VALUES (
      :project_title, :owner, :start_date, :ai_risk_classification, 
      :type_of_high_risk_role, :goal, :last_updated, :last_updated_by, :is_demo
    ) RETURNING *`,
    {
      replacements: {
        project_title: project.project_title,
        owner: project.owner,
        start_date: project.start_date,
        ai_risk_classification: project.ai_risk_classification,
        type_of_high_risk_role: project.type_of_high_risk_role,
        goal: project.goal,
        last_updated: new Date(Date.now()),
        last_updated_by: project.last_updated_by,
        is_demo: isDemo
      },
      mapToModel: true,
      model: ProjectModel,
      // type: QueryTypes.INSERT
      transaction
    }
  );
  const createdProject = result[0];
  (createdProject.dataValues as any)["members"] = []
  for (let member of members) {
    await sequelize.query(
      `INSERT INTO projects_members (project_id, user_id, is_demo) VALUES (:project_id, :user_id, :is_demo) RETURNING *`,
      {
        replacements: {
          project_id: createdProject.id, user_id: member, is_demo: isDemo
        },
        mapToModel: true,
        model: ProjectsMembersModel,
        // type: QueryTypes.INSERT
        transaction
      }
    );
    (createdProject.dataValues as any)["members"].push(member)
  }
  (createdProject.dataValues as any)["framework"] = []
  for (let framework of frameworks) {
    await sequelize.query(
      `INSERT INTO projects_frameworks (project_id, framework_id, is_demo) VALUES (:project_id, :framework_id, :is_demo) RETURNING *`,
      {
        replacements: {
          project_id: createdProject.id, framework_id: framework, is_demo: isDemo
        },
        mapToModel: true,
        model: ProjectFrameworksModel,
        transaction
      }
    );
    (createdProject.dataValues as any)["framework"].push(framework)
  }
  return createdProject
};

export const updateProjectUpdatedByIdQuery = async (
  id: number, // this is not the project id,
  byTable: "controls" | "questions" | "projectrisks" | "vendors",
  transaction: Transaction
): Promise<void> => {
  const queryMap = {
    "controls": `SELECT p.id FROM
      projects p JOIN controlcategories cc ON p.id = cc.project_id
        JOIN controls c ON cc.id = c.control_category_id
          WHERE c.id = :id;`,
    "questions": `SELECT p.id FROM
      projects p JOIN assessments a ON p.id = a.project_id
        JOIN topics t ON a.id = t.assessment_id
          JOIN subtopics st ON t.id = st.topic_id
            JOIN questions q ON st.id = q.subtopic_id
              WHERE q.id = :id;`,
    "projectrisks": `SELECT p.id FROM
      projects p JOIN projectrisks pr ON p.id = pr.project_id
        WHERE pr.id = :id;`,
    "vendors": `SELECT project_id as id FROM vendors_projects WHERE vendor_id = :id;`,
  };
  const query = queryMap[byTable];
  const result = await sequelize.query(query, {
    replacements: { id }, transaction
  })
  const projects = result[0] as { id: number }[]
  for (let p of projects) {
    await sequelize.query(
      `UPDATE projects SET last_updated = :last_updated WHERE id = :project_id;`,
      {
        replacements: {
          last_updated: new Date(Date.now()),
          project_id: p.id
        },
        transaction
      }
    )
  }
}

export const updateProjectByIdQuery = async (
  id: number,
  project: Partial<Project>,
  members: number[],
  frameworks: number[],
  transaction: Transaction
): Promise<Project & { members: number[] } | null> => {
  const _currentMembers = await sequelize.query(
    `SELECT user_id FROM projects_members WHERE project_id = :project_id`,
    {
      replacements: { project_id: id },
      mapToModel: true,
      model: ProjectsMembersModel,
      transaction
    }
  )
  const currentMembers = _currentMembers.map(m => m.user_id)
  const deletedMembers = currentMembers.filter(m => !members.includes(m))
  const newMembers = members.filter(m => !currentMembers.includes(m))

  for (let member of deletedMembers) {
    await sequelize.query(
      `DELETE FROM projects_members WHERE user_id = :user_id AND project_id = :project_id`,
      {
        replacements: { user_id: member, project_id: id },
        mapToModel: true,
        model: ProjectsMembersModel,
        type: QueryTypes.DELETE,
        transaction
      }
    )
  }

  for (let member of newMembers) {
    await sequelize.query(
      `INSERT INTO projects_members (project_id, user_id) VALUES (:project_id, :user_id);`,
      {
        replacements: { user_id: member, project_id: id },
        mapToModel: true,
        model: ProjectsMembersModel,
        // type: QueryTypes.INSERT
        transaction
      }
    )
  }

  const _currentFrameworks = await sequelize.query(
    `SELECT framework_id FROM projects_frameworks WHERE project_id = :project_id`,
    {
      replacements: { project_id: id },
      mapToModel: true,
      model: ProjectFrameworksModel,
      transaction
    }
  )
  const currentFrameworks = _currentFrameworks.map(m => m.framework_id)
  const deletedFrameworks = currentFrameworks.filter(m => !frameworks?.includes(m))
  const newFrameworks = frameworks?.filter(m => !currentFrameworks.includes(m)) || []
  for (let framework of deletedFrameworks) {
    await sequelize.query(
      `DELETE FROM projects_frameworks WHERE framework_id = :framework_id AND project_id = :project_id`,
      {
        replacements: { framework_id: framework, project_id: id },
        mapToModel: true,
        model: ProjectFrameworksModel,
        type: QueryTypes.DELETE,
        transaction
      }
    );
    // if (framework === 1) {
    await deleteProjectFrameworkEUQuery(id, transaction)
    // }
  }
  for (let framework of newFrameworks) {
    await sequelize.query(
      `INSERT INTO projects_frameworks (project_id, framework_id) VALUES (:project_id, :framework_id);`,
      {
        replacements: { framework_id: framework, project_id: id },
        mapToModel: true,
        model: ProjectFrameworksModel,
        // type: QueryTypes.INSERT
        transaction
      }
    )
    // if (framework === 1) {
    await createEUFrameworkQuery(id, false, transaction)
    // }
  }

  const updateProject: Partial<Record<keyof Project, any>> = {};
  const setClause = [
    "project_title",
    "owner",
    "start_date",
    "ai_risk_classification",
    "type_of_high_risk_role",
    "goal",
    "last_updated",
    "last_updated_by"
  ].filter(f => {
    if (project[f as keyof Project] !== undefined && project[f as keyof Project]) {
      updateProject[f as keyof Project] = project[f as keyof Project]
      return true
    }
  }).map(f => `${f} = :${f}`).join(", ");

  const query = `UPDATE projects SET ${setClause} WHERE id = :id RETURNING *;`;

  updateProject.id = id;

  const result = await sequelize.query(query, {
    replacements: updateProject,
    mapToModel: true,
    model: ProjectModel,
    // type: QueryTypes.UPDATE,
    transaction
  });

  const updatedMembers = await sequelize.query(
    `SELECT user_id FROM projects_members WHERE project_id = :project_id`,
    {
      replacements: { project_id: id },
      mapToModel: true,
      model: ProjectsMembersModel,
      transaction
    }
  )
  return result.length ? {
    ...result[0].dataValues,
    members: updatedMembers.map(m => m.user_id)
  } : null;
};

const deleteTable = async (
  entity: string,
  foreignKey: string,
  id: number,
  // model: Object
  transaction: Transaction
) => {
  let tableToDelete = entity;
  if (entity === "vendors") {
    tableToDelete = "vendors_projects"
    // model = VendorsProjectsModel
  };
  await sequelize.query(`DELETE FROM ${tableToDelete} WHERE ${foreignKey} = :x;`,
    {
      replacements: { x: id },
      mapToModel: true,
      // model: model,
      type: QueryTypes.DELETE,
      transaction
    }
  );
};

export const deleteHelper = async (childObject: Record<string, any>, parent_id: number, transaction: Transaction) => {
  const childTableName = Object.keys(childObject).filter(k => !["foreignKey", "model"].includes(k))[0]
  let childIds: any = {}
  if (childTableName !== "projects_members" && childTableName !== "projects_frameworks") {
    if (childTableName === "vendors") {
      childIds = await sequelize.query(
        `SELECT vendor_id FROM vendors_projects WHERE project_id = :project_id`,
        {
          replacements: { project_id: parent_id },
          mapToModel: true,
          model: VendorsProjectsModel,
          transaction
        }
      )
    } else {
      childIds = await sequelize.query(`SELECT id FROM ${childTableName} WHERE ${childObject[childTableName].foreignKey} = :x`,
        {
          replacements: { x: parent_id },
          mapToModel: true,
          model: childObject[childTableName].model,
          transaction
        }
      )
    }
  }
  await Promise.all(Object.keys(childObject[childTableName])
    .filter(k => !["foreignKey", "model"].includes(k))
    .map(async k => {
      for (let ch of childIds) {
        let childId = ch.id
        if (childTableName === "vendors") childId = ch.vendor_id
        await deleteHelper({ [k]: childObject[childTableName][k] }, childId, transaction)
      }
    }))
  await deleteTable(childTableName, childObject[childTableName].foreignKey, parent_id, transaction)
};

export const deleteProjectByIdQuery = async (
  id: number,
  transaction: Transaction
): Promise<Boolean> => {
  const frameworks = await sequelize.query(
    `SELECT framework_id FROM projects_frameworks WHERE project_id = :project_id`,
    {
      replacements: { project_id: id },
      mapToModel: true,
      model: ProjectFrameworksModel,
      transaction
    }
  )
  const dependantEntities = [
    {
      "vendors": {
        foreignKey: "project_id",
        model: VendorModel,
        "vendorrisks": {
          foreignKey: "vendor_id",
          model: VendorRiskModel
        }
      }
    },
    { "files": { foreignKey: "project_id", model: FileModel } },
    { "projectrisks": { foreignKey: "project_id", model: ProjectRiskModel } },
    { "projects_members": { foreignKey: "project_id", model: ProjectsMembersModel } }
  ];
  for (let entity of dependantEntities) {
    await deleteHelper(entity, id, transaction);
  }
  for (let framework of frameworks) {
    // if (framework.framework_id === 1) {
    await deleteProjectFrameworkEUQuery(id, transaction);
    // }
  }

  const result = await sequelize.query(
    "DELETE FROM projects WHERE id = :id RETURNING *",
    {
      replacements: { id },
      mapToModel: true,
      model: ProjectModel,
      type: QueryTypes.DELETE,
      transaction
    }
  );
  return result.length > 0;
};

export const calculateProjectRisks = async (
  project_id: number
): Promise<
  {
    risk_level_autocalculated: string;
    count: string;
  }[]
> => {
  const result = await sequelize.query<{ risk_level_autocalculated: string; count: string }>(
    "SELECT risk_level_autocalculated, count(*) AS count FROM projectrisks WHERE project_id = :project_id GROUP BY risk_level_autocalculated",
    {
      replacements: { project_id },
      type: QueryTypes.SELECT
    }
  );
  return result
};

export const calculateVendirRisks = async (
  project_id: number
): Promise<
  {
    risk_level: string;
    count: string;
  }[]
> => {
  const result = await sequelize.query<{ risk_level: string; count: string }>(
    "SELECT risk_level, count(*) AS count FROM vendorrisks WHERE project_id = :project_id GROUP BY risk_level",
    {
      replacements: { project_id },
      type: QueryTypes.SELECT
    }
  );
  return result;
};<|MERGE_RESOLUTION|>--- conflicted
+++ resolved
@@ -138,12 +138,8 @@
   project: Partial<Project>,
   members: number[],
   frameworks: number[],
-<<<<<<< HEAD
   transaction: Transaction,
   isDemo: boolean = false
-=======
-  transaction: Transaction
->>>>>>> 479c2892
 ): Promise<Project> => {
   const result = await sequelize.query(
     `INSERT INTO projects (
