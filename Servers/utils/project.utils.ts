import { Project, ProjectModel } from "../models/project.model";
import { sequelize } from "../database/db";
import { AssessmentModel } from "../models/assessment.model";
import { ProjectsMembersModel } from "../models/projectsMembers.model";
import { QueryTypes } from "sequelize";
import { VendorsProjectsModel } from "../models/vendorsProjects.model";
import { VendorModel } from "../models/vendor.model";
import { VendorRiskModel } from "../models/vendorRisk.model";
import { ProjectRiskModel } from "../models/projectRisk.model";
import { TopicModel } from "../models/topic.model";
import { SubcontrolModel } from "../models/subcontrol.model";
import { QuestionModel } from "../models/question.model";
import { ProjectScopeModel } from "../models/projectScope.model";
import { ControlCategoryModel } from "../models/controlCategory.model";
import { ControlModel } from "../models/control.model";
import { SubtopicModel } from "../models/subtopic.model";

export const getAllProjectsQuery = async (): Promise<Project[]> => {
  const projects = await sequelize.query(
    "SELECT * FROM projects",
    {
      mapToModel: true,
      model: ProjectModel
    }
  );
  if (projects.length) {
    for (let project of projects) {
      const assessment = await sequelize.query(
        `SELECT id FROM assessments WHERE project_id = :project_id`,
        {
          replacements: { project_id: project.id },
          mapToModel: true,
          model: AssessmentModel
        }
      );
      (project as any)["assessment_id"] = assessment[0].id

      const members = await sequelize.query(
        "SELECT user_id FROM projects_members WHERE project_id = :project_id",
        {
          replacements: { project_id: project.id },
          mapToModel: true,
          model: ProjectsMembersModel
        }
      );
      (project as any)["members"] = members.map(m => m.user_id)
    }
  }
  return projects;
};

export const getProjectByIdQuery = async (
  id: number
): Promise<Project | null> => {
  const result = await sequelize.query(
    "SELECT * FROM projects WHERE id = :id",
    {
      replacements: { id },
      mapToModel: true,
      model: ProjectModel
    }
  );
  if (result.length === 0) return null;
  const project = result[0];
  const assessment = await sequelize.query(
    `SELECT id FROM assessments WHERE project_id = :project_id`,
    {
      replacements: { project_id: project.id },
      mapToModel: true,
      model: AssessmentModel
    }
  );
  (project as any)["assessment_id"] = assessment[0].id

  const members = await sequelize.query(
    "SELECT user_id FROM projects_members WHERE project_id = :project_id",
    {
      replacements: { project_id: project.id },
      mapToModel: true,
      model: ProjectsMembersModel
    }
  );
  (project as any)["members"] = members.map(m => m.user_id)

  return project;
};

export const createNewProjectQuery = async (
  project: Partial<Project>,
  members: number[]
): Promise<Project> => {
  const result = await sequelize.query(
    `INSERT INTO projects (
      project_title, owner, start_date, ai_risk_classification, 
      type_of_high_risk_role, goal, last_updated, last_updated_by
    ) VALUES (
      :project_title, :owner, :start_date, :ai_risk_classification, 
      :type_of_high_risk_role, :goal, :last_updated, :last_updated_by
    ) RETURNING *`,
    {
      replacements: {
        project_title: project.project_title,
        owner: project.owner,
        start_date: project.start_date,
        ai_risk_classification: project.ai_risk_classification,
        type_of_high_risk_role: project.type_of_high_risk_role,
        goal: project.goal,
        last_updated: project.start_date,
        last_updated_by: project.last_updated_by,
      },
      mapToModel: true,
      model: ProjectModel,
      type: QueryTypes.INSERT
    }
  );
  const createdProject = result[0];
  (createdProject as any)["members"] = []
  for (let member of members) {
    await sequelize.query(
      `INSERT INTO projects_members (project_id, user_id) VALUES (:project_id, :user_id) RETURNING *`,
      {
        replacements: {
          project_id: createdProject.id, user_id: member
        },
        mapToModel: true,
        model: ProjectsMembersModel,
        type: QueryTypes.INSERT
      }
    );
    (createdProject as any)["members"].push(member)
  }
  return createdProject
};

export const updateProjectByIdQuery = async (
  id: number,
  project: Partial<Project>,
  members: number[]
): Promise<Project & { members: number[] } | null> => {
  const _ = await sequelize.query(
    `SELECT user_id FROM projects_members WHERE project_id = :project_id`,
    {
      replacements: { project_id: id },
      mapToModel: true,
      model: ProjectsMembersModel,
    }
  )
  const currentMembers = _.map(m => m.user_id)
  const deletedMembers = currentMembers.filter(m => !members.includes(m))
  const newMembers = members.filter(m => !currentMembers.includes(m))

  console.log(deletedMembers, newMembers);

  for (let member of deletedMembers) {
    await sequelize.query(
      `DELETE FROM projects_members WHERE user_id = :user_id AND project_id = :project_id`,
      {
        replacements: { user_id: member, project_id: id },
        mapToModel: true,
        model: ProjectsMembersModel,
        type: QueryTypes.DELETE
      }
    )
  }

  for (let member of newMembers) {
    await sequelize.query(
      `INSERT INTO projects_members (project_id, user_id) VALUES (:project_id, :user_id);`,
      {
        replacements: { user_id: member, project_id: id },
        mapToModel: true,
        model: ProjectsMembersModel,
        type: QueryTypes.INSERT
      }
    )
  }

  const updateProject: Partial<Record<keyof Project, any>> = {};
  const setClause = [
    "project_title",
    "owner",
    "start_date",
    "ai_risk_classification",
    "type_of_high_risk_role",
    "goal",
    "last_updated",
    "last_updated_by"
  ].filter(f => {
    if (project[f as keyof Project] !== undefined) {
      updateProject[f as keyof Project] = project[f as keyof Project]
      return true
    }
  }).map(f => `${f} = :${f}`).join(", ");

  const query = `UPDATE projects SET ${setClause} WHERE id = :id`;

  updateProject.id = id;

  const result = await sequelize.query(query, {
    replacements: updateProject,
    mapToModel: true,
    model: ProjectModel,
    type: QueryTypes.UPDATE,
  });

  const updatedMembers = await sequelize.query(
    `SELECT user_id FROM projects_members WHERE project_id = :project_id`,
    {
      replacements: { project_id: id },
      mapToModel: true,
      model: ProjectsMembersModel,
    }
  )
  return result.length ? {
    ...result[0],
    members: updatedMembers.map(m => m.user_id)
  } : null;
};

export const deleteProjectByIdQuery = async (
  id: number
): Promise<Boolean> => {
  const deleteTable = async (
    entity: string,
    foreignKey: string,
    id: number,
    // model: Object
  ) => {
    let tableToDelete = entity;
    if (entity === "vendors") {
      tableToDelete = "vendors_projects"
      // model = VendorsProjectsModel
    };
    await sequelize.query(`DELETE FROM ${tableToDelete} WHERE ${foreignKey} = :x;`,
      {
        replacements: { x: id },
        mapToModel: true,
        // model: model,
        type: QueryTypes.DELETE
      }
    );
  };

  const deleteHelper = async (childObject: Record<string, any>, parent_id: number) => {
    const childTableName = Object.keys(childObject).filter(k => k !== "foreignKey")[0]
    let childIds: any = {}
<<<<<<< HEAD
    if (childTableName === "vendors") {
      childIds = await sequelize.query(
        `SELECT vendor_id FROM vendors_projects WHERE project_id = :project_id`,
        {
          replacements: { project_id: parent_id },
          mapToModel: true,
          model: VendorsProjectsModel
        }
      )
    } else {
      childIds = await sequelize.query(`SELECT id FROM ${childTableName} WHERE ${childObject[childTableName].foreignKey} = :x`,
        {
          replacements: { x: parent_id },
          mapToModel: true,
          model: childObject[childTableName].model
        }
      )
=======
    if (childTableName !== "projects_members") {
      if (childTableName === "vendors") {
        childIds = await pool.query(`SELECT vendor_id FROM vendors_projects WHERE project_id = $1`, [parent_id])
      } else {
        childIds = await pool.query(`SELECT id FROM ${childTableName} WHERE ${childObject[childTableName].foreignKey} = $1`, [parent_id])
      }
>>>>>>> c43070db
    }
    await Promise.all(Object.keys(childObject[childTableName])
      .filter(k => k !== "foreignKey")
      .map(async k => {
        for (let ch of childIds.rows) {
          let childId = ch.id
          if (childTableName === "vendors") childId = ch.vendor_id
          await deleteHelper({ [k]: childObject[childTableName][k] }, childId)
        }
      }))
    await deleteTable(childTableName, childObject[childTableName].foreignKey, parent_id)
  }

  const dependantEntities = [
    {
      "vendors": {
        foreignKey: "project_id",
        model: VendorModel,
        "vendorrisks": {
          foreignKey: "vendor_id",
          model: VendorRiskModel
        }
      }
    },
    { "projectrisks": { foreignKey: "project_id", model: ProjectRiskModel } },
    { "projects_members": { foreignKey: "project_id", model: ProjectsMembersModel } },
    {
      assessments: {
        foreignKey: "project_id",
        model: AssessmentModel,
        topics: {
          foreignKey: "assessment_id",
          model: TopicModel,
          subtopics: {
            foreignKey: "topic_id",
            model: SubtopicModel,
            questions: {
              foreignKey: "subtopic_id",
              model: QuestionModel,
            },
          },
        },
        projectscopes: {
          foreignKey: "assessment_id",
          model: ProjectScopeModel,
        },
      },
    },
    {
      controlcategories: {
        foreignKey: "project_id",
        model: ControlCategoryModel,
        controls: {
          foreignKey: "control_category_id",
          model: ControlModel,
          subcontrols: {
            foreignKey: "control_id",
            model: SubcontrolModel,
          },
        },
      },
    },
  ];
  for (let entity of dependantEntities) {
    await deleteHelper(entity, id);
  }

  const result = await sequelize.query(
    "DELETE FROM projects WHERE id = :id RETURNING *",
    {
      replacements: { id },
      mapToModel: true,
      model: ProjectModel,
      type: QueryTypes.DELETE
    }
  );
  return result.length > 0;
};

export const calculateProjectRisks = async (
  project_id: number
): Promise<
  {
    risk_level_autocalculated: string;
    count: string;
  }[]
> => {
  const result = await sequelize.query<{ risk_level_autocalculated: string; count: string }>(
    "SELECT risk_level_autocalculated, count(*) AS count FROM projectrisks WHERE project_id = :project_id GROUP BY risk_level_autocalculated",
    {
      replacements: { project_id },
      type: QueryTypes.SELECT
    }
  );
  return result
};

export const calculateVendirRisks = async (
  project_id: number
): Promise<
  {
    risk_level: string;
    count: string;
  }[]
> => {
  const result = await sequelize.query<{ risk_level: string; count: string }>(
    "SELECT risk_level, count(*) AS count FROM vendorrisks WHERE project_id = :project_id GROUP BY risk_level",
    {
      replacements: { project_id },
      type: QueryTypes.SELECT
    }
  );
  return result;
};<|MERGE_RESOLUTION|>--- conflicted
+++ resolved
@@ -192,7 +192,7 @@
     }
   }).map(f => `${f} = :${f}`).join(", ");
 
-  const query = `UPDATE projects SET ${setClause} WHERE id = :id`;
+  const query = `UPDATE projects SET ${setClause} WHERE id = :id RETURNING *;`;
 
   updateProject.id = id;
 
@@ -242,39 +242,32 @@
   };
 
   const deleteHelper = async (childObject: Record<string, any>, parent_id: number) => {
-    const childTableName = Object.keys(childObject).filter(k => k !== "foreignKey")[0]
+    const childTableName = Object.keys(childObject).filter(k => !["foreignKey", "model"].includes(k))[0]
     let childIds: any = {}
-<<<<<<< HEAD
-    if (childTableName === "vendors") {
-      childIds = await sequelize.query(
-        `SELECT vendor_id FROM vendors_projects WHERE project_id = :project_id`,
-        {
-          replacements: { project_id: parent_id },
-          mapToModel: true,
-          model: VendorsProjectsModel
-        }
-      )
-    } else {
-      childIds = await sequelize.query(`SELECT id FROM ${childTableName} WHERE ${childObject[childTableName].foreignKey} = :x`,
-        {
-          replacements: { x: parent_id },
-          mapToModel: true,
-          model: childObject[childTableName].model
-        }
-      )
-=======
     if (childTableName !== "projects_members") {
       if (childTableName === "vendors") {
-        childIds = await pool.query(`SELECT vendor_id FROM vendors_projects WHERE project_id = $1`, [parent_id])
+        childIds = await sequelize.query(
+          `SELECT vendor_id FROM vendors_projects WHERE project_id = :project_id`,
+          {
+            replacements: { project_id: parent_id },
+            mapToModel: true,
+            model: VendorsProjectsModel
+          }
+        )
       } else {
-        childIds = await pool.query(`SELECT id FROM ${childTableName} WHERE ${childObject[childTableName].foreignKey} = $1`, [parent_id])
-      }
->>>>>>> c43070db
+        childIds = await sequelize.query(`SELECT id FROM ${childTableName} WHERE ${childObject[childTableName].foreignKey} = :x`,
+          {
+            replacements: { x: parent_id },
+            mapToModel: true,
+            model: childObject[childTableName].model
+          }
+        )
+      }
     }
     await Promise.all(Object.keys(childObject[childTableName])
-      .filter(k => k !== "foreignKey")
+      .filter(k => !["foreignKey", "model"].includes(k))
       .map(async k => {
-        for (let ch of childIds.rows) {
+        for (let ch of childIds) {
           let childId = ch.id
           if (childTableName === "vendors") childId = ch.vendor_id
           await deleteHelper({ [k]: childObject[childTableName][k] }, childId)
