--- conflicted
+++ resolved
@@ -4,13 +4,9 @@
 import { Model, QueryTypes, Transaction } from "sequelize";
 import { IControl } from "../domain.layer/interfaces/i.control";
 
-<<<<<<< HEAD
 export const getAllControlsQuery = async (
   tenant: string
-): Promise<Control[]> => {
-=======
-export const getAllControlsQuery = async (): Promise<IControl[]> => {
->>>>>>> c1e439eb
+): Promise<IControl[]> => {
   const controls = await sequelize.query(
     `SELECT * FROM "${tenant}".controls ORDER BY created_at DESC, id ASC`,
     {
@@ -22,14 +18,9 @@
 };
 
 export const getControlByIdQuery = async (
-<<<<<<< HEAD
   id: number,
   tenant: string
-): Promise<Control | null> => {
-=======
-  id: number
 ): Promise<IControl | null> => {
->>>>>>> c1e439eb
   const result = await sequelize.query(
     `SELECT * FROM "${tenant}".controls WHERE id = :id`,
     {
@@ -42,14 +33,9 @@
 };
 
 export const getAllControlsByControlGroupQuery = async (
-<<<<<<< HEAD
   controlGroupId: any,
   tenant: string
-): Promise<Control[]> => {
-=======
-  controlGroupId: any
 ): Promise<IControl[]> => {
->>>>>>> c1e439eb
   const controls = await sequelize.query(
     `SELECT * FROM "${tenant}".controls WHERE control_category_id = :control_category_id ORDER BY created_at DESC, id ASC`,
     {
@@ -85,12 +71,8 @@
 };
 
 export const createNewControlQuery = async (
-<<<<<<< HEAD
-  control: Partial<Control>,
-  tenant: string,
-=======
   control: Partial<ControlModel>,
->>>>>>> c1e439eb
+  tenant: string,
   transaction: Transaction
 ): Promise<ControlModel> => {
   const result = await sequelize.query(
@@ -128,12 +110,8 @@
 
 export const updateControlByIdQuery = async (
   id: number,
-<<<<<<< HEAD
-  control: Partial<Control>,
-  tenant: string,
-=======
   control: Partial<ControlModel>,
->>>>>>> c1e439eb
+  tenant: string,
   transaction: Transaction
 ): Promise<ControlModel> => {
   const updateControl: Partial<Record<keyof ControlModel, any>> = {};
