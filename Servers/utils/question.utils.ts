import { QuestionModel } from "../domain.layer/models/question/question.model";
import { sequelize } from "../database/db";
import { deleteFileById, getFileById } from "./fileUpload.utils";
import { Request } from "express";
import { QueryTypes, Transaction } from "sequelize";
import { IQuestion } from "../domain.layer/interfaces/I.question";

export const getAllQuestionsQuery = async (
  tenant: string
): Promise<(IQuestion & { evidence_files: Object[] })[]> => {
  const questions = await sequelize.query(
    `SELECT * FROM "${tenant}".questions ORDER BY created_at DESC, id ASC`,
    {
      mapToModel: true,
      model: QuestionModel,
    }
  );
  const questionsUpdated = (await Promise.all(
    questions.map(async (question) => {
      let evidenceFiles: Object[] = [];
      await Promise.all(
        (question.evidence_files || []).map(async (f) => {
          // const file = await getFileById(parseInt(f.id));
          evidenceFiles.push({ id: f.id, filename: f.fileName });
        })
      );
      return { ...question.dataValues, evidence_files: evidenceFiles };
    })
  )) as (QuestionModel & { evidence_files: string[] })[];
  return questionsUpdated;
};

export const getQuestionByIdQuery = async (
  id: number,
  tenant: string
): Promise<IQuestion & { evidence_files: Object[] }> => {
  const result = await sequelize.query(
    `SELECT * FROM "${tenant}".questions WHERE id = :id`,
    {
      replacements: { id },
      mapToModel: true,
      model: QuestionModel,
    }
  );
  let evidenceFiles: Object[] = [];
  await Promise.all(
    (result[0].evidence_files || []).map(async (f) => {
      // const file = await getFileById(parseInt(f.id));
      evidenceFiles.push({ id: f.id, filename: f.fileName });
    })
  );
  return {
    ...result[0].dataValues,
    evidence_files: evidenceFiles,
  } as QuestionModel & { evidence_files: string[] };
};

export interface RequestWithFile extends Request {
  files?:
<<<<<<< HEAD
  | UploadedFile[]
  | {
    [key: string]: UploadedFile[];
  };
  file?: UploadedFile;
=======
    | UploadedFile[]
    | {
        [key: string]: UploadedFile[];
      };
>>>>>>> 5c7089e7
}

export interface UploadedFile {
  fieldname: string;
  originalname: string;
  mimetype: string;
  buffer: Buffer;
}

export const createNewQuestionQuery = async (
  question: QuestionModel,
  tenant: string,
  transaction: Transaction
): Promise<QuestionModel> => {
  const result = await sequelize.query(
    `INSERT INTO "${tenant}".questions (
      subtopic_id, question, answer_type, evidence_required,
      hint, is_required, priority_level, answer
    ) VALUES (
      :subtopic_id, :question, :answer_type, :evidence_required,
      :hint, :is_required, :priority_level, :answer
    ) RETURNING *`,
    {
      replacements: {
        subtopic_id: question.subtopic_id,
        question: question.question,
        answer_type: question.answer_type,
        evidence_required: question.evidence_required,
        hint: question.hint,
        is_required: question.is_required,
        priority_level: question.priority_level,
        answer: question.answer,
      },
      mapToModel: true,
      model: QuestionModel,
      // type: QueryTypes.INSERT
      transaction,
    }
  );
  return result[0];
};

export const addFileToQuestion = async (
  id: number,
  uploadedFiles: {
    id: string;
    fileName: string;
    project_id: number;
    uploaded_by: number;
    uploaded_time: Date;
  }[],
  deletedFiles: number[],
  tenant: string,
  transaction: Transaction
): Promise<QuestionModel> => {
  // get the existing evidence files
  const evidenceFilesResult = await sequelize.query(
    `SELECT evidence_files FROM "${tenant}".questions WHERE id = :id`,
    {
      replacements: { id },
      mapToModel: true,
      model: QuestionModel,
      transaction,
    }
  );

  // convert to list of objects
  let evidenceFiles = (
    evidenceFilesResult[0].evidence_files
      ? evidenceFilesResult[0].evidence_files
      : []
  ) as {
    id: string;
    fileName: string;
    project_id: number;
    uploaded_by: number;
    uploaded_time: Date;
  }[];

  // remove the deleted file ids
  evidenceFiles = evidenceFiles.filter(
    (f) => !deletedFiles.includes(parseInt(f.id))
  );

  // combine the files lists
  evidenceFiles = evidenceFiles.concat(uploadedFiles);

  // update
  const result = await sequelize.query(
    `UPDATE "${tenant}".questions SET evidence_files = :evidence_files WHERE id = :id RETURNING *;`,
    {
      replacements: {
        evidence_files: JSON.stringify(evidenceFiles),
        id,
      },
      mapToModel: true,
      model: QuestionModel,
      // type: QueryTypes.UPDATE
      transaction,
    }
  );
  return result[0];
};

export const updateQuestionByIdQuery = async (
  id: number,
  question: Partial<QuestionModel>,
  tenant: string,
  transaction: Transaction
): Promise<QuestionModel | null> => {
  const updateQuestion: Partial<Record<keyof QuestionModel, any>> = {};
  const setClause = ["answer", "status"]
    .filter((f) => {
      if (question[f as keyof QuestionModel] !== undefined) {
        updateQuestion[f as keyof QuestionModel] =
          question[f as keyof QuestionModel];
        if (f === "answer" && !question[f]) {
          updateQuestion[f as keyof QuestionModel] = "";
        }
        return true;
      }
    })
    .map((f) => `${f} = :${f}`)
    .join(", ");

  const query = `UPDATE "${tenant}".questions SET ${setClause} WHERE id = :id RETURNING *;`;

  updateQuestion.id = id;

  const result = await sequelize.query(query, {
    replacements: updateQuestion,
    mapToModel: true,
    model: QuestionModel,
    // type: QueryTypes.UPDATE,
    transaction,
  });

  return result[0];
};

export const deleteQuestionByIdQuery = async (
  id: number,
  tenant: string,
  transaction: Transaction
): Promise<Boolean> => {
  const result = await sequelize.query(
    `DELETE FROM "${tenant}".questions WHERE id = :id RETURNING *`,
    {
      replacements: { id },
      mapToModel: true,
      model: QuestionModel,
      type: QueryTypes.DELETE,
      transaction,
    }
  );
  if (result.length) {
    Promise.all(
      (result[0].evidence_files || []).map(async (f) => {
        await deleteFileById(parseInt(f.id), tenant, transaction);
      })
    );
  }
  return result.length > 0;
};

export const getQuestionBySubTopicIdQuery = async (
  subTopicId: number,
  tenant: string
): Promise<IQuestion[]> => {
  const result = await sequelize.query(
    `SELECT * FROM "${tenant}".questions WHERE subtopic_id = :subtopic_id ORDER BY created_at DESC, id ASC`,
    {
      replacements: { subtopic_id: subTopicId },
      mapToModel: true,
      model: QuestionModel,
    }
  );
  return result;
};

export const getQuestionByTopicIdQuery = async (
  topicId: number,
  tenant: string
): Promise<IQuestion[]> => {
  const result = await sequelize.query(
    `SELECT * FROM "${tenant}".questions WHERE subtopic_id IN (SELECT id FROM "${tenant}".subtopics WHERE topic_id = :topic_id) ORDER BY created_at DESC, id ASC;`,
    {
      replacements: { topic_id: topicId },
      mapToModel: true,
      model: QuestionModel,
    }
  );
  return result;
};

export const createNewQuestionsQuery = async (
  subTopicId: number,
  questions: {
    order_no: number;
    question: string;
    hint: string;
    priority_level: string;
    answer_type: string;
    input_type: string;
    evidence_required: boolean;
    isrequired: boolean;
    evidence_files: never[];
    dropdown_options: never[];
    answer: string;
  }[],
  enable_ai_data_insertion: boolean,
  tenant: string,
  transaction: Transaction
) => {
  let query = `
    INSERT INTO "${tenant}".questions(
      subtopic_id, question, answer_type, evidence_required,
      hint, is_required, priority_level, answer, order_no, input_type
    ) VALUES (
      :subtopic_id, :question, :answer_type, :evidence_required,
      :hint, :is_required, :priority_level, :answer, :order_no, :input_type
    ) RETURNING *`;
  let createdQuestions: QuestionModel[] = [];
  for (let question of questions) {
    const result = await sequelize.query(query, {
      replacements: {
        subtopic_id: subTopicId,
        question: question.question,
        answer_type: question.answer_type,
        evidence_required: question.evidence_required,
        hint: question.hint,
        is_required: question.isrequired,
        priority_level: question.priority_level,
        answer: enable_ai_data_insertion ? question.answer : null,
        order_no: question.order_no || null,
        input_type: question.input_type,
      },
      mapToModel: true,
      model: QuestionModel,
      // type: QueryTypes.INSERT
      transaction,
    });
    createdQuestions = createdQuestions.concat(result);
  }
  return createdQuestions;
};<|MERGE_RESOLUTION|>--- conflicted
+++ resolved
@@ -57,18 +57,11 @@
 
 export interface RequestWithFile extends Request {
   files?:
-<<<<<<< HEAD
   | UploadedFile[]
   | {
     [key: string]: UploadedFile[];
   };
   file?: UploadedFile;
-=======
-    | UploadedFile[]
-    | {
-        [key: string]: UploadedFile[];
-      };
->>>>>>> 5c7089e7
 }
 
 export interface UploadedFile {
