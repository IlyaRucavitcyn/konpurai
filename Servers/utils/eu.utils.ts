import { QueryTypes, Transaction } from "sequelize";
import { sequelize } from "../database/db";
import { AnswerEU, AnswerEUModel } from "../models/EU/answerEU.model";
import { AssessmentEU, AssessmentEUModel } from "../models/EU/assessmentEU.model";
import { ControlCategoryStructEUModel } from "../models/EU/controlCategoryStructEU.model";
import { ControlEU, ControlEUModel } from "../models/EU/controlEU.model";
import { ControlStructEUModel } from "../models/EU/controlStructEU.model";
import { QuestionStructEUModel } from "../models/EU/questionStructEU.model";
import { SubcontrolEU, SubcontrolEUModel } from "../models/EU/subControlEU.model";
import { SubtopicStructEUModel } from "../models/EU/subTopicStructEU.model";
import { TopicStructEUModel } from "../models/EU/topicStructEU.model";
import { ProjectScopeModel } from "../models/projectScope.model";
import { Topics } from "../structures/assessment-tracker/topics.struct";
import { ControlCategories } from "../structures/compliance-tracker/controlCategories.struct";
import { deleteHelper } from "./project.utils";
import { ProjectFrameworksModel } from "../models/projectFrameworks.model";

const getDemoAnswers = (): String[] => {
  const answers = [];
  for (let topic of Topics) {
    for (let subTopic of topic.subtopics) {
      for (let question of subTopic.questions) {
        answers.push(question.answer);
      }
    }
  }
  return answers;
};

const getDemoControls = (): Object[] => {
  let controls: Object[] = []
  for (let controlCategory of ControlCategories) {
    controls = controls.concat([...controlCategory.controls])
  }
  return controls
};

const findIsDemo = async (tableName: string, id: number, transaction: Transaction) => {
  const result = await sequelize.query(
    `SELECT is_demo FROM ${tableName} WHERE id = :id`,
    {
      replacements: { id }, transaction
    }
  ) as [{ is_demo: boolean }[], number];
  return result[0][0].is_demo;
}

export const countAnswersEUByProjectId = async (
  projectFrameworkId: number
): Promise<{
  totalAssessments: string;
  answeredAssessments: string;
}> => {
  const result = await sequelize.query(
    `SELECT COUNT(*) AS "totalAssessments", COUNT(CASE WHEN ans.status = 'Done' THEN 1 END) AS "answeredAssessments" FROM
      assessments a JOIN answers_eu ans ON a.id = ans.assessment_id WHERE a.projects_frameworks_id = :projects_frameworks_id;`,
    {
      replacements: { projects_frameworks_id: projectFrameworkId },
      type: QueryTypes.SELECT
    }
  );
  return result[0] as {
    totalAssessments: string;
    answeredAssessments: string;
  };
}

export const countSubControlsEUByProjectId = async (
  projectFrameworkId: number
): Promise<{
  totalSubcontrols: string;
  doneSubcontrols: string;
}> => {
  // const projectFrameworkId = await sequelize.query(
  //   `SELECT id FROM projects_frameworks WHERE project_id = :project_id AND framework_id = 1`,
  //   {
  //     replacements: { project_id: project_id }
  //   }
  // ) as [{ id: number }[], number];
  const result = await sequelize.query(
    `SELECT COUNT(*) AS "totalSubcontrols", COUNT(CASE WHEN sc.status = 'Done' THEN 1 END) AS "doneSubcontrols" FROM
      controls_eu c JOIN subcontrols_eu sc ON c.id = sc.control_id WHERE c.projects_frameworks_id = :projects_frameworks_id;`,
    {
      replacements: { projects_frameworks_id: projectFrameworkId },
      type: QueryTypes.SELECT
    }
  );
  return result[0] as {
    totalSubcontrols: string;
    doneSubcontrols: string;
  };
}

export const getTopicByIdForProjectQuery = async (
  topicStructId: number,
  projectFrameworkId: number
): Promise<TopicStructEUModel | null> => {
  const assessmentId = await sequelize.query(
    `SELECT id FROM assessments WHERE projects_frameworks_id = :projects_frameworks_id`,
    {
      replacements: { projects_frameworks_id: projectFrameworkId }
    }
  ) as [{ id: number }[], number];
  const topics = await sequelize.query(
    "SELECT * FROM topics_struct_eu WHERE id = :topic_id;",
    {
      replacements: { topic_id: topicStructId },
      mapToModel: true,
      model: TopicStructEUModel
    }
  );
  const topic = topics[0];
  const subtopicStruct = await getAllSubTopicsQuery(topic.id!);
  (topic.dataValues as any).subTopics = subtopicStruct;
  for (let subtopic of subtopicStruct) {
    const questionAnswers = await getAllQuestionsQuery(subtopic.id!, assessmentId[0][0].id);
    (subtopic.dataValues as any).questions = [];
    for (let question of questionAnswers) {
      (subtopic.dataValues as any).questions.push({ ...question });
    }
  }
  return topic;
}

export const getControlByIdForProjectQuery = async (
  controlStructId: number,
  projectFrameworkId: number
): Promise<Partial<ControlEU & ControlStructEUModel> | null> => {
  const controlId = await sequelize.query(
    `SELECT id FROM controls_eu WHERE control_meta_id = :control_meta_id AND projects_frameworks_id = :projects_frameworks_id`,
    {
      replacements: { control_meta_id: controlStructId, projects_frameworks_id: projectFrameworkId }
    }
  ) as [{ id: number }[], number];
  const controls = await getControlByIdQuery(controlId[0][0].id);
  const control = controls[0];
  const subControls = await getSubControlsByIdQuery(control.id!);
  (control as any).subControls = [];
  for (let subControl of subControls) {
    (control as any).subControls.push({ ...subControl });
  }
  return control;
}

export const getAllTopicsQuery = async (transaction: Transaction | null = null) => {
  const topicStruct = await sequelize.query(
    "SELECT * FROM topics_struct_eu;",
    {
      mapToModel: true,
      model: TopicStructEUModel,
      ...(transaction && { transaction })
    }
  );
  return topicStruct;
}

export const getAllSubTopicsQuery = async (
  topicId: number,
  transaction: Transaction | null = null
) => {
  const subtopicStruct = await sequelize.query(
    "SELECT * FROM subtopics_struct_eu WHERE topic_id = :topic_id;",
    {
      replacements: { topic_id: topicId },
      mapToModel: true,
      model: SubtopicStructEUModel,
      ...(transaction && { transaction })
    }
  );
  return subtopicStruct;
}

export const getAllQuestionsQuery = async (
  subtopicId: number,
  assessmentId: number,
  transaction: Transaction | null = null
) => {
  const questionAnswers = await sequelize.query(
    `SELECT 
      q.id AS question_id,
      q.order_no AS order_no,
      q.question AS question,
      q.hint AS hint,
      q.priority_level AS priority_level,
      q.answer_type AS answer_type,
      q.input_type AS input_type,
      q.evidence_required AS evidence_required,
      q.is_required AS is_required,
      q.subtopic_id AS subtopic_id,
      a.id AS answer_id,
      a.assessment_id AS assessment_id,
      a.answer AS answer,
      a.evidence_files AS evidence_files,
      a.dropdown_options AS dropdown_options,
      a.status AS status,
      a.created_at AS created_at,
      a.is_demo AS is_demo
    FROM questions_struct_eu q JOIN answers_eu a ON q.id = a.question_id WHERE 
      q.subtopic_id = :subtopic_id AND a.assessment_id = :assessment_id
      ORDER BY created_at DESC, question_id ASC;`,
    {
      replacements: { subtopic_id: subtopicId, assessment_id: assessmentId },
      ...(transaction && { transaction }),
    }
  ) as [Partial<QuestionStructEUModel & AnswerEU>[], number];
  return questionAnswers[0];
}

export const getAssessmentsEUByIdQuery = async (
  assessmentId: number,
  transaction: Transaction | null = null
) => {
  const topicStruct = await getAllTopicsQuery(transaction);
  for (let topic of topicStruct) {
    const subtopicStruct = await getAllSubTopicsQuery(topic.id!, transaction);
    (topic.dataValues as any).subTopics = subtopicStruct;
    for (let subtopic of subtopicStruct) {
      const questionAnswers = await getAllQuestionsQuery(subtopic.id!, assessmentId, transaction);
      (subtopic.dataValues as any).questions = [];
      for (let question of questionAnswers) {
        (subtopic.dataValues as any).questions.push({ ...question });
      }
    }
  };
  return topicStruct;
};

export const getAllControlCategoriesQuery = async (transaction: Transaction | null = null) => {
  const controlCategoriesStruct = await sequelize.query(
    `SELECT * FROM controlcategories_struct_eu;`,
    {
      mapToModel: true,
      model: ControlCategoryStructEUModel,
      ...(transaction && { transaction })
    }
  );
  return controlCategoriesStruct;
}

export const getControlByIdQuery = async (
  controlId: number,
  transaction: Transaction | null = null
) => {
  const controls = await sequelize.query(
    `SELECT 
      cs.title AS title,
      cs.description AS description,
      cs.order_no AS order_no,
      cs.control_category_id AS control_category_id,
      c.id AS id,
      c.status AS status,
      c.approver AS approver,
      c.risk_review AS risk_review,
      c.owner AS owner,
      c.reviewer AS reviewer,
      c.due_date AS due_date,
      c.implementation_details AS implementation_details,
      c.created_at AS created_at
    FROM controls_eu c JOIN controls_struct_eu cs ON c.control_meta_id = cs.id WHERE c.id = :control_id
    ORDER BY created_at DESC, id ASC;`,
    {
      replacements: { control_id: controlId }, ...(transaction && { transaction })
    }
  ) as [Partial<ControlEUModel & ControlStructEUModel>[], number]
  return controls[0];
}

export const getSubControlsByIdQuery = async (
  subControlId: number,
  transaction: Transaction | null = null
) => {
  const subControls = await sequelize.query(
    `SELECT 
      scs.title AS title,
      scs.description AS description,
      scs.order_no AS order_no,
      sc.id AS id,
      sc.status AS status,
      sc.approver AS approver,
      sc.risk_review AS risk_review,
      sc.owner AS owner,
      sc.reviewer AS reviewer,
      sc.due_date AS due_date,
      sc.implementation_details AS implementation_details,
      sc.control_id AS control_id,
      sc.is_demo AS is_demo,
      sc.evidence_files AS evidence_files,
      sc.feedback_files AS feedback_files,
      sc.evidence_description AS evidence_description,
      sc.feedback_description AS feedback_description,
      sc.created_at AS created_at
    FROM subcontrols_eu sc JOIN subcontrols_struct_eu scs ON sc.subcontrol_meta_id = scs.id WHERE sc.control_id = :control_id
    ORDER BY created_at DESC, id ASC;`,
    {
      replacements: { control_id: subControlId }, ...(transaction && { transaction })
    }
  ) as [Partial<SubcontrolEUModel | ControlStructEUModel>[], number]
  return subControls[0];
}

export const getCompliancesEUByIdQuery = async (
  controlIds: number[],
  transaction: Transaction | null = null
) => {
  const controlCategoriesStruct = await getAllControlCategoriesQuery(transaction);
  let controlCategoryIdIndexMap = new Map();
  for (let [i, controlCategory] of controlCategoriesStruct.entries()) {
    (controlCategory.dataValues as any).controls = [];
    controlCategoryIdIndexMap.set(controlCategory.id, i);
  };

  for (let controlId of controlIds) {
    const controls = await getControlByIdQuery(controlId, transaction);

    for (let control of controls) {
      (controlCategoriesStruct as any)[controlCategoryIdIndexMap.get(control.control_category_id)].dataValues.controls.push(control);
      const subControls = await getSubControlsByIdQuery(control.id!, transaction);
      (control as any).subControls = [];
      for (let subControl of subControls) {
        (control as any).subControls.push({ ...subControl });
      }
    }
  };
  return controlCategoriesStruct;
}

export const getAssessmentsEUByProjectIdQuery = async (
  projectFrameworkId: number
) => {
  const assessmentId = await sequelize.query(
    `SELECT id FROM assessments WHERE projects_frameworks_id = :projects_frameworks_id`,
    {
      replacements: { projects_frameworks_id: projectFrameworkId }
    }
  ) as [{ id: number }[], number];
  const assessments = await getAssessmentsEUByIdQuery(assessmentId[0][0].id);
  return assessments;
}

export const getComplianceEUByProjectIdQuery = async (
  projectFrameworkId: number
) => {
  const controlIds = await sequelize.query(
    `SELECT id FROM controls_eu WHERE projects_frameworks_id = :projects_frameworks_id`,
    {
      replacements: { projects_frameworks_id: projectFrameworkId }
    }
  ) as [{ id: number }[], number];

  const compliances = await getCompliancesEUByIdQuery(controlIds[0].map((c) => c.id));
  return compliances;
}

export const createNewAssessmentEUQuery = async (
  assessment: AssessmentEU,
  enable_ai_data_insertion: boolean,
  transaction: Transaction
): Promise<Object> => {
  const projectFrameworkId = await sequelize.query(
    `SELECT id FROM projects_frameworks WHERE project_id = :project_id AND framework_id = 1`,
    {
<<<<<<< HEAD
      replacements: { project_id: assessment.project_id },
      transaction
=======
      replacements: { project_id: assessment.project_id }, transaction
>>>>>>> 479c2892
    }
  ) as [{ id: number }[], number];
  // if (projectFrameworkId[0].length === 0) {
  //   throw new Error("Project not added to framework");
  // }
  const result = await sequelize.query(
    `INSERT INTO assessments (projects_frameworks_id, is_demo) VALUES (:projects_frameworks_id, :is_demo) RETURNING *`,
    {
      replacements: {
        projects_frameworks_id: projectFrameworkId[0][0].id,
        is_demo: await findIsDemo("projects", assessment.project_id, transaction)
      },
      mapToModel: true,
      model: AssessmentEUModel,
      transaction
    }
  );
  await createNewAnswersEUQuery(result[0].id!, enable_ai_data_insertion, transaction);
<<<<<<< HEAD
  const assessments = await getAssessmentsEUByIdQuery(result[0].id!);
=======
  const assessments = await getAssessmentsEUByIdQuery(result[0].id!, transaction);
>>>>>>> 479c2892
  return { ...result[0].dataValues, topics: assessments };
};

export const createNewAnswersEUQuery = async (
  assessmentId: number,
  enable_ai_data_insertion: boolean,
  transaction: Transaction
) => {
  let demoAnswers: String[] = [];
  if (enable_ai_data_insertion) demoAnswers = getDemoAnswers();
  const questions = await sequelize.query(
    "SELECT * FROM questions_struct_eu;",
    {
      mapToModel: true,
      model: QuestionStructEUModel,
      transaction
    }
  );
  let createdAnswers: (AnswerEUModel | QuestionStructEUModel)[] = []
  let ansCtr = 0;
  for (let question of questions) {
    const result = await sequelize.query(
      `INSERT INTO answers_eu(assessment_id, question_id, answer, status, is_demo) VALUES (
        :assessment_id, :question_id, :answer, :status, :is_demo
      ) RETURNING *;`,
      {
        replacements: {
          assessment_id: assessmentId,
          question_id: question.id!,
          answer: enable_ai_data_insertion ? demoAnswers[ansCtr++] : null,
          status: 'Not started',
          is_demo: await findIsDemo("assessments", assessmentId, transaction)
        },
        mapToModel: true,
        model: AnswerEUModel,
        transaction
      }
    );
    createdAnswers = createdAnswers.concat(Object.assign({}, result[0], question));
  }
  return createdAnswers;
};

export const createNewControlsQuery = async (
  projectId: number,
  enable_ai_data_insertion: boolean,
  transaction: Transaction
) => {
  let demoControls: any[] = []
  if (enable_ai_data_insertion) demoControls = getDemoControls();

  const controlsStruct = await sequelize.query(
    "SELECT * FROM controls_struct_eu;",
    {
      mapToModel: true,
      model: ControlStructEUModel,
      transaction
    }
  );
  let controlCtr = 0;
  let controlIds: number[] = [];
  for (let controlStruct of controlsStruct) {
    const projectFrameworkId = await sequelize.query(
      `SELECT id FROM projects_frameworks WHERE project_id = :project_id AND framework_id = 1`,
      {
        replacements: { project_id: projectId }, transaction
      }
    ) as [{ id: number }[], number];
    const result = await sequelize.query(
      `INSERT INTO controls_eu(control_meta_id, implementation_details, status, projects_frameworks_id, is_demo) VALUES (
        :control_meta_id, :implementation_details, :status, :projects_frameworks_id, :is_demo
      ) RETURNING id;`,
      {
        replacements: {
          control_meta_id: controlStruct.id!,
          implementation_details: enable_ai_data_insertion ? demoControls[controlCtr].implementation_details : null,
          status: enable_ai_data_insertion ? 'Waiting' : null,
          projects_frameworks_id: projectFrameworkId[0][0].id,
          is_demo: await findIsDemo("projects", projectId, transaction)
        },
        mapToModel: true,
        model: ControlEUModel,
        transaction
      }
    );
    controlIds.push(result[0].id!);
    await createNewSubControlsQuery(
      controlStruct.id!,
      demoControls[controlCtr++].subControls,
      result[0].id!,
      enable_ai_data_insertion,
      transaction
    );
  };
  const compliances = await getCompliancesEUByIdQuery(controlIds, transaction);
  return compliances;
};

export const createNewSubControlsQuery = async (
  controlStructId: number,
  demoSubControls: any[],
  controlId: number,
  enable_ai_data_insertion: boolean,
  transaction: Transaction
) => {
  const subControlMetaIds = await sequelize.query(
    "SELECT id FROM subcontrols_struct_eu WHERE control_id = :control_id",
    {
      replacements: { control_id: controlStructId }, transaction
    }
  )
  let ctr = 0
  let createdSubControls: SubcontrolEUModel[] = []
  for (let subControl of subControlMetaIds[0] as { id: number }[]) {
    const result = await sequelize.query(
      `INSERT INTO subcontrols_eu(control_id, subcontrol_meta_id, implementation_details, evidence_description, feedback_description, status, is_demo) VALUES (
        :control_id, :subcontrol_meta_id, :implementation_details, :evidence_description, :feedback_description, :status, :is_demo
      ) RETURNING *`,
      {
        replacements: {
          control_id: controlId,
          subcontrol_meta_id: subControl.id,
          implementation_details: enable_ai_data_insertion ? demoSubControls[ctr].implementation_details : null,
          evidence_description: enable_ai_data_insertion && demoSubControls[ctr].evidence_description ? demoSubControls[ctr].evidence_description : null,
          feedback_description: enable_ai_data_insertion && demoSubControls[ctr].feedback_description ? demoSubControls[ctr].feedback_description : null,
          status: enable_ai_data_insertion ? 'Waiting' : null,
          is_demo: await findIsDemo("controls_eu", controlId, transaction)
        },
        mapToModel: true,
        model: SubcontrolEUModel,
        transaction
      }
    )
    createdSubControls = createdSubControls.concat(result)
    ctr++;
  }
  return createdSubControls
};

export const createEUFrameworkQuery = async (
  projectId: number,
  enable_ai_data_insertion: boolean,
  transaction: Transaction
) => {
  const assessments: Object = await createNewAssessmentEUQuery(
    { project_id: projectId, },
    enable_ai_data_insertion,
    transaction
  );
  const controls = await createNewControlsQuery(
    projectId, enable_ai_data_insertion, transaction
  );
  return {
    assessment_tracker: assessments,
    compliance_tracker: controls
  }
}

export const updateControlEUByIdQuery = async (
  id: number,
  control: Partial<ControlEU>,
  transaction: Transaction
): Promise<ControlEU> => {
  const updateControl: Partial<Record<keyof ControlEU, any>> = {};
  const setClause = [
    "status",
    "approver",
    "risk_review",
    "owner",
    "reviewer",
    "due_date",
    "implementation_details"
  ].filter(f => {
    if (control[f as keyof ControlEU] !== undefined && control[f as keyof ControlEU]) {
      updateControl[f as keyof ControlEU] = control[f as keyof ControlEU]
      return true
    }
  }).map(f => `${f} = :${f}`).join(", ");

  const query = `UPDATE controls_eu SET ${setClause} WHERE id = :id RETURNING *;`;

  updateControl.id = id;

  const result = await sequelize.query(query, {
    replacements: updateControl,
    mapToModel: true,
    model: ControlEUModel,
    // type: QueryTypes.UPDATE,
    transaction
  });
  return result[0];
};

export const updateSubcontrolEUByIdQuery = async (
  id: number,
  subcontrol: Partial<SubcontrolEU>,
  evidenceUploadedFiles: { id: string; fileName: string, project_id: number, uploaded_by: number, uploaded_time: Date }[] = [],
  feedbackUploadedFiles: { id: string; fileName: string, project_id: number, uploaded_by: number, uploaded_time: Date }[] = [],
  deletedFiles: number[] = [],
  transaction: Transaction
): Promise<SubcontrolEU | null> => {
  const files = await sequelize.query(
    `SELECT evidence_files, feedback_files FROM subcontrols_eu WHERE id = :id`,
    {
      replacements: { id },
      mapToModel: true,
      model: SubcontrolEUModel,
      transaction
    }
  );

  let currentEvidenceFiles = (files[0].evidence_files ? files[0].evidence_files : []) as {
    id: string; fileName: string; project_id: number; uploaded_by: number; uploaded_time: Date;
  }[]
  let currentFeedbackFiles = (files[0].feedback_files ? files[0].feedback_files : []) as {
    id: string; fileName: string; project_id: number; uploaded_by: number; uploaded_time: Date;
  }[]

  currentEvidenceFiles = currentEvidenceFiles.filter(f => !deletedFiles.includes(parseInt(f.id)));
  currentEvidenceFiles = currentEvidenceFiles.concat(evidenceUploadedFiles);

  currentFeedbackFiles = currentFeedbackFiles.filter(f => !deletedFiles.includes(parseInt(f.id)));
  currentFeedbackFiles = currentFeedbackFiles.concat(feedbackUploadedFiles);


  const updateSubControl: Partial<Record<keyof SubcontrolEU, any>> = {};
  const setClause = [
    "status",
    "approver",
    "risk_review",
    "owner",
    "reviewer",
    "due_date",
    "implementation_details",
    "evidence_description",
    "feedback_description",
    "evidence_files",
    "feedback_files",
  ].filter(f => {
    if (f == 'evidence_files' && currentEvidenceFiles.length > 0) {
      updateSubControl['evidence_files'] = JSON.stringify(currentEvidenceFiles);
      return true;
    }
    if (f == 'feedback_files' && currentFeedbackFiles.length > 0) {
      updateSubControl['feedback_files'] = JSON.stringify(currentFeedbackFiles);
      return true;
    }
    if (subcontrol[f as keyof SubcontrolEU] !== undefined && subcontrol[f as keyof SubcontrolEU]) {
      updateSubControl[f as keyof SubcontrolEU] = subcontrol[f as keyof SubcontrolEU]
      return true
    }
  }).map(f => {
    return `${f} = :${f}`
  }).join(", ");

  if (setClause.length === 0) {
    return null;
  }

  const query = `UPDATE subcontrols_eu SET ${setClause} WHERE id = :id RETURNING *;`;

  updateSubControl.id = id;

  const result = await sequelize.query(query, {
    replacements: updateSubControl,
    mapToModel: true,
    model: SubcontrolEUModel,
    // type: QueryTypes.UPDATE,
    transaction
  });

  return result[0];
};

export const addFileToAnswerEU = async (
  questionId: number,
  projectFrameworkId: number,
  uploadedFiles: { id: string; fileName: string, project_id: number, uploaded_by: number, uploaded_time: Date }[],
  deletedFiles: number[],
  transaction: Transaction
): Promise<QuestionStructEUModel & AnswerEUModel> => {
  const assessmentId = await sequelize.query(
    "SELECT id FROM assessments WHERE projects_frameworks_id = :project_framework_id;",
    { replacements: { project_framework_id: projectFrameworkId }, transaction }
  ) as [{ id: number }[], number];
  // get the existing evidence files
  const evidenceFilesResult = await sequelize.query(
    `SELECT evidence_files FROM answers_eu WHERE question_id = :id AND assessment_id = :assessment_id`,
    {
      replacements: { id: questionId, assessment_id: assessmentId[0][0].id },
      mapToModel: true,
      model: AnswerEUModel,
      transaction
    }
  )

  // convert to list of objects
  let evidenceFiles = (
    evidenceFilesResult[0].evidence_files ?
      evidenceFilesResult[0].evidence_files : []
  ) as { id: string, fileName: string, project_id: number, uploaded_by: number, uploaded_time: Date }[]

  // remove the deleted file ids
  evidenceFiles = evidenceFiles.filter(f => !deletedFiles.includes(parseInt(f.id)))

  // combine the files lists
  evidenceFiles = evidenceFiles.concat(uploadedFiles)

  // update
  const answer = await sequelize.query(
    `UPDATE answers_eu SET evidence_files = :evidence_files WHERE question_id = :id AND assessment_id = :assessment_id RETURNING *;`,
    {
      replacements: { evidence_files: JSON.stringify(evidenceFiles), id: questionId, assessment_id: assessmentId[0][0].id },
      transaction
    }
  ) as [AnswerEUModel[], number];
  const question = await sequelize.query(
    `SELECT * FROM questions_struct_eu WHERE id = :id`,
    { replacements: { id: answer[0][0].question_id }, transaction }
  ) as [QuestionStructEUModel[], number];
  return {
    ...answer[0][0],
    question: question[0][0].question,
    order_no: question[0][0].order_no,
    hint: question[0][0].hint,
    priority_level: question[0][0].priority_level,
    answer_type: question[0][0].answer_type,
    input_type: question[0][0].input_type,
    evidence_required: question[0][0].evidence_required,
    is_required: question[0][0].is_required,
    subtopic_id: question[0][0].subtopic_id,
  } as QuestionStructEUModel & AnswerEUModel;
}

export const updateQuestionEUByIdQuery = async (
  id: number,
  question: Partial<AnswerEU>,
  transaction: Transaction
): Promise<AnswerEU | null> => {
  const updateQuestion: Partial<Record<keyof AnswerEU, any>> = {};
  const setClause = [
    "answer",
    "status"
  ].filter(f => {
    if (question[f as keyof AnswerEU] !== undefined) {
      updateQuestion[f as keyof AnswerEU] = question[f as keyof AnswerEU]
      if (f === "answer" && !question[f]) {
        updateQuestion[f as keyof AnswerEU] = ""
      }
      return true
    }
  }).map(f => `${f} = :${f}`).join(", ");

  const query = `UPDATE answers_eu SET ${setClause} WHERE id = :id RETURNING *;`;

  updateQuestion.id = id;

  const result = await sequelize.query(query, {
    replacements: updateQuestion,
    mapToModel: true,
    model: AnswerEUModel,
    // type: QueryTypes.UPDATE,
    transaction
  });

  return result[0];
};

export const deleteAssessmentEUByProjectIdQuery = async (
  projectFrameworkId: number,
  transaction: Transaction
) => {
  const assessmentId = await sequelize.query(
    `SELECT id FROM assessments WHERE projects_frameworks_id = :projects_frameworks_id`,
    {
      replacements: { projects_frameworks_id: projectFrameworkId }, transaction
    }
  ) as [{ id: number }[], number];
  if (assessmentId[0].length === 0) {
    return;
  }
  await sequelize.query(
    `DELETE FROM answers_eu WHERE assessment_id = :assessment_id`,
    {
      replacements: { assessment_id: assessmentId[0][0].id }, transaction
    }
  )
  const result = await sequelize.query(
    `DELETE FROM assessments WHERE id = :assessment_id RETURNING *`,
    {
      replacements: { assessment_id: assessmentId[0][0].id },
      mapToModel: true,
      model: AssessmentEUModel,
      type: QueryTypes.DELETE,
      transaction
    }
  )
  return result.length > 0;
}

export const deleteComplianeEUByProjectIdQuery = async (
  projectFrameworkId: number,
  transaction: Transaction
) => {
  const controlIds = await sequelize.query(
    `SELECT id FROM controls_eu WHERE projects_frameworks_id = :projects_frameworks_id`,
    {
      replacements: { projects_frameworks_id: projectFrameworkId }, transaction
    }
  ) as [{ id: number }[], number];
  if (controlIds[0].length === 0) {
    return;
  }
  for (let control of controlIds[0]) {
    await sequelize.query(
      `DELETE FROM subcontrols_eu WHERE control_id = :control_id`,
      { replacements: { control_id: control.id }, transaction }
    )
  };
  const result = await sequelize.query(
    `DELETE FROM controls_eu WHERE projects_frameworks_id = :projects_frameworks_id RETURNING *`,
    {
      replacements: { projects_frameworks_id: projectFrameworkId },
      mapToModel: true,
      model: ControlEUModel,
      type: QueryTypes.DELETE,
      transaction
    }
  )
  return result.length > 0;
}

export const deleteProjectFrameworkEUQuery = async (
  projectId: number,
  transaction: Transaction
) => {
  const projectFrameworkId = await sequelize.query(
    `SELECT id FROM projects_frameworks WHERE project_id = :project_id AND framework_id = 1`,
    {
      replacements: { project_id: projectId }, transaction
    }
  ) as [{ id: number }[], number];
  const assessmentDeleted = await deleteAssessmentEUByProjectIdQuery(projectFrameworkId[0][0].id, transaction);
  const complianceDeleted = await deleteComplianeEUByProjectIdQuery(projectFrameworkId[0][0].id, transaction);
  const result = await sequelize.query(
    `DELETE FROM projects_frameworks WHERE project_id = :project_id AND framework_id = 1 RETURNING *`,
    {
      replacements: { project_id: projectId },
      mapToModel: true,
      model: ProjectFrameworksModel,
      type: QueryTypes.DELETE
    }
  )
  return result.length > 0 && assessmentDeleted && complianceDeleted;
}<|MERGE_RESOLUTION|>--- conflicted
+++ resolved
@@ -359,12 +359,7 @@
   const projectFrameworkId = await sequelize.query(
     `SELECT id FROM projects_frameworks WHERE project_id = :project_id AND framework_id = 1`,
     {
-<<<<<<< HEAD
-      replacements: { project_id: assessment.project_id },
-      transaction
-=======
       replacements: { project_id: assessment.project_id }, transaction
->>>>>>> 479c2892
     }
   ) as [{ id: number }[], number];
   // if (projectFrameworkId[0].length === 0) {
@@ -383,11 +378,7 @@
     }
   );
   await createNewAnswersEUQuery(result[0].id!, enable_ai_data_insertion, transaction);
-<<<<<<< HEAD
-  const assessments = await getAssessmentsEUByIdQuery(result[0].id!);
-=======
   const assessments = await getAssessmentsEUByIdQuery(result[0].id!, transaction);
->>>>>>> 479c2892
   return { ...result[0].dataValues, topics: assessments };
 };
 
