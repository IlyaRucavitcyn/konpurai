--- conflicted
+++ resolved
@@ -322,11 +322,7 @@
   tenant: string
 ) => {
   const controlsStruct = (await sequelize.query(
-<<<<<<< HEAD
-    `SELECT cs.*, c.id AS control_id, c.owner FROM public.controls_struct_eu cs JOIN "${tenant}".controls_eu c ON cs.id = c.control_meta_id
-=======
-    `SELECT cs.*, c.id AS control_id, c.owner, c.status FROM controls_struct_eu cs JOIN controls_eu c ON cs.id = c.control_meta_id
->>>>>>> 7ab13edd
+    `SELECT cs.*, c.id AS control_id, c.owner, c.status FROM public.controls_struct_eu cs JOIN "${tenant}".controls_eu c ON cs.id = c.control_meta_id
       WHERE cs.control_category_id = :control_category_id AND c.projects_frameworks_id = :projects_frameworks_id;`,
     {
       replacements: {
