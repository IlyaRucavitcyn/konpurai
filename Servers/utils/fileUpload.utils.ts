import { UploadedFile } from "./question.utils";
import { sequelize } from "../database/db";
import { FileModel } from "../models/file.model";
import { QueryTypes } from "sequelize";
import { ProjectModel } from "../models/project.model";

const sanitizeFilename = (name: string) => name.replace(/[^a-zA-Z0-9-_\.]/g, '_');

export const uploadFile = async (
  file: UploadedFile,
  user_id: number,
  project_framework_id: number,
  source: "Assessment tracker group" | "Compliance tracker group"
) => {
  const project = await sequelize.query(
    "SELECT project_id FROM projects_frameworks WHERE id = :id",
    { replacements: { id: project_framework_id } },
  ) as [{ project_id: number }[], number]
  const projectIsDemo = await sequelize.query(
    "SELECT is_demo FROM projects WHERE id = :id",
    { replacements: { id: project[0][0].project_id }, mapToModel: true, model: ProjectModel },
  )
  const is_demo = projectIsDemo[0].is_demo || false
  const query = `INSERT INTO files
    (
      filename, content, type, project_id, uploaded_by, uploaded_time, is_demo, source
    )
    VALUES (
      :filename, :content, :type, :project_id, :uploaded_by, :uploaded_time, :is_demo, :source
    ) RETURNING *`;
  const result = await sequelize.query(query, {
    replacements: {
      filename: sanitizeFilename(file.originalname),
      content: file.buffer,
<<<<<<< HEAD
      project_id: project[0][0].project_id,
=======
      type: file.mimetype,
      project_id,
>>>>>>> 4c6aa1ee
      uploaded_by: user_id,
      uploaded_time: new Date().toISOString(),
      is_demo,
      source
    },
    mapToModel: true,
    model: FileModel,
    // type: QueryTypes.INSERT
  });
  return result[0];
}

export const deleteFileById = async (id: number) => {
  const query = `DELETE FROM files WHERE id = :id`;
  const result = await sequelize.query(query, {
    replacements: { id },
    mapToModel: true,
    model: FileModel,
    type: QueryTypes.DELETE
  });
  return result.length > 0
}

export const getFileById = async (id: number) => {
  const query = `SELECT * FROM files WHERE id = :id`;
  const result = await sequelize.query(query, {
    replacements: { id },
    mapToModel: true,
    model: FileModel
  });
  return result[0];
}

export const getFileMetadataByProjectId = async (project_id: number) => {
  const query = `SELECT 
  f.id, 
  f.filename, 
  f.project_id,  
  f.uploaded_time,
  f.source,
  u.name AS uploader_name,
  u.surname AS uploader_surname 
    FROM files f
  JOIN users u ON f.uploaded_by = u.id
    WHERE project_id = :project_id 
    ORDER BY uploaded_time DESC, id ASC`;
  const result = await sequelize.query(query, {
    replacements: { project_id },
    mapToModel: true,
    model: FileModel
  });
  return result;
}<|MERGE_RESOLUTION|>--- conflicted
+++ resolved
@@ -16,6 +16,7 @@
     "SELECT project_id FROM projects_frameworks WHERE id = :id",
     { replacements: { id: project_framework_id } },
   ) as [{ project_id: number }[], number]
+  console.log("aa");
   const projectIsDemo = await sequelize.query(
     "SELECT is_demo FROM projects WHERE id = :id",
     { replacements: { id: project[0][0].project_id }, mapToModel: true, model: ProjectModel },
@@ -32,12 +33,8 @@
     replacements: {
       filename: sanitizeFilename(file.originalname),
       content: file.buffer,
-<<<<<<< HEAD
       project_id: project[0][0].project_id,
-=======
       type: file.mimetype,
-      project_id,
->>>>>>> 4c6aa1ee
       uploaded_by: user_id,
       uploaded_time: new Date().toISOString(),
       is_demo,
