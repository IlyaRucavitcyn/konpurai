import { UploadedFile } from "./question.utils";
import { sequelize } from "../database/db";
import { FileModel } from "../models/file.model";
import { QueryTypes, Transaction } from "sequelize";
import { ProjectModel } from "../models/project.model";

const sanitizeFilename = (name: string) =>
  name.replace(/[^a-zA-Z0-9-_\.]/g, "_");

export const uploadFile = async (
  file: UploadedFile,
  user_id: number,
  project_framework_id: number,
<<<<<<< HEAD
  source: "Assessment tracker group" | "Compliance tracker group" | "Report" | "Management system clauses group" | "Reference controls group",
=======
  source:
    | "Assessment tracker group"
    | "Compliance tracker group"
    | "Report"
    | "Project risks report"
    | "Compliance tracker report"
    | "Assessment tracker report"
    | "Vendors and risks report"
    | "All reports",
>>>>>>> 5ee8a9fa
  transaction: Transaction | null = null
) => {
  const project = (await sequelize.query(
    "SELECT project_id FROM projects_frameworks WHERE id = :id",
    {
      replacements: { id: project_framework_id },
      ...(transaction && { transaction }),
    }
  )) as [{ project_id: number }[], number];
  const projectIsDemo = await sequelize.query(
    "SELECT is_demo FROM projects WHERE id = :id",
    {
      replacements: { id: project[0][0].project_id },
      mapToModel: true,
      model: ProjectModel,
      ...(transaction && { transaction }),
    }
  );
  const is_demo = projectIsDemo[0].is_demo || false;
  const query = `INSERT INTO files
    (
      filename, content, type, project_id, uploaded_by, uploaded_time, is_demo, source
    )
    VALUES (
      :filename, :content, :type, :project_id, :uploaded_by, :uploaded_time, :is_demo, :source
    ) RETURNING *`;
  const result = await sequelize.query(query, {
    replacements: {
      filename: sanitizeFilename(file.originalname),
      content: file.buffer,
      project_id: project[0][0].project_id,
      type: file.mimetype,
      uploaded_by: user_id,
      uploaded_time: new Date().toISOString(),
      is_demo,
      source,
    },
    mapToModel: true,
    model: FileModel,
    // type: QueryTypes.INSERT
    ...(transaction && { transaction }),
  });
  return result[0];
};

export const deleteFileById = async (id: number, transaction: Transaction) => {
  const query = `DELETE FROM files WHERE id = :id`;
  const result = await sequelize.query(query, {
    replacements: { id },
    mapToModel: true,
    model: FileModel,
    type: QueryTypes.DELETE,
    transaction,
  });
  return result.length > 0;
};

export const getFileById = async (id: number) => {
  const query = `SELECT * FROM files WHERE id = :id`;
  const result = await sequelize.query(query, {
    replacements: { id },
    mapToModel: true,
    model: FileModel,
  });
  return result[0];
};

export const getFileMetadataByProjectId = async (project_id: number) => {
  const query = `SELECT 
  f.id, 
  f.filename, 
  f.project_id,  
  f.uploaded_time,
  f.source,
  u.name AS uploader_name,
  u.surname AS uploader_surname 
    FROM files f
  JOIN users u ON f.uploaded_by = u.id
    WHERE project_id = :project_id 
    ORDER BY uploaded_time DESC, id ASC`;
  const result = await sequelize.query(query, {
    replacements: { project_id },
    mapToModel: true,
    model: FileModel,
  });
  return result;
};<|MERGE_RESOLUTION|>--- conflicted
+++ resolved
@@ -11,9 +11,6 @@
   file: UploadedFile,
   user_id: number,
   project_framework_id: number,
-<<<<<<< HEAD
-  source: "Assessment tracker group" | "Compliance tracker group" | "Report" | "Management system clauses group" | "Reference controls group",
-=======
   source:
     | "Assessment tracker group"
     | "Compliance tracker group"
@@ -22,8 +19,8 @@
     | "Compliance tracker report"
     | "Assessment tracker report"
     | "Vendors and risks report"
-    | "All reports",
->>>>>>> 5ee8a9fa
+    | "All reports"
+    | "Management system clauses group" | "Reference controls group",
   transaction: Transaction | null = null
 ) => {
   const project = (await sequelize.query(
