--- conflicted
+++ resolved
@@ -15,7 +15,6 @@
 }
 interface LogSuccessParams extends LogProcessingParams {
   eventType: EventType;
-  userId?: number;
 }
 interface LogFailureParams extends LogProcessingParams {
   eventType: EventType;
@@ -39,20 +38,13 @@
   functionName,
   fileName,
   userId,
-<<<<<<< HEAD
   tenantId,
-=======
->>>>>>> 0e80df4f
 }: LogSuccessParams): Promise<void> {
   logStructured(logState, description, functionName, fileName);
   logger.debug(`✅ ${description}`);
   if (eventType != "Read") {
     try {
-<<<<<<< HEAD
       await logEvent(eventType, description, userId, tenantId);
-=======
-      await logEvent(eventType, description, userId);
->>>>>>> 0e80df4f
     } catch (error) {
       console.error("Failed to log success event to database:", error);
     }
@@ -73,11 +65,7 @@
   logger.error(`❌ ${description}:`, error);
   if (eventType != "Read") {
     try {
-<<<<<<< HEAD
       await logEvent('Error', `${description}: ${error.message}`, userId, tenantId);
-=======
-      await logEvent("Error", `${description}: ${error.message}`);
->>>>>>> 0e80df4f
     } catch (dbError) {
       console.error("Failed to log failure event to database:", dbError);
     }
