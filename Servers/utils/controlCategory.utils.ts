--- conflicted
+++ resolved
@@ -5,15 +5,10 @@
 import { QueryTypes, Transaction } from "sequelize";
 import { IControlCategory } from "../domain.layer/interfaces/i.controlCategory";
 
-<<<<<<< HEAD
 export const getAllControlCategoriesQuery = async (
   tenant: string
 ): Promise<
-  ControlCategory[]
-=======
-export const getAllControlCategoriesQuery = async (): Promise<
   ControlCategoryModel[]
->>>>>>> 2c710e89
 > => {
   const controlCategories = await sequelize.query(
     `SELECT * FROM "${tenant}".controlcategories ORDER BY created_at DESC, id ASC`,
@@ -26,14 +21,9 @@
 };
 
 export const getControlCategoryByIdQuery = async (
-<<<<<<< HEAD
   id: number,
   tenant: string
-): Promise<ControlCategory | null> => {
-=======
-  id: number
 ): Promise<IControlCategory | null> => {
->>>>>>> 2c710e89
   const result = await sequelize.query(
     `SELECT * FROM "${tenant}".controlcategories WHERE id = :id`,
     {
@@ -61,14 +51,9 @@
 };
 
 export const getControlCategoryByProjectIdQuery = async (
-<<<<<<< HEAD
   projectId: number,
   tenant: string
-): Promise<ControlCategory[]> => {
-=======
-  projectId: number
 ): Promise<IControlCategory[]> => {
->>>>>>> 2c710e89
   const result = await sequelize.query(
     `SELECT * FROM "${tenant}".controlcategories WHERE project_id = :project_id ORDER BY created_at DESC, id ASC`,
     {
@@ -81,12 +66,8 @@
 };
 
 export const createControlCategoryQuery = async (
-<<<<<<< HEAD
-  controlCategory: ControlCategory,
+  controlCategory: ControlCategoryModel,
   tenant: string,
-=======
-  controlCategory: ControlCategoryModel,
->>>>>>> 2c710e89
   transaction: Transaction
 ): Promise<ControlCategoryModel> => {
   const result = await sequelize.query(
@@ -110,12 +91,8 @@
 
 export const updateControlCategoryByIdQuery = async (
   id: number,
-<<<<<<< HEAD
-  controlCategory: Partial<ControlCategory>,
+  controlCategory: Partial<ControlCategoryModel>,
   tenant: string,
-=======
-  controlCategory: Partial<ControlCategoryModel>,
->>>>>>> 2c710e89
   transaction: Transaction
 ): Promise<ControlCategoryModel | null> => {
   const updateControlCategory: Partial<
