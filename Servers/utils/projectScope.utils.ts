import { ProjectScopeModel } from "../domain.layer/models/projectScope/projectScope.model";
import { sequelize } from "../database/db";
import { QueryTypes, Transaction } from "sequelize";
import { IProjectScope } from "../domain.layer/interfaces/i.projectScope";

<<<<<<< HEAD
export const getAllProjectScopesQuery = async (
  tenant: string
): Promise<ProjectScope[]> => {
=======
export const getAllProjectScopesQuery = async (): Promise<IProjectScope[]> => {
>>>>>>> a095c1bf
  const projectScopes = await sequelize.query(
    `SELECT * FROM "${tenant}".projectscopes ORDER BY created_at DESC, id ASC`,
    {
      mapToModel: true,
      model: ProjectScopeModel,
    }
  );
  return projectScopes;
};

export const getProjectScopeByIdQuery = async (
<<<<<<< HEAD
  id: number,
  tenant: string
): Promise<ProjectScope | null> => {
=======
  id: number
): Promise<IProjectScope | null> => {
>>>>>>> a095c1bf
  const result = await sequelize.query(
    `SELECT * FROM "${tenant}".projectscopes WHERE id = :id`,
    {
      replacements: { id },
      mapToModel: true,
      model: ProjectScopeModel,
    }
  );
  return result[0];
};

export const createProjectScopeQuery = async (
<<<<<<< HEAD
  projectScope: Partial<ProjectScope>,
  tenant: string,
=======
  projectScope: Partial<ProjectScopeModel>,
>>>>>>> a095c1bf
  transaction: Transaction
): Promise<ProjectScopeModel> => {
  const result = await sequelize.query(
    `INSERT INTO "${tenant}".projectscopes (
      assessment_id, describe_ai_environment, is_new_ai_technology,
      uses_personal_data, project_scope_documents, technology_type,
      has_ongoing_monitoring, unintended_outcomes, technology_documentation
    ) VALUES (
      :assessment_id, :describe_ai_environment, :is_new_ai_technology,
      :uses_personal_data, :project_scope_documents, :technology_type,
      :has_ongoing_monitoring, :unintended_outcomes, :technology_documentation
    ) RETURNING *`,
    {
      replacements: {
        assessmentId: projectScope.assessmentId,
        describeAiEnvironment: projectScope.describeAiEnvironment,
        isNewAiTechnology: projectScope.isNewAiTechnology,
        usesPersonalData: projectScope.usesPersonalData,
        projectScopeDocuments: projectScope.projectScopeDocuments,
        technologyType: projectScope.technologyType,
        hasOngoingMonitoring: projectScope.hasOngoingMonitoring,
        unintendedOutcomes: projectScope.unintendedOutcomes,
        technologyDocumentation: projectScope.technologyDocumentation,
      },
      mapToModel: true,
      model: ProjectScopeModel,
      // type: QueryTypes.INSERT
      transaction,
    }
  );
  return result[0];
};

export const updateProjectScopeByIdQuery = async (
  id: number,
<<<<<<< HEAD
  projectScope: Partial<ProjectScope>,
  tenant: string,
=======
  projectScope: Partial<ProjectScopeModel>,
>>>>>>> a095c1bf
  transaction: Transaction
): Promise<ProjectScopeModel | null> => {
  const updateProjectScope: Partial<Record<keyof ProjectScopeModel, any>> = {};
  const setClause = [
    "assessment_id",
    "describe_ai_environment",
    "is_new_ai_technology",
    "uses_personal_data",
    "project_scope_documents",
    "technology_type",
    "has_ongoing_monitoring",
    "unintended_outcomes",
    "technology_documentation",
  ]
    .filter((f) => {
      if (
        projectScope[f as keyof ProjectScopeModel] !== undefined &&
        projectScope[f as keyof ProjectScopeModel]
      ) {
        updateProjectScope[f as keyof ProjectScopeModel] =
          projectScope[f as keyof ProjectScopeModel];
        return true;
      }
    })
    .map((f) => `${f} = :${f}`)
    .join(", ");

  const query = `UPDATE "${tenant}".projectscopes SET ${setClause} WHERE id = :id RETURNING *;`;

  updateProjectScope.id = id;

  const result = await sequelize.query(query, {
    replacements: updateProjectScope,
    mapToModel: true,
    model: ProjectScopeModel,
    // type: QueryTypes.UPDATE,
    transaction,
  });

  return result[0];
};

export const deleteProjectScopeByIdQuery = async (
  id: number,
  tenant: string,
  transaction: Transaction
): Promise<Boolean> => {
  const result = await sequelize.query(
    `DELETE FROM "${tenant}".projectscopes WHERE id = :id RETURNING *`,
    {
      replacements: { id },
      mapToModel: true,
      model: ProjectScopeModel,
      type: QueryTypes.DELETE,
      transaction,
    }
  );
  return result.length > 0;
};<|MERGE_RESOLUTION|>--- conflicted
+++ resolved
@@ -3,13 +3,9 @@
 import { QueryTypes, Transaction } from "sequelize";
 import { IProjectScope } from "../domain.layer/interfaces/i.projectScope";
 
-<<<<<<< HEAD
 export const getAllProjectScopesQuery = async (
   tenant: string
-): Promise<ProjectScope[]> => {
-=======
-export const getAllProjectScopesQuery = async (): Promise<IProjectScope[]> => {
->>>>>>> a095c1bf
+): Promise<IProjectScope[]> => {
   const projectScopes = await sequelize.query(
     `SELECT * FROM "${tenant}".projectscopes ORDER BY created_at DESC, id ASC`,
     {
@@ -21,14 +17,9 @@
 };
 
 export const getProjectScopeByIdQuery = async (
-<<<<<<< HEAD
   id: number,
   tenant: string
-): Promise<ProjectScope | null> => {
-=======
-  id: number
 ): Promise<IProjectScope | null> => {
->>>>>>> a095c1bf
   const result = await sequelize.query(
     `SELECT * FROM "${tenant}".projectscopes WHERE id = :id`,
     {
@@ -41,12 +32,8 @@
 };
 
 export const createProjectScopeQuery = async (
-<<<<<<< HEAD
-  projectScope: Partial<ProjectScope>,
+  projectScope: Partial<ProjectScopeModel>,
   tenant: string,
-=======
-  projectScope: Partial<ProjectScopeModel>,
->>>>>>> a095c1bf
   transaction: Transaction
 ): Promise<ProjectScopeModel> => {
   const result = await sequelize.query(
@@ -82,12 +69,8 @@
 
 export const updateProjectScopeByIdQuery = async (
   id: number,
-<<<<<<< HEAD
-  projectScope: Partial<ProjectScope>,
+  projectScope: Partial<ProjectScopeModel>,
   tenant: string,
-=======
-  projectScope: Partial<ProjectScopeModel>,
->>>>>>> a095c1bf
   transaction: Transaction
 ): Promise<ProjectScopeModel | null> => {
   const updateProjectScope: Partial<Record<keyof ProjectScopeModel, any>> = {};
