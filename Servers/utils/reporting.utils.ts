--- conflicted
+++ resolved
@@ -129,22 +129,12 @@
               const questionAnswers = await getAllQuestionsQuery(subtopic.id!, assessmentId[0][0].id);
               (subtopic.dataValues as any).questions = questionAnswers.map(q => ({ ...q }));
             }
-<<<<<<< HEAD
           }));
         (topic.dataValues as any).subtopics = subtopicStruct.map(s => s.get({ plain: true }));
       }
     }))
   const allAssessments = allTopics.map((topic) => topic.get({ plain: true }));
   return allAssessments;
-=======
-          }
-        }
-        (topic.dataValues as any).subtopics = [];
-        (topic.dataValues as any).subtopics = subtopicStruct.map(s => s.get({ plain: true }));
-      }
-    }
-    const allAssessments = allTopics.map((topic) => topic.get({ plain: true }));
-    return allAssessments;
 }
 
 export const getComplianceReportQuery = async (
@@ -175,5 +165,4 @@
 
   const AllCompliances = compliances.map((topic) => topic.get({ plain: true }));
   return AllCompliances;
->>>>>>> c0db6885
 }