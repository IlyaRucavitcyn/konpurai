--- conflicted
+++ resolved
@@ -8,16 +8,14 @@
 import { QueryTypes, Transaction } from "sequelize";
 import { getAllTopicsQuery, getAllSubTopicsQuery, getAllQuestionsQuery, getControlStructByControlCategoryIdForAProjectQuery, getAllControlCategoriesQuery, getControlByIdForProjectQuery, getControlByIdQuery, getSubControlsByIdQuery } from "./eu.utils";
 import { TopicStructEUModel } from "../models/EU/topicStructEU.model";
-<<<<<<< HEAD
 import { getAllAnnexesWithCategoriesQuery, getAnnexCategoriesByIdQuery } from "./iso42001.utils";
 import transaction from "sequelize/types/transaction";
 import { AnnexStructISOModel } from "../models/ISO-42001/annexStructISO.model";
 import { AnnexCategoryStructISOModel } from "../models/ISO-42001/annexCategoryStructISO.model";
 import { AnnexCategoryISOModel } from "../models/ISO-42001/annexCategoryISO.model";
-=======
 import { ControlEUModel } from "../models/EU/controlEU.model";
 import { ControlStructEUModel } from "../models/EU/controlStructEU.model";
->>>>>>> c0db6885
+
 
 export const getProjectRisksReportQuery = async (
   projectId: number
@@ -137,7 +135,6 @@
     return allAssessments;
 }
 
-<<<<<<< HEAD
 export const getAnnexesReportQuery =async (
   projectFrameworkId: number,
   transaction: Transaction | null = null
@@ -177,7 +174,8 @@
       });
     
     return annexCategories;
-=======
+}
+
 export const getComplianceReportQuery = async (
   projectFrameworkId: number
 ) => {
@@ -206,5 +204,4 @@
 
   const AllCompliances = compliances.map((topic) => topic.get({ plain: true }));
   return AllCompliances;
->>>>>>> c0db6885
 }