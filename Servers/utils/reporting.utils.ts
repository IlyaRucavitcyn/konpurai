import { sequelize } from "../database/db";
import { ProjectsMembersModel } from "../domain.layer/models/projectsMembers/projectsMembers.model";
import { FileModel } from "../domain.layer/models/file/file.model";
import { QueryTypes, Transaction } from "sequelize";
import {
  getAllTopicsQuery,
  getAllSubTopicsQuery,
  getAllQuestionsQuery,
  getComplianceEUByProjectIdQuery,
} from "./eu.utils";
import { TopicStructEUModel } from "../domain.layer/frameworks/EU-AI-Act/topicStructEU.model";
import { AnnexStructISOModel } from "../domain.layer/frameworks/ISO-42001/annexStructISO.model";
import { ClauseStructISOModel } from "../domain.layer/frameworks/ISO-42001/clauseStructISO.model";
import { IProjectsMembers } from "../domain.layer/interfaces/i.projectMember";

/**
 * Retrieves all project risk data from the `projectrisks` table,
 * including the risk owner's name and surname from the `users` table.
 *
 * @param projectId - The ID of the project
 * @returns projectRisks[] with risk_owner's name and surname
 */
export const getProjectRisksReportQuery = async (projectId: number, tenant: string) => {
  const query = `
    SELECT 
      risk.*,       
      u.name AS risk_owner_name,
      u.surname AS risk_owner_surname
    FROM "${tenant}".projectrisks risk
    LEFT JOIN public.users u ON risk.risk_owner = u.id
    WHERE project_id = :project_id 
    ORDER BY created_at DESC, id ASC
  `;
  const projectRisks = await sequelize.query(query, {
    replacements: { project_id: projectId },
    type: QueryTypes.SELECT,
  });
  return projectRisks;
};

export const getMembersByProjectIdQuery = async (
<<<<<<< HEAD
  projectId: number,
  tenant: string
): Promise<ProjectsMembers[]> => {
=======
  projectId: number
): Promise<IProjectsMembers[]> => {
>>>>>>> a095c1bf
  const members = await sequelize.query(
    `SELECT * FROM "${tenant}".projects_members WHERE project_id = :project_id`,
    {
      replacements: { project_id: projectId },
      mapToModel: true,
      model: ProjectsMembersModel,
    }
  );
  return members;
};

interface GetGeneratedReportsOptions {
  userId: number;
  role: string;
  transaction?: Transaction;
}

export const getGeneratedReportsQuery = async ({
  userId,
  role,
  transaction,
}: GetGeneratedReportsOptions, tenant: string) => {
  const validSources = [
    "Project risks report",
    "Compliance tracker report",
    "Assessment tracker report",
    "Reference controls group",
    "Clauses and annexes report",
    "Vendors and risks report",
    "All reports",
  ];

  const isAdmin = role === "Admin";

  const baseQueryParts = [
    `SELECT 
      report.id, 
      report.filename, 
      report.project_id,  
      report.uploaded_time,
      report.source, 
      p.project_title AS project_title,
      u.name AS uploader_name,
      u.surname AS uploader_surname
    FROM "${tenant}".files report
    JOIN "${tenant}".projects p ON report.project_id = p.id
    JOIN public.users u ON report.uploaded_by = u.id`,
  ];

  const whereConditions = [`report.source IN (:sources)`];
  const replacements: any = { sources: validSources };

  if (!isAdmin) {
    baseQueryParts.push(
      `LEFT JOIN "${tenant}".projects_members pm ON pm.project_id = p.id`
    );
    whereConditions.push(`(p.owner = :userId OR pm.user_id = :userId)`);
    replacements.userId = userId;
  }

  const finalQuery = `
    ${baseQueryParts.join("\n")}
    WHERE ${whereConditions.join(" AND ")}
    ORDER BY report.uploaded_time DESC, report.id ASC
  `;

  return await sequelize.query(finalQuery, {
    replacements,
    type: QueryTypes.SELECT,
    transaction,
  });
};

export const deleteReportByIdQuery = async (
  id: number,
  tenant: string,
  transaction: Transaction
) => {
  const result = await sequelize.query(
    `DELETE FROM "${tenant}".files WHERE id = :id RETURNING *`,
    {
      replacements: { id },
      mapToModel: true,
      model: FileModel,
      type: QueryTypes.DELETE,
      transaction,
    }
  );

  return result.length > 0;
};

export const getReportByIdQuery = async (id: number, tenant: string) => {
  const result = await sequelize.query(`SELECT * FROM "${tenant}".files WHERE id = :id`, {
    replacements: { id },
    mapToModel: true,
    model: FileModel,
  });
  return result[0];
};

export const getAssessmentReportQuery = async (
  projectId: number,
  frameworkId: number,
  tenant: string
) => {
  const projectFrameworkIdQuery = (await sequelize.query(
    `SELECT id FROM "${tenant}".projects_frameworks WHERE project_id = :project_id AND framework_id = :framework_id`,
    {
      replacements: { project_id: projectId, framework_id: frameworkId },
    }
  )) as [{ id: number }[], number];
  const projectFrameworkId = projectFrameworkIdQuery[0][0]?.id;
  if (!projectFrameworkId) {
    throw new Error("Project framework id not found");
  }
  const assessmentId = (await sequelize.query(
    `SELECT id FROM "${tenant}".assessments WHERE projects_frameworks_id = :projects_frameworks_id`,
    {
      replacements: { projects_frameworks_id: projectFrameworkId },
    }
  )) as [{ id: number }[], number];

  const allTopics: TopicStructEUModel[] = await getAllTopicsQuery(tenant);
  await Promise.all(
    allTopics.map(async (topic) => {
      if (topic.id) {
        const subtopicStruct = await getAllSubTopicsQuery(topic.id, tenant);
        await Promise.all(
          subtopicStruct.map(async (subtopic) => {
            if (subtopic.id && assessmentId.length > 0) {
              const questionAnswers = await getAllQuestionsQuery(
                subtopic.id!,
                assessmentId[0][0].id,
                tenant
              );
              (subtopic.dataValues as any).questions = questionAnswers.map(
                (q) => ({ ...q })
              );
            }
          })
        );
        (topic.dataValues as any).subtopics = subtopicStruct.map((s) =>
          s.get({ plain: true })
        );
      }
    })
  );
  const allAssessments = allTopics.map((topic) => topic.get({ plain: true }));
  return allAssessments;
};

export const getAnnexesReportQuery = async (
  projectFrameworkId: number,
  tenant: string,
  transaction: Transaction | null = null
) => {
  const annexes = (await sequelize.query(
    `SELECT * FROM public.annex_struct_iso ORDER BY id;`,
    {
      mapToModel: true,
      ...(transaction ? { transaction } : {}),
    }
  )) as [AnnexStructISOModel[], number];

  for (const annex of annexes[0]) {
    const annexCategories = await annexCategoriesQuery(
      projectFrameworkId,
      annex.id,
      tenant,
      transaction
    );
    (annex as any).annexCategories = annexCategories;
  }
  return annexes[0];
};

export const annexCategoriesQuery = async (
  projectFrameworkId: number,
  annexId: number,
  tenant: string,
  transaction: Transaction | null = null
) => {
  const annexCategories = await sequelize.query(
    `SELECT acs.id, acs.title, acs.description, acs.order_no, ac.status, ac.is_applicable, ac.justification_for_exclusion, ac.implementation_description 
       FROM public.annexcategories_struct_iso acs 
       JOIN "${tenant}".annexcategories_iso ac ON acs.id = ac.annexcategory_meta_id 
       WHERE acs.annex_id = :id AND ac.projects_frameworks_id = :projects_frameworks_id 
       ORDER BY acs.id;`,
    {
      replacements: {
        id: annexId,
        projects_frameworks_id: projectFrameworkId,
      },
      type: QueryTypes.SELECT,
      ...(transaction ? { transaction } : {}),
    }
  );

  return annexCategories;
};

export const getComplianceReportQuery = async (projectFrameworkId: number, tenant: string) => {
  const compliances = await getComplianceEUByProjectIdQuery(projectFrameworkId, tenant);
  return compliances;
};

export const getClausesReportQuery = async (
  projectFrameworkId: number,
  tenant: string,
  transaction: Transaction | null = null
) => {
  const clauses = (await sequelize.query(
    `SELECT * FROM public.clauses_struct_iso ORDER BY id;`,
    {
      mapToModel: true,
      ...(transaction ? { transaction } : {}),
    }
  )) as [ClauseStructISOModel[], number];

  for (const clause of clauses[0]) {
    const subClauses = await subClausesQuery(
      projectFrameworkId,
      clause.id,
      tenant,
      transaction
    );
    (clause as any).subClauses = subClauses;
  }
  return clauses[0];
};

export const subClausesQuery = async (
  projectFrameworkId: number,
  clauseId: number,
  tenant: string,
  transaction: Transaction | null = null
) => {
  return await sequelize.query(
    `SELECT scs.id, scs.title, scs.order_no, scs.summary, sc.status, sc.implementation_description
     FROM public.subclauses_struct_iso scs
     JOIN "${tenant}".subclauses_iso sc ON scs.id = sc.subclause_meta_id 
     WHERE scs.clause_id = :clause_id AND sc.projects_frameworks_id = :projects_frameworks_id
     ORDER BY scs.id;`,
    {
      replacements: {
        clause_id: clauseId,
        projects_frameworks_id: projectFrameworkId,
      },
      type: QueryTypes.SELECT,
      ...(transaction ? { transaction } : {}),
    }
  );
};<|MERGE_RESOLUTION|>--- conflicted
+++ resolved
@@ -39,14 +39,9 @@
 };
 
 export const getMembersByProjectIdQuery = async (
-<<<<<<< HEAD
   projectId: number,
   tenant: string
-): Promise<ProjectsMembers[]> => {
-=======
-  projectId: number
 ): Promise<IProjectsMembers[]> => {
->>>>>>> a095c1bf
   const members = await sequelize.query(
     `SELECT * FROM "${tenant}".projects_members WHERE project_id = :project_id`,
     {
