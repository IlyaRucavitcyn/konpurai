import { Request, Response } from "express";

import { STATUS_CODE } from "../utils/statusCode.utils";
import {
  createProjectRiskQuery,
  deleteProjectRiskByIdQuery,
  getAllProjectRisksQuery,
  getNonMitigatedProjectRisksQuery,
  getProjectRiskByIdQuery,
  updateProjectRiskByIdQuery,
} from "../utils/projectRisk.utils";
import { ProjectRiskModel } from "../domain.layer/models/projectRisks/projectRisk.model";
import { sequelize } from "../database/db";
import {
  ValidationException,
  BusinessLogicException,
} from "../domain.layer/exceptions/custom.exception";
import logger, { logStructured } from "../utils/logger/fileLogger";
import { logEvent } from "../utils/logger/dbLogger";

export async function getAllProjectRisks(
  req: Request,
  res: Response
): Promise<any> {
  const projectId = parseInt(req.params.id);
  logStructured(
    "processing",
    `fetching all project risks for project ID: ${projectId}`,
    "getAllProjectRisks",
    "projectRisks.ctrl.ts"
  );
  logger.debug(`🔍 Fetching all project risks for project ID: ${projectId}`);
  try {
<<<<<<< HEAD
    const projectId = parseInt(req.params.id);
    const projectRisks = await getAllProjectRisksQuery(projectId, req.tenantId!);
=======
    const projectRisks = await getAllProjectRisksQuery(projectId);
>>>>>>> 6a0b7499

    if (projectRisks) {
      logStructured(
        "successful",
        `project risks found for project ID: ${projectId}`,
        "getAllProjectRisks",
        "projectRisks.ctrl.ts"
      );
      await logEvent(
        "Read",
        `Project risks retrieved for project ID: ${projectId}`
      );
      return res.status(200).json(STATUS_CODE[200](projectRisks));
    }

    logStructured(
      "successful",
      `no project risks found for project ID: ${projectId}`,
      "getAllProjectRisks",
      "projectRisks.ctrl.ts"
    );
    await logEvent(
      "Read",
      `No project risks found for project ID: ${projectId}`
    );
    return res.status(204).json(STATUS_CODE[204](projectRisks));
  } catch (error) {
    logStructured(
      "error",
      `failed to fetch project risks for project ID: ${projectId}`,
      "getAllProjectRisks",
      "projectRisks.ctrl.ts"
    );
    await logEvent(
      "Error",
      `Failed to retrieve project risks for project ID: ${projectId}`
    );
    logger.error("❌ Error in getAllProjectRisks:", error);
    return res.status(500).json(STATUS_CODE[500]((error as Error).message));
  }
}

export async function getProjectRiskById(
  req: Request,
  res: Response
): Promise<any> {
  const projectRiskId = parseInt(req.params.id);
  logStructured(
    "processing",
    `fetching project risk by ID: ${projectRiskId}`,
    "getProjectRiskById",
    "projectRisks.ctrl.ts"
  );
  logger.debug(`🔍 Looking up project risk with ID: ${projectRiskId}`);
  try {
<<<<<<< HEAD
    const projectRiskId = parseInt(req.params.id);

    const projectRisk = await getProjectRiskByIdQuery(projectRiskId, req.tenantId!);
=======
    const projectRisk = await getProjectRiskByIdQuery(projectRiskId);
>>>>>>> 6a0b7499

    if (projectRisk) {
      logStructured(
        "successful",
        `project risk found: ID ${projectRiskId}`,
        "getProjectRiskById",
        "projectRisks.ctrl.ts"
      );
      await logEvent("Read", `Project risk retrieved by ID: ${projectRiskId}`);
      return res.status(200).json(STATUS_CODE[200](projectRisk));
    }

    logStructured(
      "successful",
      `no project risk found: ID ${projectRiskId}`,
      "getProjectRiskById",
      "projectRisks.ctrl.ts"
    );
    await logEvent("Read", `No project risk found with ID: ${projectRiskId}`);
    return res.status(204).json(STATUS_CODE[204](projectRisk));
  } catch (error) {
    logStructured(
      "error",
      `failed to fetch project risk: ID ${projectRiskId}`,
      "getProjectRiskById",
      "projectRisks.ctrl.ts"
    );
    await logEvent(
      "Error",
      `Failed to retrieve project risk by ID: ${projectRiskId}`
    );
    logger.error("❌ Error in getProjectRiskById:", error);
    return res.status(500).json(STATUS_CODE[500]((error as Error).message));
  }
}

export async function getNonMitigatedProjectRisks(
  req: Request,
  res: Response
): Promise<any> {
  const projectId = parseInt(req.params.id);
  logStructured(
    "processing",
    `fetching non-mitigated project risks for project ID: ${projectId}`,
    "getNonMitigatedProjectRisks",
    "projectRisks.ctrl.ts"
  );
  logger.debug(
    `🔍 Fetching non-mitigated project risks for project ID: ${projectId}`
  );
  try {
<<<<<<< HEAD
    const projectId = parseInt(req.params.id);
    const projectRisks = await getNonMitigatedProjectRisksQuery(projectId, req.tenantId!);
    return res.status(204).json(STATUS_CODE[200](projectRisks));
=======
    const projectRisks = await getNonMitigatedProjectRisksQuery(projectId);
    logStructured(
      "successful",
      `non-mitigated project risks fetched for project ID: ${projectId}`,
      "getNonMitigatedProjectRisks",
      "projectRisks.ctrl.ts"
    );
    await logEvent(
      "Read",
      `Non-mitigated project risks retrieved for project ID: ${projectId}`
    );
    return res.status(200).json(STATUS_CODE[200](projectRisks));
>>>>>>> 6a0b7499
  } catch (error) {
    logStructured(
      "error",
      `failed to fetch non-mitigated project risks for project ID: ${projectId}`,
      "getNonMitigatedProjectRisks",
      "projectRisks.ctrl.ts"
    );
    await logEvent(
      "Error",
      `Failed to retrieve non-mitigated project risks for project ID: ${projectId}`
    );
    logger.error("❌ Error in getNonMitigatedProjectRisks:", error);
    return res.status(500).json(STATUS_CODE[500]((error as Error).message));
  }
}

export async function createProjectRisk(
  req: Request,
  res: Response
): Promise<any> {
  const transaction = await sequelize.transaction();
  logStructured(
    "processing",
    "starting createProjectRisk",
    "createProjectRisk",
    "projectRisks.ctrl.ts"
  );
  logger.debug("🛠️ Creating new project risk");
  try {
    const projectRiskData = req.body;
    const is_demo = projectRiskData.is_demo || false;

    // Use the ProjectRiskModel's createProjectRisk method with validation
    const projectRiskModel = await ProjectRiskModel.createProjectRisk(
      projectRiskData,
      is_demo
    );

    // Validate the project risk data before saving
    await projectRiskModel.validateProjectRiskData();

    const newProjectRisk = await createProjectRiskQuery(
<<<<<<< HEAD
      projectRisk,
      req.tenantId!,
=======
      projectRiskModel,
>>>>>>> 6a0b7499
      transaction
    );

    if (newProjectRisk) {
      await transaction.commit();
      logStructured(
        "successful",
        `project risk created: ${projectRiskModel.risk_name}`,
        "createProjectRisk",
        "projectRisks.ctrl.ts"
      );
      await logEvent(
        "Create",
        `Project risk created: ${projectRiskModel.risk_name}`
      );
      return res.status(201).json(STATUS_CODE[201](newProjectRisk));
    }

    logStructured(
      "error",
      "failed to create project risk",
      "createProjectRisk",
      "projectRisks.ctrl.ts"
    );
    await logEvent("Error", "Project risk creation failed");
    await transaction.rollback();
    return res
      .status(400)
      .json(STATUS_CODE[400]("Unable to create project risk"));
  } catch (error) {
    await transaction.rollback();

    // Handle specific validation errors
    if (error instanceof ValidationException) {
      logStructured(
        "error",
        `validation failed: ${error.message}`,
        "createProjectRisk",
        "projectRisks.ctrl.ts"
      );
      await logEvent(
        "Error",
        `Validation error during project risk creation: ${error.message}`
      );
      return res.status(400).json(STATUS_CODE[400](error.message));
    }

    if (error instanceof BusinessLogicException) {
      logStructured(
        "error",
        `business logic error: ${error.message}`,
        "createProjectRisk",
        "projectRisks.ctrl.ts"
      );
      await logEvent(
        "Error",
        `Business logic error during project risk creation: ${error.message}`
      );
      return res.status(403).json(STATUS_CODE[403](error.message));
    }

    logStructured(
      "error",
      "unexpected error during project risk creation",
      "createProjectRisk",
      "projectRisks.ctrl.ts"
    );
    await logEvent(
      "Error",
      `Unexpected error during project risk creation: ${
        (error as Error).message
      }`
    );
    logger.error("❌ Error in createProjectRisk:", error);
    return res.status(500).json(STATUS_CODE[500]((error as Error).message));
  }
}

export async function updateProjectRiskById(
  req: Request,
  res: Response
): Promise<any> {
  const transaction = await sequelize.transaction();
  const projectRiskId = parseInt(req.params.id);
  logStructured(
    "processing",
    `updating project risk ID: ${projectRiskId}`,
    "updateProjectRiskById",
    "projectRisks.ctrl.ts"
  );
  logger.debug(`✏️ Update requested for project risk ID: ${projectRiskId}`);
  try {
    const updateData = req.body;

    // Find the project risk by ID with validation
    const projectRisk =
      await ProjectRiskModel.findByIdWithValidation(projectRiskId);

    // Update the project risk using the model's update method
    await projectRisk.updateProjectRisk(updateData);

    // Validate the updated project risk data
    await projectRisk.validateProjectRiskData();

    const updatedProjectRisk = await updateProjectRiskByIdQuery(
      projectRiskId,
      projectRisk,
      req.tenantId!,
      transaction
    );

    if (updatedProjectRisk) {
      await transaction.commit();
      logStructured(
        "successful",
        `project risk updated: ID ${projectRiskId}`,
        "updateProjectRiskById",
        "projectRisks.ctrl.ts"
      );
      await logEvent("Update", `Project risk updated: ID ${projectRiskId}`);
      return res.status(200).json(STATUS_CODE[200](updatedProjectRisk));
    }

    logStructured(
      "error",
      "project risk not found for update",
      "updateProjectRiskById",
      "projectRisks.ctrl.ts"
    );
    await logEvent("Error", "Project risk not found for updateProjectRiskById");
    await transaction.rollback();
    return res.status(404).json(STATUS_CODE[404]("Project risk not found"));
  } catch (error) {
    await transaction.rollback();

    // Handle specific validation and business logic errors
    if (error instanceof ValidationException) {
      logStructured(
        "error",
        `validation error: ${error.message}`,
        "updateProjectRiskById",
        "projectRisks.ctrl.ts"
      );
      await logEvent(
        "Error",
        `Validation error during project risk update: ${error.message}`
      );
      return res.status(400).json(STATUS_CODE[400](error.message));
    }

    if (error instanceof BusinessLogicException) {
      logStructured(
        "error",
        `business logic error: ${error.message}`,
        "updateProjectRiskById",
        "projectRisks.ctrl.ts"
      );
      await logEvent(
        "Error",
        `Business logic error during project risk update: ${error.message}`
      );
      return res.status(403).json(STATUS_CODE[403](error.message));
    }

    logStructured(
      "error",
      `unexpected error for project risk ID ${projectRiskId}`,
      "updateProjectRiskById",
      "projectRisks.ctrl.ts"
    );
    await logEvent(
      "Error",
      `Unexpected error during update for project risk ID ${projectRiskId}: ${
        (error as Error).message
      }`
    );
    logger.error("❌ Error in updateProjectRiskById:", error);
    return res.status(500).json(STATUS_CODE[500]((error as Error).message));
  }
}

export async function deleteProjectRiskById(
  req: Request,
  res: Response
): Promise<any> {
  const transaction = await sequelize.transaction();
  const projectRiskId = parseInt(req.params.id);
  logStructured(
    "processing",
    `attempting to delete project risk ID ${projectRiskId}`,
    "deleteProjectRiskById",
    "projectRisks.ctrl.ts"
  );
  logger.debug(`🗑️ Delete request for project risk ID ${projectRiskId}`);
  try {
    const deletedProjectRisk = await deleteProjectRiskByIdQuery(
      projectRiskId,
      req.tenantId!,
      transaction
    );

    if (deletedProjectRisk) {
      await transaction.commit();
      logStructured(
        "successful",
        `project risk deleted: ID ${projectRiskId}`,
        "deleteProjectRiskById",
        "projectRisks.ctrl.ts"
      );
      await logEvent("Delete", `Project risk deleted: ID ${projectRiskId}`);
      return res.status(200).json(STATUS_CODE[200](deletedProjectRisk));
    }

    logStructured(
      "error",
      `project risk not found: ID ${projectRiskId}`,
      "deleteProjectRiskById",
      "projectRisks.ctrl.ts"
    );
    await logEvent(
      "Error",
      `Delete failed — project risk not found: ID ${projectRiskId}`
    );
    await transaction.rollback();
    return res.status(404).json(STATUS_CODE[404]("Project risk not found"));
  } catch (error) {
    await transaction.rollback();
    logStructured(
      "error",
      `unexpected error deleting project risk ID ${projectRiskId}`,
      "deleteProjectRiskById",
      "projectRisks.ctrl.ts"
    );
    await logEvent(
      "Error",
      `Unexpected error during delete for project risk ID ${projectRiskId}: ${
        (error as Error).message
      }`
    );
    logger.error("❌ Error in deleteProjectRiskById:", error);
    return res.status(500).json(STATUS_CODE[500]((error as Error).message));
  }
}<|MERGE_RESOLUTION|>--- conflicted
+++ resolved
@@ -31,12 +31,7 @@
   );
   logger.debug(`🔍 Fetching all project risks for project ID: ${projectId}`);
   try {
-<<<<<<< HEAD
-    const projectId = parseInt(req.params.id);
     const projectRisks = await getAllProjectRisksQuery(projectId, req.tenantId!);
-=======
-    const projectRisks = await getAllProjectRisksQuery(projectId);
->>>>>>> 6a0b7499
 
     if (projectRisks) {
       logStructured(
@@ -92,13 +87,7 @@
   );
   logger.debug(`🔍 Looking up project risk with ID: ${projectRiskId}`);
   try {
-<<<<<<< HEAD
-    const projectRiskId = parseInt(req.params.id);
-
     const projectRisk = await getProjectRiskByIdQuery(projectRiskId, req.tenantId!);
-=======
-    const projectRisk = await getProjectRiskByIdQuery(projectRiskId);
->>>>>>> 6a0b7499
 
     if (projectRisk) {
       logStructured(
@@ -150,12 +139,7 @@
     `🔍 Fetching non-mitigated project risks for project ID: ${projectId}`
   );
   try {
-<<<<<<< HEAD
-    const projectId = parseInt(req.params.id);
     const projectRisks = await getNonMitigatedProjectRisksQuery(projectId, req.tenantId!);
-    return res.status(204).json(STATUS_CODE[200](projectRisks));
-=======
-    const projectRisks = await getNonMitigatedProjectRisksQuery(projectId);
     logStructured(
       "successful",
       `non-mitigated project risks fetched for project ID: ${projectId}`,
@@ -167,7 +151,6 @@
       `Non-mitigated project risks retrieved for project ID: ${projectId}`
     );
     return res.status(200).json(STATUS_CODE[200](projectRisks));
->>>>>>> 6a0b7499
   } catch (error) {
     logStructured(
       "error",
@@ -210,12 +193,8 @@
     await projectRiskModel.validateProjectRiskData();
 
     const newProjectRisk = await createProjectRiskQuery(
-<<<<<<< HEAD
-      projectRisk,
+      projectRiskModel,
       req.tenantId!,
-=======
-      projectRiskModel,
->>>>>>> 6a0b7499
       transaction
     );
 
