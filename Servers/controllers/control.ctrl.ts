import { Request, Response } from "express";

import { STATUS_CODE } from "../utils/statusCode.utils";
import {
  createNewControlQuery,
  deleteControlByIdQuery,
  getAllControlsByControlGroupQuery,
  getAllControlsQuery,
  getControlByIdQuery,
  updateControlByIdQuery,
} from "../utils/control.utils";
import {
  getAllSubcontrolsByControlIdQuery,
  updateSubcontrolByIdQuery,
} from "../utils/subControl.utils";
import { RequestWithFile, UploadedFile } from "../utils/question.utils";
import { ControlModel } from "../domain.layer/models/control/control.model";
import { deleteFileById, uploadFile } from "../utils/fileUpload.utils";
import { FileType } from "../domain.layer/models/file/file.model";
import { updateProjectUpdatedByIdQuery } from "../utils/project.utils";
import { sequelize } from "../database/db";
import { IControl } from "../domain.layer/interfaces/i.control";
import {
  ValidationException,
  BusinessLogicException,
} from "../domain.layer/exceptions/custom.exception";
import logger, { logStructured } from "../utils/logger/fileLogger";
import { logEvent } from "../utils/logger/dbLogger";

export async function getAllControls(
  req: Request,
  res: Response
): Promise<any> {
  logStructured(
    "processing",
    "starting getAllControls",
    "getAllControls",
    "control.ctrl.ts"
  );
  logger.debug("🔍 Fetching all controls");

  try {
    const controls = await getAllControlsQuery(req.tenantId!);

    if (controls && controls.length > 0) {
      logStructured(
        "successful",
        `retrieved ${controls.length} controls`,
        "getAllControls",
        "control.ctrl.ts"
      );
      await logEvent("Read", `Retrieved ${controls.length} controls`);
      return res.status(200).json(STATUS_CODE[200](controls));
    }

    logStructured(
      "successful",
      "no controls found",
      "getAllControls",
      "control.ctrl.ts"
    );
    await logEvent("Read", "No controls found");
    return res.status(204).json(STATUS_CODE[204](controls));
  } catch (error) {
    logStructured(
      "error",
      "failed to retrieve controls",
      "getAllControls",
      "control.ctrl.ts"
    );
    await logEvent(
      "Error",
      `Failed to retrieve controls: ${(error as Error).message}`
    );
    logger.error("❌ Error in getAllControls:", error);
    return res.status(500).json(STATUS_CODE[500]((error as Error).message));
  }
}

export async function getControlById(
  req: Request,
  res: Response
): Promise<any> {
  const controlId = parseInt(req.params.id);
  logStructured(
    "processing",
    `fetching control by ID: ${controlId}`,
    "getControlById",
    "control.ctrl.ts"
  );
  logger.debug(`🔍 Looking up control with ID: ${controlId}`);

<<<<<<< HEAD
    const control = await getControlByIdQuery(controlId, req.tenantId!);
=======
  try {
    const control = await getControlByIdQuery(controlId);
>>>>>>> c1e439eb

    if (control) {
      logStructured(
        "successful",
        `control found: ID ${controlId}`,
        "getControlById",
        "control.ctrl.ts"
      );
      await logEvent("Read", `Control retrieved by ID: ${controlId}`);
      return res.status(200).json(STATUS_CODE[200](control));
    }

    logStructured(
      "successful",
      `no control found: ID ${controlId}`,
      "getControlById",
      "control.ctrl.ts"
    );
    await logEvent("Read", `No control found with ID: ${controlId}`);
    return res.status(204).json(STATUS_CODE[204](control));
  } catch (error) {
    logStructured(
      "error",
      `failed to fetch control: ID ${controlId}`,
      "getControlById",
      "control.ctrl.ts"
    );
    await logEvent("Error", `Failed to retrieve control by ID: ${controlId}`);
    logger.error("❌ Error in getControlById:", error);
    return res.status(500).json(STATUS_CODE[500]((error as Error).message));
  }
}

export async function createControl(req: Request, res: Response): Promise<any> {
  const transaction = await sequelize.transaction();
  const {
    title,
    description,
    control_category_id,
    order_no,
    owner,
    reviewer,
    approver,
    due_date,
    implementation_details,
    is_demo = false,
  } = req.body;

  logStructured(
    "processing",
    `starting control creation: ${title}`,
    "createControl",
    "control.ctrl.ts"
  );
  logger.debug(`🛠️ Creating control: ${title}`);

  try {
    // Use the new ControlModel.createNewControl method with validation
    const controlModel = await ControlModel.createNewControl(
      title,
      description,
      control_category_id,
      order_no,
      owner,
      reviewer,
      approver,
      due_date,
      implementation_details,
      is_demo
    );

    // Validate the control data before saving
    await controlModel.validateControlData();

<<<<<<< HEAD
    const createdControl = await createNewControlQuery(newControl, req.tenantId!, transaction);
=======
    const createdControl = await createNewControlQuery(
      controlModel,
      transaction
    );
>>>>>>> c1e439eb

    if (createdControl) {
      await transaction.commit();
      logStructured(
        "successful",
        `control created: ${title}`,
        "createControl",
        "control.ctrl.ts"
      );
      await logEvent("Create", `Control created: ${title}`, createdControl.id);
      return res.status(201).json(STATUS_CODE[201](createdControl.toJSON()));
    }

    logStructured(
      "error",
      `failed to create control: ${title}`,
      "createControl",
      "control.ctrl.ts"
    );
    await logEvent("Error", `Control creation failed: ${title}`);
    await transaction.rollback();
    return res.status(400).json(STATUS_CODE[400]("Failed to create control"));
  } catch (error) {
    await transaction.rollback();

    if (error instanceof ValidationException) {
      logStructured(
        "error",
        `validation failed: ${error.message}`,
        "createControl",
        "control.ctrl.ts"
      );
      await logEvent(
        "Error",
        `Validation error during control creation: ${error.message}`
      );
      return res.status(400).json(STATUS_CODE[400](error.message));
    }

    if (error instanceof BusinessLogicException) {
      logStructured(
        "error",
        `business logic error: ${error.message}`,
        "createControl",
        "control.ctrl.ts"
      );
      await logEvent(
        "Error",
        `Business logic error during control creation: ${error.message}`
      );
      return res.status(403).json(STATUS_CODE[403](error.message));
    }

    logStructured(
      "error",
      `unexpected error: ${title}`,
      "createControl",
      "control.ctrl.ts"
    );
    await logEvent(
      "Error",
      `Unexpected error during control creation: ${(error as Error).message}`
    );
    logger.error("❌ Error in createControl:", error);
    return res.status(500).json(STATUS_CODE[500]((error as Error).message));
  }
}

export async function updateControlById(
  req: Request,
  res: Response
): Promise<any> {
  const transaction = await sequelize.transaction();
  const controlId = parseInt(req.params.id);
  const updateData = req.body;

  logStructured(
    "processing",
    `updating control ID ${controlId}`,
    "updateControlById",
    "control.ctrl.ts"
  );
  logger.debug(`✏️ Update requested for control ID ${controlId}`);

  try {
    // First, get the existing control to validate permissions and current state
    const existingControl = await getControlByIdQuery(controlId);

    if (!existingControl) {
      logStructured(
        "error",
        `control not found: ID ${controlId}`,
        "updateControlById",
        "control.ctrl.ts"
      );
      await logEvent(
        "Error",
        `Update failed — control not found: ID ${controlId}`
      );
      await transaction.rollback();
      return res.status(404).json(STATUS_CODE[404]("Control not found"));
    }

    // Create a ControlModel instance from the existing control
    const controlModel = ControlModel.fromJSON(existingControl);

    // Check if the control can be modified (demo controls, permissions, etc.)
    const currentUserId = (req as any).user?.id;
    const isAdmin = (req as any).user?.roleName === "admin";

    if (!controlModel.canBeModifiedBy(currentUserId, isAdmin)) {
      logStructured(
        "error",
        `permission denied for control ID ${controlId}`,
        "updateControlById",
        "control.ctrl.ts"
      );
      await logEvent(
        "Error",
        `Permission denied for control update: ID ${controlId}, user: ${currentUserId}`
      );
      await transaction.rollback();
      return res
        .status(403)
        .json(
          STATUS_CODE[403]("Insufficient permissions to modify this control")
        );
    }

    // Update the control using the model's updateControl method
    await controlModel.updateControl(updateData);

    // Validate the updated control data
    await controlModel.validateControlData();

    const updatedControl = await updateControlByIdQuery(
      controlId,
<<<<<<< HEAD
      updatedControl,
      req.tenantId!,
=======
      controlModel,
>>>>>>> c1e439eb
      transaction
    );

    if (updatedControl) {
      await transaction.commit();
      logStructured(
        "successful",
        `control updated: ID ${controlId}`,
        "updateControlById",
        "control.ctrl.ts"
      );
      await logEvent(
        "Update",
        `Control updated: ID ${controlId}, title: ${updatedControl.title}`
      );
      return res.status(200).json(STATUS_CODE[200](updatedControl.toJSON()));
    }

    logStructured(
      "error",
      `failed to update control: ID ${controlId}`,
      "updateControlById",
      "control.ctrl.ts"
    );
    await logEvent("Error", `Control update failed: ID ${controlId}`);
    await transaction.rollback();
    return res.status(400).json(STATUS_CODE[400]("Failed to update control"));
  } catch (error) {
    await transaction.rollback();

    if (error instanceof ValidationException) {
      logStructured(
        "error",
        `validation error: ${error.message}`,
        "updateControlById",
        "control.ctrl.ts"
      );
      await logEvent(
        "Error",
        `Validation error during control update: ${error.message}`
      );
      return res.status(400).json(STATUS_CODE[400](error.message));
    }

    if (error instanceof BusinessLogicException) {
      logStructured(
        "error",
        `business logic error: ${error.message}`,
        "updateControlById",
        "control.ctrl.ts"
      );
      await logEvent(
        "Error",
        `Business logic error during control update: ${error.message}`
      );
      return res.status(403).json(STATUS_CODE[403](error.message));
    }

    logStructured(
      "error",
      `unexpected error for control ID ${controlId}`,
      "updateControlById",
      "control.ctrl.ts"
    );
    await logEvent(
      "Error",
      `Unexpected error during control update for ID ${controlId}: ${
        (error as Error).message
      }`
    );
    logger.error("❌ Error in updateControlById:", error);
    return res.status(500).json(STATUS_CODE[500]((error as Error).message));
  }
}

export async function deleteControlById(
  req: Request,
  res: Response
): Promise<any> {
  const transaction = await sequelize.transaction();
  const controlId = parseInt(req.params.id);

  logStructured(
    "processing",
    `attempting to delete control ID ${controlId}`,
    "deleteControlById",
    "control.ctrl.ts"
  );
  logger.debug(`🗑️ Delete request for control ID ${controlId}`);

  try {
    // First, get the existing control to validate permissions and current state
    const existingControl = await getControlByIdQuery(controlId);

    if (!existingControl) {
      logStructured(
        "error",
        `control not found: ID ${controlId}`,
        "deleteControlById",
        "control.ctrl.ts"
      );
      await logEvent(
        "Error",
        `Delete failed — control not found: ID ${controlId}`
      );
      await transaction.rollback();
      return res.status(404).json(STATUS_CODE[404]("Control not found"));
    }

<<<<<<< HEAD
    const control = await deleteControlByIdQuery(controlId, req.tenantId!, transaction);
=======
    // Create a ControlModel instance from the existing control
    const controlModel = ControlModel.fromJSON(existingControl);

    // Check if the control can be deleted (demo controls, completed controls, etc.)
    if (!controlModel.canBeDeleted()) {
      logStructured(
        "error",
        `control cannot be deleted: ID ${controlId}`,
        "deleteControlById",
        "control.ctrl.ts"
      );
      await logEvent("Error", `Control deletion blocked: ID ${controlId}`);
      await transaction.rollback();
      return res
        .status(403)
        .json(STATUS_CODE[403]("This control cannot be deleted"));
    }
>>>>>>> c1e439eb

    // Check if the control can be modified by the current user
    const currentUserId = (req as any).user?.id;
    const isAdmin = (req as any).user?.roleName === "admin";

    if (!controlModel.canBeModifiedBy(currentUserId, isAdmin)) {
      logStructured(
        "error",
        `permission denied for control deletion ID ${controlId}`,
        "deleteControlById",
        "control.ctrl.ts"
      );
      await logEvent(
        "Error",
        `Permission denied for control deletion: ID ${controlId}, user: ${currentUserId}`
      );
      await transaction.rollback();
      return res
        .status(403)
        .json(
          STATUS_CODE[403]("Insufficient permissions to delete this control")
        );
    }

    const deletedControl = await deleteControlByIdQuery(controlId, transaction);

    if (deletedControl) {
      await transaction.commit();
      logStructured(
        "successful",
        `control deleted: ID ${controlId}`,
        "deleteControlById",
        "control.ctrl.ts"
      );
      await logEvent(
        "Delete",
        `Control deleted: ID ${controlId}, title: ${existingControl.title}`
      );
      return res.status(200).json(STATUS_CODE[200](controlModel.toJSON()));
    }

    logStructured(
      "error",
      `failed to delete control: ID ${controlId}`,
      "deleteControlById",
      "control.ctrl.ts"
    );
    await logEvent("Error", `Control deletion failed: ID ${controlId}`);
    await transaction.rollback();
    return res.status(400).json(STATUS_CODE[400]("Failed to delete control"));
  } catch (error) {
    await transaction.rollback();

    if (error instanceof ValidationException) {
      logStructured(
        "error",
        `validation error: ${error.message}`,
        "deleteControlById",
        "control.ctrl.ts"
      );
      await logEvent(
        "Error",
        `Validation error during control deletion: ${error.message}`
      );
      return res.status(400).json(STATUS_CODE[400](error.message));
    }

    if (error instanceof BusinessLogicException) {
      logStructured(
        "error",
        `business logic error: ${error.message}`,
        "deleteControlById",
        "control.ctrl.ts"
      );
      await logEvent(
        "Error",
        `Business logic error during control deletion: ${error.message}`
      );
      return res.status(403).json(STATUS_CODE[403](error.message));
    }

    logStructured(
      "error",
      `unexpected error deleting control ID ${controlId}`,
      "deleteControlById",
      "control.ctrl.ts"
    );
    await logEvent(
      "Error",
      `Unexpected error during control deletion for ID ${controlId}: ${
        (error as Error).message
      }`
    );
    logger.error("❌ Error in deleteControlById:", error);
    return res.status(500).json(STATUS_CODE[500]((error as Error).message));
  }
}

export async function saveControls(
  req: RequestWithFile,
  res: Response
): Promise<any> {
  const transaction = await sequelize.transaction();
  try {
    const controlId = parseInt(req.params.id);
    const Control = req.body as ControlModel & {
      subControls: string;
      user_id: number;
      project_id: number;
      delete: string;
    };

    logStructured(
      "processing",
      `saving controls for ID ${controlId}`,
      "saveControls",
      "control.ctrl.ts"
    );
    logger.debug(`💾 Saving controls for ID ${controlId}`);

    // Get the existing control to validate permissions and current state
    const existingControl = await getControlByIdQuery(controlId);

    if (!existingControl) {
      logStructured(
        "error",
        `control not found: ID ${controlId}`,
        "saveControls",
        "control.ctrl.ts"
      );
      await logEvent(
        "Error",
        `Save failed — control not found: ID ${controlId}`
      );
      await transaction.rollback();
      return res.status(404).json(STATUS_CODE[404]("Control not found"));
    }

    // Create a ControlModel instance from the existing control
    const controlModel = ControlModel.fromJSON(existingControl);

    // Check if the control can be modified (demo controls, permissions, etc.)
    const currentUserId = Control.user_id;
    const isAdmin = (req as any).user?.roleName === "admin";

    if (!controlModel.canBeModifiedBy(currentUserId, isAdmin)) {
      logStructured(
        "error",
        `permission denied for control ID ${controlId}`,
        "saveControls",
        "control.ctrl.ts"
      );
      await logEvent(
        "Error",
        `Permission denied for control save: ID ${controlId}, user: ${currentUserId}`
      );
      await transaction.rollback();
      return res
        .status(403)
        .json(
          STATUS_CODE[403]("Insufficient permissions to modify this control")
        );
    }

    // Update the control using the model's updateControl method
    await controlModel.updateControl({
      title: Control.title,
      description: Control.description,
      order_no: Control.order_no,
      status: Control.status,
      approver: Control.approver,
      risk_review: Control.risk_review,
      owner: Control.owner,
      reviewer: Control.reviewer,
      due_date: Control.due_date,
      implementation_details: Control.implementation_details,
    });

    // Validate the updated control data
    await controlModel.validateControlData();

    // now we need to create the control for the control category, and use the control category id as the foreign key
    const control: any = await updateControlByIdQuery(
      controlId,
<<<<<<< HEAD
      {
        title: Control.title,
        description: Control.description,
        order_no: Control.order_no,
        status: Control.status,
        approver: Control.approver,
        risk_review: Control.risk_review,
        owner: Control.owner,
        reviewer: Control.reviewer,
        due_date: Control.due_date,
        implementation_details: Control.implementation_details,
        control_category_id: Control.control_category_id,
      },
      req.tenantId!,
=======
      controlModel,
>>>>>>> c1e439eb
      transaction
    );

    const filesToDelete = JSON.parse(Control.delete || "[]") as number[];
    for (let f of filesToDelete) {
      await deleteFileById(f, req.tenantId!, transaction);
    }

    // now we need to iterate over subcontrols inside the control, and create a subcontrol for each subcontrol
    const subControlResp = [];
    if (Control.subControls) {
      for (const subcontrol of JSON.parse(Control.subControls)) {
        const evidenceFiles = ((req.files as UploadedFile[]) || []).filter(
          (f) => f.fieldname === `evidence_files_${parseInt(subcontrol.id)}`
        );
        const feedbackFiles = ((req.files as UploadedFile[]) || []).filter(
          (f) => f.fieldname === `feedback_files_${parseInt(subcontrol.id)}`
        );

        let evidenceUploadedFiles: FileType[] = [];
        for (let f of evidenceFiles) {
          const evidenceUploadedFile = await uploadFile(
            f,
            Control.user_id,
            Control.project_id,
            "Compliance tracker group",
            req.tenantId!,
            transaction
          );
          evidenceUploadedFiles.push({
            id: evidenceUploadedFile.id!.toString(),
            fileName: evidenceUploadedFile.filename,
            project_id: evidenceUploadedFile.project_id,
            uploaded_by: evidenceUploadedFile.uploaded_by,
            uploaded_time: evidenceUploadedFile.uploaded_time,
            type: evidenceUploadedFile.type,
            source: evidenceUploadedFile.source,
          });
        }

        let feedbackUploadedFiles: FileType[] = [];
        for (let f of feedbackFiles) {
          const feedbackUploadedFile = await uploadFile(
            f,
            Control.user_id,
            Control.project_id,
            "Compliance tracker group",
            req.tenantId!,
            transaction
          );
          feedbackUploadedFiles.push({
            id: feedbackUploadedFile.id!.toString(),
            fileName: feedbackUploadedFile.filename,
            project_id: feedbackUploadedFile.project_id,
            uploaded_by: feedbackUploadedFile.uploaded_by,
            uploaded_time: feedbackUploadedFile.uploaded_time,
            type: feedbackUploadedFile.type,
            source: feedbackUploadedFile.source,
          });
        }

        const subcontrolToSave: any = await updateSubcontrolByIdQuery(
          subcontrol.id!,
          {
            title: subcontrol.title,
            description: subcontrol.description,
            order_no: subcontrol.order_no,
            status: subcontrol.status as
              | "Waiting"
              | "In progress"
              | "Done"
              | undefined,
            approver: subcontrol.approver,
            risk_review: subcontrol.risk_review as
              | "Acceptable risk"
              | "Residual risk"
              | "Unacceptable risk"
              | undefined,
            owner: subcontrol.owner,
            reviewer: subcontrol.reviewer,
            due_date: subcontrol.due_date,
            implementation_details: subcontrol.implementation_details,
            evidence_description: subcontrol.evidence_description,
            feedback_description: subcontrol.feedback_description,
            control_id: subcontrol.control_id,
          },
          req.tenantId!,
          transaction,
          evidenceUploadedFiles,
          feedbackUploadedFiles,
          filesToDelete,
        );
        subControlResp.push(subcontrolToSave);
      }
    }
    const response = {
      ...{ control, subControls: subControlResp },
    };
    // Update the project's last updated date
    await updateProjectUpdatedByIdQuery(controlId, "controls", req.tenantId!, transaction);

    await transaction.commit();

    logStructured(
      "successful",
      `controls saved for ID ${controlId}`,
      "saveControls",
      "control.ctrl.ts"
    );
    await logEvent(
      "Update",
      `Controls saved: ID ${controlId}, title: ${control.title}`
    );

    return res.status(200).json(STATUS_CODE[200]({ response }));
  } catch (error) {
    await transaction.rollback();

    if (error instanceof ValidationException) {
      logStructured(
        "error",
        `validation error: ${error.message}`,
        "saveControls",
        "control.ctrl.ts"
      );
      await logEvent(
        "Error",
        `Validation error during control save: ${error.message}`
      );
      return res.status(400).json(STATUS_CODE[400](error.message));
    }

    if (error instanceof BusinessLogicException) {
      logStructured(
        "error",
        `business logic error: ${error.message}`,
        "saveControls",
        "control.ctrl.ts"
      );
      await logEvent(
        "Error",
        `Business logic error during control save: ${error.message}`
      );
      return res.status(403).json(STATUS_CODE[403](error.message));
    }

    logStructured(
      "error",
      `unexpected error for control ID ${req.params.id}`,
      "saveControls",
      "control.ctrl.ts"
    );
    await logEvent(
      "Error",
      `Unexpected error during control save for ID ${req.params.id}: ${
        (error as Error).message
      }`
    );
    logger.error("❌ Error in saveControls:", error);
    return res.status(500).json(STATUS_CODE[500]((error as Error).message));
  }
}

export async function getComplianceById(
  req: Request,
  res: Response
): Promise<any> {
  const control_id = req.params.id;
  logStructured(
    "processing",
    `fetching compliance for control ID: ${control_id}`,
    "getComplianceById",
    "control.ctrl.ts"
  );
  logger.debug(`📋 Looking up compliance for control ID: ${control_id}`);

  try {
    const control = (await getControlByIdQuery(
<<<<<<< HEAD
      parseInt(control_id), req.tenantId!
    )) as ControlModel;
    if (control && control.id) {
      const subControls = await getAllSubcontrolsByControlIdQuery(control.id, req.tenantId!);
      control.dataValues.subControls = subControls;
=======
      parseInt(control_id)
    )) as IControl;
    if (control && control.id) {
      const subControls = await getAllSubcontrolsByControlIdQuery(control.id);
      control.subControls = subControls;
      logStructured(
        "successful",
        `compliance found for control ID: ${control_id}`,
        "getComplianceById",
        "control.ctrl.ts"
      );
      await logEvent(
        "Read",
        `Compliance retrieved for control ID: ${control_id}`
      );
>>>>>>> c1e439eb
      return res.status(200).json(STATUS_CODE[200](control));
    } else {
      logStructured(
        "error",
        `control not found: ID ${control_id}`,
        "getComplianceById",
        "control.ctrl.ts"
      );
      await logEvent(
        "Error",
        `Compliance lookup failed — control not found: ID ${control_id}`
      );
      return res.status(404).json(STATUS_CODE[404]("Control not found"));
    }
  } catch (error) {
    logStructured(
      "error",
      `failed to fetch compliance for control ID: ${control_id}`,
      "getComplianceById",
      "control.ctrl.ts"
    );
    await logEvent(
      "Error",
      `Failed to retrieve compliance for control ID: ${control_id}`
    );
    logger.error("❌ Error in getComplianceById:", error);
    return res.status(500).json(STATUS_CODE[500]((error as Error).message));
  }
}

export async function getControlsByControlCategoryId(
  req: Request,
  res: Response
): Promise<any> {
  const controlCategoryId = parseInt(req.params.id);
  logStructured(
    "processing",
    `fetching controls for category ID: ${controlCategoryId}`,
    "getControlsByControlCategoryId",
    "control.ctrl.ts"
  );
  logger.debug(`📂 Looking up controls for category ID: ${controlCategoryId}`);

  try {
    const controls = (await getAllControlsByControlGroupQuery(
<<<<<<< HEAD
      controlCategoryId, req.tenantId!
    )) as ControlModel[];
=======
      controlCategoryId
    )) as IControl[];

>>>>>>> c1e439eb
    for (const control of controls) {
      if (control && control.id !== undefined) {
        const subControls = await getAllSubcontrolsByControlIdQuery(control.id, req.tenantId!);
        let numberOfSubcontrols = 0;
        let numberOfDoneSubcontrols = 0;

        for (const subControl of subControls) {
          numberOfSubcontrols++;
          if (subControl.status === "Done") {
            numberOfDoneSubcontrols++;
          }
        }

        control.numberOfSubcontrols = numberOfSubcontrols;
        control.numberOfDoneSubcontrols = numberOfDoneSubcontrols;
        control.subControls = subControls;
      }
    }

    logStructured(
      "successful",
      `retrieved ${controls.length} controls for category ID: ${controlCategoryId}`,
      "getControlsByControlCategoryId",
      "control.ctrl.ts"
    );
    await logEvent(
      "Read",
      `Retrieved ${controls.length} controls for category ID: ${controlCategoryId}`
    );
    return res.status(200).json(STATUS_CODE[200](controls));
  } catch (error) {
    logStructured(
      "error",
      `failed to fetch controls for category ID: ${controlCategoryId}`,
      "getControlsByControlCategoryId",
      "control.ctrl.ts"
    );
    await logEvent(
      "Error",
      `Failed to retrieve controls for category ID: ${controlCategoryId}`
    );
    logger.error("❌ Error in getControlsByControlCategoryId:", error);
    return res.status(500).json(STATUS_CODE[500]((error as Error).message));
  }
}<|MERGE_RESOLUTION|>--- conflicted
+++ resolved
@@ -90,12 +90,8 @@
   );
   logger.debug(`🔍 Looking up control with ID: ${controlId}`);
 
-<<<<<<< HEAD
+  try {
     const control = await getControlByIdQuery(controlId, req.tenantId!);
-=======
-  try {
-    const control = await getControlByIdQuery(controlId);
->>>>>>> c1e439eb
 
     if (control) {
       logStructured(
@@ -144,6 +140,7 @@
     is_demo = false,
   } = req.body;
 
+  // const createdControl = await createNewControlQuery(newControl, req.tenantId!, transaction);
   logStructured(
     "processing",
     `starting control creation: ${title}`,
@@ -170,14 +167,11 @@
     // Validate the control data before saving
     await controlModel.validateControlData();
 
-<<<<<<< HEAD
-    const createdControl = await createNewControlQuery(newControl, req.tenantId!, transaction);
-=======
     const createdControl = await createNewControlQuery(
       controlModel,
+      req.tenantId!,
       transaction
     );
->>>>>>> c1e439eb
 
     if (createdControl) {
       await transaction.commit();
@@ -264,7 +258,7 @@
 
   try {
     // First, get the existing control to validate permissions and current state
-    const existingControl = await getControlByIdQuery(controlId);
+    const existingControl = await getControlByIdQuery(controlId, req.tenantId!);
 
     if (!existingControl) {
       logStructured(
@@ -315,12 +309,8 @@
 
     const updatedControl = await updateControlByIdQuery(
       controlId,
-<<<<<<< HEAD
-      updatedControl,
+      controlModel,
       req.tenantId!,
-=======
-      controlModel,
->>>>>>> c1e439eb
       transaction
     );
 
@@ -413,7 +403,7 @@
 
   try {
     // First, get the existing control to validate permissions and current state
-    const existingControl = await getControlByIdQuery(controlId);
+    const existingControl = await getControlByIdQuery(controlId, req.tenantId!);
 
     if (!existingControl) {
       logStructured(
@@ -430,9 +420,6 @@
       return res.status(404).json(STATUS_CODE[404]("Control not found"));
     }
 
-<<<<<<< HEAD
-    const control = await deleteControlByIdQuery(controlId, req.tenantId!, transaction);
-=======
     // Create a ControlModel instance from the existing control
     const controlModel = ControlModel.fromJSON(existingControl);
 
@@ -450,7 +437,6 @@
         .status(403)
         .json(STATUS_CODE[403]("This control cannot be deleted"));
     }
->>>>>>> c1e439eb
 
     // Check if the control can be modified by the current user
     const currentUserId = (req as any).user?.id;
@@ -475,7 +461,7 @@
         );
     }
 
-    const deletedControl = await deleteControlByIdQuery(controlId, transaction);
+    const deletedControl = await deleteControlByIdQuery(controlId, req.tenantId!, transaction);
 
     if (deletedControl) {
       await transaction.commit();
@@ -487,7 +473,7 @@
       );
       await logEvent(
         "Delete",
-        `Control deleted: ID ${controlId}, title: ${existingControl.title}`
+        `Control deleted: ID ${controlId}, title: ${existingControl?.title}`
       );
       return res.status(200).json(STATUS_CODE[200](controlModel.toJSON()));
     }
@@ -572,7 +558,7 @@
     logger.debug(`💾 Saving controls for ID ${controlId}`);
 
     // Get the existing control to validate permissions and current state
-    const existingControl = await getControlByIdQuery(controlId);
+    const existingControl = await getControlByIdQuery(controlId, req.tenantId!);
 
     if (!existingControl) {
       logStructured(
@@ -632,27 +618,24 @@
     // Validate the updated control data
     await controlModel.validateControlData();
 
+    // {
+    //   title: Control.title,
+    //   description: Control.description,
+    //   order_no: Control.order_no,
+    //   status: Control.status,
+    //   approver: Control.approver,
+    //   risk_review: Control.risk_review,
+    //   owner: Control.owner,
+    //   reviewer: Control.reviewer,
+    //   due_date: Control.due_date,
+    //   implementation_details: Control.implementation_details,
+    //   control_category_id: Control.control_category_id,
+    // }
     // now we need to create the control for the control category, and use the control category id as the foreign key
     const control: any = await updateControlByIdQuery(
       controlId,
-<<<<<<< HEAD
-      {
-        title: Control.title,
-        description: Control.description,
-        order_no: Control.order_no,
-        status: Control.status,
-        approver: Control.approver,
-        risk_review: Control.risk_review,
-        owner: Control.owner,
-        reviewer: Control.reviewer,
-        due_date: Control.due_date,
-        implementation_details: Control.implementation_details,
-        control_category_id: Control.control_category_id,
-      },
+      controlModel,
       req.tenantId!,
-=======
-      controlModel,
->>>>>>> c1e439eb
       transaction
     );
 
@@ -831,17 +814,10 @@
 
   try {
     const control = (await getControlByIdQuery(
-<<<<<<< HEAD
       parseInt(control_id), req.tenantId!
-    )) as ControlModel;
+    )) as IControl;
     if (control && control.id) {
       const subControls = await getAllSubcontrolsByControlIdQuery(control.id, req.tenantId!);
-      control.dataValues.subControls = subControls;
-=======
-      parseInt(control_id)
-    )) as IControl;
-    if (control && control.id) {
-      const subControls = await getAllSubcontrolsByControlIdQuery(control.id);
       control.subControls = subControls;
       logStructured(
         "successful",
@@ -853,7 +829,6 @@
         "Read",
         `Compliance retrieved for control ID: ${control_id}`
       );
->>>>>>> c1e439eb
       return res.status(200).json(STATUS_CODE[200](control));
     } else {
       logStructured(
@@ -899,14 +874,8 @@
 
   try {
     const controls = (await getAllControlsByControlGroupQuery(
-<<<<<<< HEAD
       controlCategoryId, req.tenantId!
-    )) as ControlModel[];
-=======
-      controlCategoryId
     )) as IControl[];
-
->>>>>>> c1e439eb
     for (const control of controls) {
       if (control && control.id !== undefined) {
         const subControls = await getAllSubcontrolsByControlIdQuery(control.id, req.tenantId!);
