--- conflicted
+++ resolved
@@ -6,30 +6,18 @@
   deleteControlByIdQuery,
   getAllControlsByControlGroupQuery,
   getAllControlsQuery,
-  getControlByIdAndControlTitleAndControlDescriptionQuery,
   getControlByIdQuery,
   updateControlByIdQuery,
 } from "../utils/control.utils";
 import {
-  createNewSubcontrolQuery,
   getAllSubcontrolsByControlIdQuery,
   updateSubcontrolByIdQuery,
 } from "../utils/subControl.utils";
-import {
-  createControlCategoryQuery,
-  getControlCategoryByIdQuery,
-  getControlCategoryByTitleAndProjectIdQuery,
-  updateControlCategoryByIdQuery,
-} from "../utils/controlCategory.util";
 import { RequestWithFile, UploadedFile } from "../utils/question.utils";
 import { Control, ControlModel } from "../models/control.model";
-import { Subcontrol } from "../models/subcontrol.model";
 import { deleteFileById, uploadFile } from "../utils/fileUpload.utils";
-<<<<<<< HEAD
 import { FileType } from "../models/file.model";
-=======
 import { updateProjectUpdatedByIdQuery } from "../utils/project.utils";
->>>>>>> 7e997a5b
 
 export async function getAllControls(
   req: Request,
@@ -129,10 +117,10 @@
   try {
     const controlId = parseInt(req.params.id);
     const Control = req.body as Control & {
-      subControls: string,
-      user_id: number,
-      project_id: number,
-      delete: string
+      subControls: string;
+      user_id: number;
+      project_id: number;
+      delete: string;
     };
 
     // now we need to create the control for the control category, and use the control category id as the foreign key
@@ -150,7 +138,7 @@
       control_category_id: Control.control_category_id,
     });
 
-    const filesToDelete = JSON.parse(Control.delete || '[]') as number[]
+    const filesToDelete = JSON.parse(Control.delete || "[]") as number[];
     for (let f of filesToDelete) {
       await deleteFileById(f);
     }
@@ -159,10 +147,12 @@
     const subControlResp = [];
     if (Control.subControls) {
       for (const subcontrol of JSON.parse(Control.subControls)) {
-        const evidenceFiles =
-          ((req.files as UploadedFile[]) || []).filter(f => f.fieldname === `evidence_files_${parseInt(subcontrol.id)}`);
-        const feedbackFiles =
-          ((req.files as UploadedFile[]) || []).filter(f => f.fieldname === `feedback_files_${parseInt(subcontrol.id)}`);
+        const evidenceFiles = ((req.files as UploadedFile[]) || []).filter(
+          (f) => f.fieldname === `evidence_files_${parseInt(subcontrol.id)}`
+        );
+        const feedbackFiles = ((req.files as UploadedFile[]) || []).filter(
+          (f) => f.fieldname === `feedback_files_${parseInt(subcontrol.id)}`
+        );
 
         let evidenceUploadedFiles: FileType[] = [];
         for (let f of evidenceFiles) {
@@ -180,7 +170,7 @@
             uploaded_time: evidenceUploadedFile.uploaded_time,
             source: evidenceUploadedFile.source,
           });
-        };
+        }
 
         let feedbackUploadedFiles: FileType[] = [];
         for (let f of feedbackFiles) {
@@ -238,9 +228,7 @@
     // Update the project's last updated date
     await updateProjectUpdatedByIdQuery(controlId, "controls");
 
-    return res.status(200).json(
-      STATUS_CODE[200]({ response })
-    );
+    return res.status(200).json(STATUS_CODE[200]({ response }));
   } catch (error) {
     return res.status(500).json(STATUS_CODE[500]((error as Error).message));
   }
@@ -252,7 +240,9 @@
 ): Promise<any> {
   const control_id = req.params.id;
   try {
-    const control = await getControlByIdQuery(parseInt(control_id)) as ControlModel;
+    const control = (await getControlByIdQuery(
+      parseInt(control_id)
+    )) as ControlModel;
     if (control && control.id) {
       const subControls = await getAllSubcontrolsByControlIdQuery(control.id);
       control.dataValues.subControls = subControls;
@@ -271,9 +261,9 @@
 ): Promise<any> {
   try {
     const controlCategoryId = parseInt(req.params.id);
-    const controls = await getAllControlsByControlGroupQuery(
+    const controls = (await getAllControlsByControlGroupQuery(
       controlCategoryId
-    ) as ControlModel[];
+    )) as ControlModel[];
     for (const control of controls) {
       if (control && control.id !== undefined) {
         const subControls = await getAllSubcontrolsByControlIdQuery(control.id);
