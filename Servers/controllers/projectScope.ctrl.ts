import { Request, Response } from "express";

import { STATUS_CODE } from "../utils/statusCode.utils";
import {
  createProjectScopeQuery,
  deleteProjectScopeByIdQuery,
  getAllProjectScopesQuery,
  getProjectScopeByIdQuery,
  updateProjectScopeByIdQuery,
} from "../utils/projectScope.utils";
import { sequelize } from "../database/db";
import { ProjectScopeModel } from "../domain.layer/models/projectScope/projectScope.model";
import logger, { logStructured } from "../utils/logger/fileLogger";
import { logEvent } from "../utils/logger/dbLogger";
import {
  ValidationException,
  BusinessLogicException,
} from "../domain.layer/exceptions/custom.exception";

export async function getAllProjectScopes(
  req: Request,
  res: Response
): Promise<any> {
  logStructured(
    "processing",
    "starting getAllProjectScopes",
    "getAllProjectScopes",
    "projectScope.ctrl.ts"
  );
  logger.debug("🔍 Fetching all project scopes");

  try {
    const projectScopes = await getAllProjectScopesQuery(req.tenantId!);

    if (projectScopes && projectScopes.length > 0) {
      logStructured(
        "successful",
        `retrieved ${projectScopes.length} project scopes`,
        "getAllProjectScopes",
        "projectScope.ctrl.ts"
      );
      await logEvent(
        "Read",
        `Retrieved ${projectScopes.length} project scopes`
      );
      return res.status(200).json(STATUS_CODE[200](projectScopes));
    }

    logStructured(
      "successful",
      "no project scopes found",
      "getAllProjectScopes",
      "projectScope.ctrl.ts"
    );
    await logEvent("Read", "No project scopes found");
    return res.status(204).json(STATUS_CODE[204](projectScopes));
  } catch (error) {
    logStructured(
      "error",
      "failed to retrieve project scopes",
      "getAllProjectScopes",
      "projectScope.ctrl.ts"
    );
    await logEvent(
      "Error",
      `Failed to retrieve project scopes: ${(error as Error).message}`
    );
    logger.error("❌ Error in getAllProjectScopes:", error);
    return res.status(500).json(STATUS_CODE[500]((error as Error).message));
  }
}

export async function getProjectScopeById(
  req: Request,
  res: Response
): Promise<any> {
  const projectScopeId = parseInt(req.params.id);
  logStructured(
    "processing",
    `fetching project scope by ID: ${projectScopeId}`,
    "getProjectScopeById",
    "projectScope.ctrl.ts"
  );
  logger.debug(`🔍 Looking up project scope with ID: ${projectScopeId}`);

<<<<<<< HEAD
    const projectScope = await getProjectScopeByIdQuery(projectScopeId, req.tenantId!);
=======
  try {
    const projectScope = await getProjectScopeByIdQuery(projectScopeId);
>>>>>>> a095c1bf

    if (projectScope) {
      logStructured(
        "successful",
        `project scope found: ID ${projectScopeId}`,
        "getProjectScopeById",
        "projectScope.ctrl.ts"
      );
      await logEvent(
        "Read",
        `Project scope retrieved by ID: ${projectScopeId}`
      );
      return res.status(200).json(STATUS_CODE[200](projectScope));
    }

    logStructured(
      "successful",
      `no project scope found: ID ${projectScopeId}`,
      "getProjectScopeById",
      "projectScope.ctrl.ts"
    );
    await logEvent("Read", `No project scope found with ID: ${projectScopeId}`);
    return res.status(404).json(STATUS_CODE[404]("Project scope not found"));
  } catch (error) {
    logStructured(
      "error",
      `failed to fetch project scope: ID ${projectScopeId}`,
      "getProjectScopeById",
      "projectScope.ctrl.ts"
    );
    await logEvent(
      "Error",
      `Failed to retrieve project scope by ID: ${projectScopeId}`
    );
    logger.error("❌ Error in getProjectScopeById:", error);
    return res.status(500).json(STATUS_CODE[500]((error as Error).message));
  }
}

export async function createProjectScope(
  req: Request,
  res: Response
): Promise<any> {
  const transaction = await sequelize.transaction();
  const {
    assessmentId,
    describeAiEnvironment,
    isNewAiTechnology,
    usesPersonalData,
    projectScopeDocuments,
    technologyType,
    hasOngoingMonitoring,
    unintendedOutcomes,
    technologyDocumentation,
    is_demo = false,
  } = req.body;

  logStructured(
    "processing",
    `starting project scope creation for assessment ID: ${assessmentId}`,
    "createProjectScope",
    "projectScope.ctrl.ts"
  );
  logger.debug(`🛠️ Creating project scope for assessment ID: ${assessmentId}`);

  try {
    // Use the model's validation method to create a new project scope
    const projectScope = await ProjectScopeModel.createNewProjectScope(
      assessmentId,
      describeAiEnvironment,
      isNewAiTechnology,
      usesPersonalData,
      projectScopeDocuments,
      technologyType,
      hasOngoingMonitoring,
      unintendedOutcomes,
      technologyDocumentation,
      is_demo
    );

    // Validate the project scope data before saving
    await projectScope.validateProjectScopeData();

    // Check if the project scope can be modified (demo restrictions)
    projectScope.canBeModified();

    const createdProjectScope = await createProjectScopeQuery(
      projectScope,
      req.tenantId!,
      transaction
    );

    if (createdProjectScope) {
      await transaction.commit();
      logStructured(
        "successful",
        `project scope created: ID ${createdProjectScope.id}`,
        "createProjectScope",
        "projectScope.ctrl.ts"
      );
      await logEvent(
        "Create",
        `Project scope created: ID ${createdProjectScope.id}, assessment ID: ${assessmentId}`
      );
      return res.status(201).json(STATUS_CODE[201](createdProjectScope));
    }

    logStructured(
      "error",
      `failed to create project scope for assessment ID: ${assessmentId}`,
      "createProjectScope",
      "projectScope.ctrl.ts"
    );
    await logEvent(
      "Error",
      `Project scope creation failed for assessment ID: ${assessmentId}`
    );
    await transaction.rollback();
    return res
      .status(400)
      .json(STATUS_CODE[400]("Failed to create project scope"));
  } catch (error) {
    await transaction.rollback();

    if (error instanceof ValidationException) {
      logStructured(
        "error",
        `validation failed: ${error.message}`,
        "createProjectScope",
        "projectScope.ctrl.ts"
      );
      await logEvent(
        "Error",
        `Validation error during project scope creation: ${error.message}`
      );
      return res.status(400).json(STATUS_CODE[400](error.message));
    }

    if (error instanceof BusinessLogicException) {
      logStructured(
        "error",
        `business logic error: ${error.message}`,
        "createProjectScope",
        "projectScope.ctrl.ts"
      );
      await logEvent(
        "Error",
        `Business logic error during project scope creation: ${error.message}`
      );
      return res.status(403).json(STATUS_CODE[403](error.message));
    }

    logStructured(
      "error",
      `unexpected error for assessment ID: ${assessmentId}`,
      "createProjectScope",
      "projectScope.ctrl.ts"
    );
    await logEvent(
      "Error",
      `Unexpected error during project scope creation for assessment ID ${assessmentId}: ${(error as Error).message}`
    );
    logger.error("❌ Error in createProjectScope:", error);
    return res.status(500).json(STATUS_CODE[500]((error as Error).message));
  }
}

export async function updateProjectScopeById(
  req: Request,
  res: Response
): Promise<any> {
  const transaction = await sequelize.transaction();
  const projectScopeId = parseInt(req.params.id);

  logStructured(
    "processing",
    `updating project scope ID: ${projectScopeId}`,
    "updateProjectScopeById",
    "projectScope.ctrl.ts"
  );
  logger.debug(`✏️ Update requested for project scope ID ${projectScopeId}`);

  try {
    // First, get the existing project scope to validate it can be modified
    const existingProjectScope = await getProjectScopeByIdQuery(projectScopeId);

    if (!existingProjectScope) {
      logStructured(
        "error",
        `project scope not found: ID ${projectScopeId}`,
        "updateProjectScopeById",
        "projectScope.ctrl.ts"
      );
      await logEvent(
        "Error",
        `Update failed — project scope not found: ID ${projectScopeId}`
      );
      await transaction.rollback();
      return res.status(404).json(STATUS_CODE[404]("Project scope not found"));
    }

    // Create a ProjectScopeModel instance from the existing data
    const projectScopeModel = new ProjectScopeModel(existingProjectScope);

    // Check if the project scope can be modified (demo restrictions)
    projectScopeModel.canBeModified();

    const updateData = req.body;

    // Use the model's update method with validation
    await projectScopeModel.updateProjectScope(updateData);

    // Validate the updated project scope data
    await projectScopeModel.validateProjectScopeData();

    const updatedProjectScope = await updateProjectScopeByIdQuery(
      projectScopeId,
<<<<<<< HEAD
      projectScope,
      req.tenantId!,
=======
      projectScopeModel,
>>>>>>> a095c1bf
      transaction
    );

    if (updatedProjectScope) {
      await transaction.commit();
      logStructured(
        "successful",
        `project scope updated: ID ${projectScopeId}`,
        "updateProjectScopeById",
        "projectScope.ctrl.ts"
      );
      await logEvent(
        "Update",
        `Project scope updated: ID ${projectScopeId}, assessment ID: ${updatedProjectScope.assessmentId}`
      );
      return res.status(200).json(STATUS_CODE[200](updatedProjectScope));
    }

    logStructured(
      "error",
      `failed to update project scope: ID ${projectScopeId}`,
      "updateProjectScopeById",
      "projectScope.ctrl.ts"
    );
    await logEvent(
      "Error",
      `Project scope update failed: ID ${projectScopeId}`
    );
    await transaction.rollback();
    return res
      .status(400)
      .json(STATUS_CODE[400]("Failed to update project scope"));
  } catch (error) {
    await transaction.rollback();

    if (error instanceof ValidationException) {
      logStructured(
        "error",
        `validation error: ${error.message}`,
        "updateProjectScopeById",
        "projectScope.ctrl.ts"
      );
      await logEvent(
        "Error",
        `Validation error during project scope update: ${error.message}`
      );
      return res.status(400).json(STATUS_CODE[400](error.message));
    }

    if (error instanceof BusinessLogicException) {
      logStructured(
        "error",
        `business logic error: ${error.message}`,
        "updateProjectScopeById",
        "projectScope.ctrl.ts"
      );
      await logEvent(
        "Error",
        `Business logic error during project scope update: ${error.message}`
      );
      return res.status(403).json(STATUS_CODE[403](error.message));
    }

    logStructured(
      "error",
      `unexpected error for project scope ID ${projectScopeId}`,
      "updateProjectScopeById",
      "projectScope.ctrl.ts"
    );
    await logEvent(
      "Error",
      `Unexpected error during project scope update for ID ${projectScopeId}: ${(error as Error).message}`
    );
    logger.error("❌ Error in updateProjectScopeById:", error);
    return res.status(500).json(STATUS_CODE[500]((error as Error).message));
  }
}

export async function deleteProjectScopeById(
  req: Request,
  res: Response
): Promise<any> {
  const transaction = await sequelize.transaction();
  const projectScopeId = parseInt(req.params.id);

  logStructured(
    "processing",
    `attempting to delete project scope ID ${projectScopeId}`,
    "deleteProjectScopeById",
    "projectScope.ctrl.ts"
  );
  logger.debug(`🗑️ Delete request for project scope ID ${projectScopeId}`);

  try {
    // First, get the existing project scope to validate it can be deleted
    const existingProjectScope = await getProjectScopeByIdQuery(projectScopeId);

    if (!existingProjectScope) {
      logStructured(
        "error",
        `project scope not found: ID ${projectScopeId}`,
        "deleteProjectScopeById",
        "projectScope.ctrl.ts"
      );
      await logEvent(
        "Error",
        `Delete failed — project scope not found: ID ${projectScopeId}`
      );
      await transaction.rollback();
      return res.status(404).json(STATUS_CODE[404]("Project scope not found"));
    }

    // Create a ProjectScopeModel instance from the existing data
    const projectScopeModel = new ProjectScopeModel(existingProjectScope);

    // Check if the project scope can be modified (demo restrictions)
    projectScopeModel.canBeModified();

    const deletedProjectScope = await deleteProjectScopeByIdQuery(
      projectScopeId,
      req.tenantId!,
      transaction
    );

    if (deletedProjectScope) {
      await transaction.commit();
      logStructured(
        "successful",
        `project scope deleted: ID ${projectScopeId}`,
        "deleteProjectScopeById",
        "projectScope.ctrl.ts"
      );
      await logEvent(
        "Delete",
        `Project scope deleted: ID ${projectScopeId}, assessment ID: ${existingProjectScope.assessmentId}`
      );
      return res.status(200).json(STATUS_CODE[200](deletedProjectScope));
    }

    logStructured(
      "error",
      `failed to delete project scope: ID ${projectScopeId}`,
      "deleteProjectScopeById",
      "projectScope.ctrl.ts"
    );
    await logEvent(
      "Error",
      `Project scope deletion failed: ID ${projectScopeId}`
    );
    await transaction.rollback();
    return res
      .status(400)
      .json(STATUS_CODE[400]("Failed to delete project scope"));
  } catch (error) {
    await transaction.rollback();

    if (error instanceof ValidationException) {
      logStructured(
        "error",
        `validation error: ${error.message}`,
        "deleteProjectScopeById",
        "projectScope.ctrl.ts"
      );
      await logEvent(
        "Error",
        `Validation error during project scope deletion: ${error.message}`
      );
      return res.status(400).json(STATUS_CODE[400](error.message));
    }

    if (error instanceof BusinessLogicException) {
      logStructured(
        "error",
        `business logic error: ${error.message}`,
        "deleteProjectScopeById",
        "projectScope.ctrl.ts"
      );
      await logEvent(
        "Error",
        `Business logic error during project scope deletion: ${error.message}`
      );
      return res.status(403).json(STATUS_CODE[403](error.message));
    }

    logStructured(
      "error",
      `unexpected error deleting project scope ID ${projectScopeId}`,
      "deleteProjectScopeById",
      "projectScope.ctrl.ts"
    );
    await logEvent(
      "Error",
      `Unexpected error during project scope deletion for ID ${projectScopeId}: ${(error as Error).message}`
    );
    logger.error("❌ Error in deleteProjectScopeById:", error);
    return res.status(500).json(STATUS_CODE[500]((error as Error).message));
  }
}<|MERGE_RESOLUTION|>--- conflicted
+++ resolved
@@ -83,12 +83,8 @@
   );
   logger.debug(`🔍 Looking up project scope with ID: ${projectScopeId}`);
 
-<<<<<<< HEAD
+  try {
     const projectScope = await getProjectScopeByIdQuery(projectScopeId, req.tenantId!);
-=======
-  try {
-    const projectScope = await getProjectScopeByIdQuery(projectScopeId);
->>>>>>> a095c1bf
 
     if (projectScope) {
       logStructured(
@@ -273,7 +269,7 @@
 
   try {
     // First, get the existing project scope to validate it can be modified
-    const existingProjectScope = await getProjectScopeByIdQuery(projectScopeId);
+    const existingProjectScope = await getProjectScopeByIdQuery(projectScopeId, req.tenantId!);
 
     if (!existingProjectScope) {
       logStructured(
@@ -306,12 +302,8 @@
 
     const updatedProjectScope = await updateProjectScopeByIdQuery(
       projectScopeId,
-<<<<<<< HEAD
-      projectScope,
+      projectScopeModel,
       req.tenantId!,
-=======
-      projectScopeModel,
->>>>>>> a095c1bf
       transaction
     );
 
@@ -407,7 +399,7 @@
 
   try {
     // First, get the existing project scope to validate it can be deleted
-    const existingProjectScope = await getProjectScopeByIdQuery(projectScopeId);
+    const existingProjectScope = await getProjectScopeByIdQuery(projectScopeId, req.tenantId!);
 
     if (!existingProjectScope) {
       logStructured(
