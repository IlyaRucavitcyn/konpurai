import { Request, Response } from "express";
import {
  checkUserExistsQuery,
  createNewUserQuery,
  deleteUserByIdQuery,
  getAllUsersQuery,
  getAssessmentsForProject,
  getControlCategoriesForProject,
  getControlForControlCategory,
  getQuestionsForSubTopic,
  getSubControlForControl,
  getSubTopicsForTopic,
  getTopicsForAssessment,
  getUserByEmailQuery,
  getUserByIdQuery,
  getUserProjects,
  resetPasswordQuery,
  updateUserByIdQuery,
} from "../utils/user.utils";
import bcrypt from "bcrypt";
import { STATUS_CODE } from "../utils/statusCode.utils";
import {
  generateRefreshToken,
  generateToken,
  getRefreshTokenPayload,
} from "../utils/jwt.utils";
import { UserModel } from "../domain.layer/models/user/user.model";
import { sequelize } from "../database/db";
import {
  ValidationException,
  BusinessLogicException,
  ConflictException,
} from "../domain.layer/exceptions/custom.exception";
import { getTenantHash } from "../tools/getTenantHash";
import { Transaction } from "sequelize";
import logger, { logStructured } from "../utils/logger/fileLogger";
import { logEvent } from "../utils/logger/dbLogger";
<<<<<<< HEAD
import { OAuth2Client } from "google-auth-library";
const client = new OAuth2Client(process.env.GOOGLE_CLIENT_ID);
=======
import { generateUserTokens } from "../utils/auth.utils";
>>>>>>> 2877f990

async function getAllUsers(req: Request, res: Response): Promise<any> {
  logStructured('processing', 'starting getAllUsers', 'getAllUsers', 'user.ctrl.ts');
  logger.debug('🔍 Fetching all users');

  try {
    const users = (await getAllUsersQuery(
      req.organizationId!
    )) as UserModel[];

    if (users && users.length > 0) {
      return res
        .status(200)
        .json(STATUS_CODE[200](users.map((user) => user.toSafeJSON())));
    }

    logStructured('successful', 'no users found', 'getAllUsers', 'user.ctrl.ts');
    return res.status(204).json(STATUS_CODE[204](users));
  } catch (error) {
    logStructured('error', 'failed to retrieve users', 'getAllUsers', 'user.ctrl.ts');
    logger.error('❌ Error in getAllUsers:', error);
    return res.status(500).json(STATUS_CODE[500]((error as Error).message));
  }
}

async function getUserByEmail(req: Request, res: Response) {
  const email = req.params.email;
  logStructured('processing', `fetching user by email: ${email}`, 'getUserByEmail', 'user.ctrl.ts');
  logger.debug(`🔍 Looking up user with email: ${email}`);

  try {
    const user = (await getUserByEmailQuery(email)) as UserModel & {
      role_name: string;
    };

    if (user) {
      logStructured('successful', `user found: ${email}`, 'getUserByEmail', 'user.ctrl.ts');
      return res.status(200).json(STATUS_CODE[200](user.toSafeJSON()));
    }

    logStructured('successful', `no user found: ${email}`, 'getUserByEmail', 'user.ctrl.ts');
    return res.status(404).json(STATUS_CODE[404](user));
  } catch (error) {
    logStructured('error', `failed to fetch user: ${email}`, 'getUserByEmail', 'user.ctrl.ts');
    logger.error('❌ Error in getUserByEmail:', error);
    return res.status(500).json(STATUS_CODE[500]((error as Error).message));
  }
}

async function getUserById(req: Request, res: Response) {
  const id = parseInt(req.params.id);
  logStructured('processing', `fetching user by ID: ${id}`, 'getUserById', 'user.ctrl.ts');
  logger.debug(`🔍 Looking up user with ID: ${id}`);

  try {
    const user = (await getUserByIdQuery(id)) as UserModel;

    if (user) {
      logStructured('successful', `user found: ID ${id}`, 'getUserById', 'user.ctrl.ts');
      return res.status(200).json(STATUS_CODE[200](user.toSafeJSON()));
    }

    logStructured('successful', `no user found: ID ${id}`, 'getUserById', 'user.ctrl.ts');
    return res.status(404).json(STATUS_CODE[404](user));
  } catch (error) {
    logStructured('error', `failed to fetch user: ID ${id}`, 'getUserById', 'user.ctrl.ts');
    logger.error('❌ Error in getUserById:', error);
    return res.status(500).json(STATUS_CODE[500]((error as Error).message));
  }
}

async function createNewUserWrapper(
  body: {
    name: string;
    surname: string;
    email: string;
    password: string;
    roleId: number;
    organizationId: number;
  },
  transaction: Transaction
) {
  const { name, surname, email, password, roleId, organizationId } = body;

  // Check if user already exists
  const existingUser = await getUserByEmailQuery(email);
  if (existingUser) {
    throw new ConflictException("User with this email already exists",)
  }

  // Create user using the enhanced UserModel method
  const userModel = await UserModel.createNewUser(
    name,
    surname,
    email,
    roleId,
    organizationId,
    password
  );

  // Validate user data before saving
  await userModel.validateUserData();

  // Check email uniqueness
  const isEmailUnique = await UserModel.validateEmailUniqueness(email);
  if (!isEmailUnique) {
    throw new ConflictException("Email already exists");
  }

  const user = (await createNewUserQuery(
    userModel,
    transaction
  )) as UserModel;
  return user;
}

async function createNewUser(req: Request, res: Response) {
  const transaction = await sequelize.transaction();
  const { name, surname, email, password, roleId, organizationId } = req.body;

  logStructured('processing', `starting user creation for ${email}`, 'createNewUser', 'user.ctrl.ts');
  logger.debug(`🛠️ Creating user: ${email}`);

  try {
    const existingUser = await getUserByEmailQuery(email);
    if (existingUser) {
      logStructured('error', `user already exists: ${email}`, 'createNewUser', 'user.ctrl.ts');
      await logEvent('Error', `Attempted to create duplicate user: ${email}`, req.userId!, req.tenantId!);
      await transaction.rollback();
      return res
        .status(409)
        .json(STATUS_CODE[409]('User with this email already exists'));
    }

    // const user = await createNewUserWrapper(req.body, transaction);
    const userModel = await UserModel.createNewUser(name, surname, email, roleId, organizationId, password);
    await userModel.validateUserData();

    const isEmailUnique = await UserModel.validateEmailUniqueness(email);
    if (!isEmailUnique) {
      logStructured('error', `email not unique: ${email}`, 'createNewUser', 'user.ctrl.ts');
      await logEvent('Error', `Email not unique during creation: ${email}`, req.userId!, req.tenantId!);
      await transaction.rollback();
      return res.status(409).json(STATUS_CODE[409]('Email already exists'));
    }

    const user = (await createNewUserQuery(userModel, transaction)) as UserModel;

    if (user) {
      await transaction.commit();
      logStructured('successful', `user created: ${email}`, 'createNewUser', 'user.ctrl.ts');
      await logEvent('Create', `User created: ${email}`, req.userId!, req.tenantId!);
      return res.status(201).json(STATUS_CODE[201](user.toSafeJSON()));
    }

    logStructured('error', `failed to create user: ${email}`, 'createNewUser', 'user.ctrl.ts');
    await logEvent('Error', `User creation failed: ${email}`, req.userId!, req.tenantId!);
    await transaction.rollback();
    return res.status(400).json(STATUS_CODE[400]('Failed to create user'));
  } catch (error) {
    await transaction.rollback();

    if (error instanceof ConflictException) {
      return res.status(409).json(STATUS_CODE[409](error.message));
    }

    if (error instanceof ValidationException) {
      logStructured('error', `validation failed: ${error.message}`, 'createNewUser', 'user.ctrl.ts');
      await logEvent('Error', `Validation error during user creation: ${error.message}`, req.userId!, req.tenantId!);
      return res.status(400).json(STATUS_CODE[400](error.message));
    }

    if (error instanceof BusinessLogicException) {
      logStructured('error', `business logic error: ${error.message}`, 'createNewUser', 'user.ctrl.ts');
      await logEvent('Error', `Business logic error during user creation: ${error.message}`, req.userId!, req.tenantId!);
      return res.status(403).json(STATUS_CODE[403](error.message));
    }

    logStructured('error', `unexpected error: ${email}`, 'createNewUser', 'user.ctrl.ts');
    await logEvent('Error', `Unexpected error during user creation: ${(error as Error).message}`, req.userId!, req.tenantId!);
    logger.error('❌ Error in createNewUser:', error);
    return res.status(500).json(STATUS_CODE[500]((error as Error).message));
  }
}

async function createNewUserWithGoogle(req: Request, res: Response) {
  const transaction = await sequelize.transaction();
  const { token, userData: { roleId, organizationId } } = req.body;

  // logStructured('processing', `starting user creation for ${email}`, 'createNewUserWithGoogle', 'user.ctrl.ts');
  // logger.debug(`🛠️ Creating user: ${email}`);

  try {
    const ticket = await client.verifyIdToken({
      idToken: token,
      audience: process.env.GOOGLE_CLIENT_ID,
    });
    const payload = ticket.getPayload();

    if (!payload) {
      logger.error(`❌ Google login failed`);
      return res.status(401).json(STATUS_CODE[401]('Invalid Google token'));
    }

    const { email, given_name, family_name, sub } = payload;

    const existingUser = await getUserByEmailQuery(email!);
    if (existingUser) {
      logStructured('error', `user already exists: ${email}`, 'createNewUserWithGoogle', 'user.ctrl.ts');
      await logEvent('Error', `Attempted to create duplicate user: ${email}`, req.userId!, req.tenantId!);
      await transaction.rollback();
      return res
        .status(409)
        .json(STATUS_CODE[409]('User with this email already exists'));
    }

    // const user = await createNewUserWrapper(req.body, transaction);
    const userModel = await UserModel.createNewUser(given_name!, family_name!, email!, roleId, organizationId, null, sub);
    await userModel.validateUserData();

    const isEmailUnique = await UserModel.validateEmailUniqueness(email!);
    if (!isEmailUnique) {
      logStructured('error', `email not unique: ${email}`, 'createNewUser', 'user.ctrl.ts');
      await logEvent('Error', `Email not unique during creation: ${email}`, req.userId!, req.tenantId!);
      await transaction.rollback();
      return res.status(409).json(STATUS_CODE[409]('Email already exists'));
    }

    const user = (await createNewUserQuery(userModel, transaction)) as UserModel;

    if (user) {
      await transaction.commit();
      logStructured('successful', `user created: ${email}`, 'createNewUser', 'user.ctrl.ts');
      await logEvent('Create', `User created: ${email}`, req.userId!, req.tenantId!);
      return res.status(201).json(STATUS_CODE[201](user.toSafeJSON()));
    }

    logStructured('error', `failed to create user: ${email}`, 'createNewUser', 'user.ctrl.ts');
    await logEvent('Error', `User creation failed: ${email}`, req.userId!, req.tenantId!);
    await transaction.rollback();
    return res.status(400).json(STATUS_CODE[400]('Failed to create user'));
  } catch (error) {
    await transaction.rollback();

    if (error instanceof ConflictException) {
      return res.status(409).json(STATUS_CODE[409](error.message));
    }

    if (error instanceof ValidationException) {
      logStructured('error', `validation failed: ${error.message}`, 'createNewUser', 'user.ctrl.ts');
      await logEvent('Error', `Validation error during user creation: ${error.message}`, req.userId!, req.tenantId!);
      return res.status(400).json(STATUS_CODE[400](error.message));
    }

    if (error instanceof BusinessLogicException) {
      logStructured('error', `business logic error: ${error.message}`, 'createNewUser', 'user.ctrl.ts');
      await logEvent('Error', `Business logic error during user creation: ${error.message}`, req.userId!, req.tenantId!);
      return res.status(403).json(STATUS_CODE[403](error.message));
    }

    logStructured('error', `unexpected error`, 'createNewUser', 'user.ctrl.ts');
    await logEvent('Error', `Unexpected error during user creation: ${(error as Error).message}`, req.userId!, req.tenantId!);
    logger.error('❌ Error in createNewUser:', error);
    return res.status(500).json(STATUS_CODE[500]((error as Error).message));
  }
}

async function loginUser(req: Request, res: Response): Promise<any> {
  const { email, password } = req.body;

  logStructured('processing', `attempting login for ${email}`, 'loginUser', 'user.ctrl.ts');
  logger.debug(`🔐 Login attempt for ${email}`);

  try {
    const userData = await getUserByEmailQuery(email);

    if (userData) {
      let user: UserModel;
      if (userData instanceof UserModel) {
        user = userData;
      } else {
        user = new UserModel();
        Object.assign(user, userData);
      }

      let passwordIsMatched = false;
      try {
        passwordIsMatched = await user.comparePassword(password);
      } catch (modelError) {
        passwordIsMatched = await bcrypt.compare(password, userData.password_hash!);
      }

      if (passwordIsMatched) {
        user.updateLastLogin();

        const { accessToken } = generateUserTokens({
          id: user.id!,
          email: email,
          roleName: (userData as any).role_name,
          organizationId: (userData as any).organization_id,
        }, res);

        logStructured('successful', `login successful for ${email}`, 'loginUser', 'user.ctrl.ts');


        return res.status(202).json(
          STATUS_CODE[202]({
            token: accessToken,
          })
        );
      } else {
        logStructured('error', `password mismatch for ${email}`, 'loginUser', 'user.ctrl.ts');
        return res.status(403).json(STATUS_CODE[403]('Password mismatch'));
      }
    }

    logStructured('error', `user not found: ${email}`, 'loginUser', 'user.ctrl.ts');
    return res.status(404).json(STATUS_CODE[404]({}));
  } catch (error) {
    logStructured('error', `unexpected error during login: ${email}`, 'loginUser', 'user.ctrl.ts');
    logger.error('❌ Error in loginUser:', error);
    return res.status(500).json(STATUS_CODE[500]((error as Error).message));
  }
}

async function loginUserWithGoogle(req: Request, res: Response): Promise<any> {
  const { token } = req.body;

  logStructured('processing', `attempting Google login`, 'loginWithGoogle', 'user.ctrl.ts');
  logger.debug(`🔐 Google login attempt`);

  try {
    const ticket = await client.verifyIdToken({
      idToken: token,
      audience: process.env.GOOGLE_CLIENT_ID,
    });
    const payload = ticket.getPayload();

    if (!payload) {
      logger.error(`❌ Google login failed`);
      return res.status(401).json(STATUS_CODE[401]('Invalid Google token'));
    }

    const { email } = payload;

    const userData = await getUserByEmailQuery(email!);

    if (userData) {
      let user: UserModel;
      if (userData instanceof UserModel) {
        user = userData;
      } else {
        user = new UserModel();
        Object.assign(user, userData);
      }
      user.updateLastLogin();

      if (!userData.google_id) {
        await updateUserByIdQuery(userData.id!, {
          google_id: payload.sub
        })
      }

      const token = generateToken({
        id: user.id,
        email: email,
        roleName: (userData as any).role_name,
        tenantId: getTenantHash((userData as any).organization_id.toString()),
        organizationId: (userData as any).organization_id,
      });

      const refreshToken = generateRefreshToken({
        id: user.id,
        email: email,
        roleName: (userData as any).role_name,
        tenantId: getTenantHash((userData as any).organization_id.toString()),
        organizationId: (userData as any).organization_id,
      });

      res.cookie('refresh_token', refreshToken, {
        httpOnly: true,
        path: '/api/users',
        expires: new Date(Date.now() + 1 * 3600 * 1000 * 24 * 30),
        secure: process.env.NODE_ENV === 'production',
        sameSite: process.env.NODE_ENV === 'production' ? 'none' : 'lax',
      });

      logStructured('successful', `login successful for ${email}`, 'loginWithGoogle', 'user.ctrl.ts');

      return res.status(202).json(
        STATUS_CODE[202]({
          token,
        })
      );
    }

    logStructured('error', `user not found: ${email}`, 'loginWithGoogle', 'user.ctrl.ts');
    return res.status(404).json(STATUS_CODE[404]({}));
  } catch (error) {
    logStructured('error', `unexpected error during login`, 'loginWithGoogle', 'user.ctrl.ts');
    logger.error('❌ Error in loginWithGoogle:', error);
    return res.status(500).json(STATUS_CODE[500]((error as Error).message));
  }
}

async function refreshAccessToken(req: Request, res: Response): Promise<any> {
  logStructured('processing', 'attempting token refresh', 'refreshAccessToken', 'user.ctrl.ts');
  logger.debug('🔁 Refresh token requested');

  try {
    const refreshToken = req.cookies.refresh_token;

    if (!refreshToken) {
      logStructured('error', 'missing refresh token', 'refreshAccessToken', 'user.ctrl.ts');
      return res.status(400).json(STATUS_CODE[400]('Refresh token is required'));
    }

    const decoded = getRefreshTokenPayload(refreshToken);

    if (!decoded) {
      logStructured('error', 'invalid refresh token', 'refreshAccessToken', 'user.ctrl.ts');
      return res.status(401).json(STATUS_CODE[401]('Invalid refresh token'));
    }

    if (decoded.expire < Date.now()) {
      logStructured('error', 'refresh token expired', 'refreshAccessToken', 'user.ctrl.ts');
      return res.status(406).json(STATUS_CODE[406]({ message: 'Token expired' }));
    }

    const newAccessToken = generateToken({
      id: decoded.id,
      email: decoded.email,
      roleName: decoded.roleName,
      tenantId: decoded.tenantId,
      organizationId: decoded.organizationId,
    });

    logStructured('successful', `token refreshed for ${decoded.email}`, 'refreshAccessToken', 'user.ctrl.ts');

    return res.status(200).json(
      STATUS_CODE[200]({
        token: newAccessToken,
      })
    );
  } catch (error) {
    logStructured('error', 'unexpected error during token refresh', 'refreshAccessToken', 'user.ctrl.ts');
    logger.error('❌ Error in refreshAccessToken:', error);
    return res.status(500).json(STATUS_CODE[500]((error as Error).message));
  }
}

async function resetPassword(req: Request, res: Response) {
  const transaction = await sequelize.transaction();
  const { email, newPassword } = req.body;

  logStructured('processing', `resetting password for ${email}`, 'resetPassword', 'user.ctrl.ts');
  logger.debug(`🔁 Password reset requested for ${email}`);

  try {
    const _user = (await getUserByEmailQuery(email)) as UserModel & {
      role_name: string;
    };
    const user = await UserModel.createNewUser(_user.name, _user.surname, _user.email, _user.role_id, _user.organization_id!, _user.password_hash);

    if (user) {
      await user.updatePassword(newPassword);

      const updatedUser = (await resetPasswordQuery(
        email,
        user.password_hash!,
        transaction
      )) as UserModel;

      await transaction.commit();
      logStructured('successful', `password reset for ${email}`, 'resetPassword', 'user.ctrl.ts');
      await logEvent('Update', `Password reset for user: ${email}`, req.userId!, req.tenantId!);

      return res.status(202).json(STATUS_CODE[202](updatedUser.toSafeJSON()));
    }

    logStructured('error', `user not found: ${email}`, 'resetPassword', 'user.ctrl.ts');
    await logEvent('Error', `Password reset failed — user not found: ${email}`, req.userId!, req.tenantId!);
    await transaction.rollback();
    return res.status(404).json(STATUS_CODE[404]('User not found'));
  } catch (error) {
    await transaction.rollback();

    if (error instanceof ValidationException) {
      logStructured('error', `validation error: ${error.message}`, 'resetPassword', 'user.ctrl.ts');
      await logEvent('Error', `Validation error during password reset: ${error.message}`, req.userId!, req.tenantId!);
      return res.status(400).json(STATUS_CODE[400](error.message));
    }

    if (error instanceof BusinessLogicException) {
      logStructured('error', `business logic error: ${error.message}`, 'resetPassword', 'user.ctrl.ts');
      await logEvent('Error', `Business logic error during password reset: ${error.message}`, req.userId!, req.tenantId!);
      return res.status(403).json(STATUS_CODE[403](error.message));
    }

    logStructured('error', `unexpected error for ${email}`, 'resetPassword', 'user.ctrl.ts');
    await logEvent('Error', `Unexpected error during password reset for ${email}: ${(error as Error).message}`, req.userId!, req.tenantId!);
    logger.error('❌ Error in resetPassword:', error);
    return res.status(500).json(STATUS_CODE[500]((error as Error).message));
  }
}

async function updateUserById(req: Request, res: Response) {
  const transaction = await sequelize.transaction();
  const id = parseInt(req.params.id);
  const { name, surname, email, roleId, last_login } = req.body;

  logStructured('processing', `updating user ID ${id}`, 'updateUserById', 'user.ctrl.ts');
  logger.debug(`✏️ Update requested for user ID ${id}`);

  try {
    const user = await getUserByIdQuery(id);

    if (user) {
      await user.updateCurrentUser({ name, surname, email });
      await user.validateUserData();

      const updatedUser = (await updateUserByIdQuery(
        id,
        {
          name: user.name,
          surname: user.surname,
          email: user.email,
          role_id: roleId ?? user.role_id,
          last_login: last_login ?? user.last_login,
        },
        transaction
      )) as UserModel;

      await transaction.commit();
      logStructured('successful', `user updated: ID ${id}`, 'updateUserById', 'user.ctrl.ts');
      await logEvent('Update', `User updated: ID ${id}, email: ${updatedUser.email}`, req.userId!, req.tenantId!);
      return res.status(202).json(STATUS_CODE[202](updatedUser.toSafeJSON()));
    }

    logStructured('error', `user not found: ID ${id}`, 'updateUserById', 'user.ctrl.ts');
    await logEvent('Error', `Update failed — user not found: ID ${id}`, req.userId!, req.tenantId!);
    await transaction.rollback();
    return res.status(404).json(STATUS_CODE[404]('User not found'));
  } catch (error) {
    await transaction.rollback();

    if (error instanceof ValidationException) {
      logStructured('error', `validation error: ${error.message}`, 'updateUserById', 'user.ctrl.ts');
      await logEvent('Error', `Validation error during update: ${error.message}`, req.userId!, req.tenantId!);
      return res.status(400).json(STATUS_CODE[400](error.message));
    }

    if (error instanceof BusinessLogicException) {
      logStructured('error', `business logic error: ${error.message}`, 'updateUserById', 'user.ctrl.ts');
      await logEvent('Error', `Business logic error during update: ${error.message}`, req.userId!, req.tenantId!);
      return res.status(403).json(STATUS_CODE[403](error.message));
    }

    logStructured('error', `unexpected error for user ID ${id}`, 'updateUserById', 'user.ctrl.ts');
    await logEvent('Error', `Unexpected error during update for user ID ${id}: ${(error as Error).message}`, req.userId!, req.tenantId!);
    logger.error('❌ Error in updateUserById:', error);
    return res.status(500).json(STATUS_CODE[500]((error as Error).message));
  }
}

async function deleteUserById(req: Request, res: Response) {
  const transaction = await sequelize.transaction();
  const id = parseInt(req.params.id);

  logStructured('processing', `attempting to delete user ID ${id}`, 'deleteUserById', 'user.ctrl.ts');
  logger.debug(`🗑️ Delete request for user ID ${id}`);

  try {
    const user = await getUserByIdQuery(id);

    if (user) {
      if (user.isDemoUser()) {
        logStructured('error', `attempted to delete demo user ID ${id}`, 'deleteUserById', 'user.ctrl.ts');
        await logEvent('Error', `Blocked deletion of demo user ID ${id}`, req.userId!, req.tenantId!);
        await transaction.rollback();
        return res.status(403).json(STATUS_CODE[403]('Demo users cannot be deleted'));
      }

      const deletedUser = await deleteUserByIdQuery(id, req.tenantId!, transaction);
      await transaction.commit();

      logStructured('successful', `user deleted: ID ${id}`, 'deleteUserById', 'user.ctrl.ts');
      await logEvent('Delete', `User deleted: ID ${id}, email: ${user.email}`, req.userId!, req.tenantId!);

      return res.status(202).json(STATUS_CODE[202](deletedUser));
    }

    logStructured('error', `user not found: ID ${id}`, 'deleteUserById', 'user.ctrl.ts');
    await logEvent('Error', `Delete failed — user not found: ID ${id}`, req.userId!, req.tenantId!);
    await transaction.rollback();
    return res.status(404).json(STATUS_CODE[404]('User not found'));
  } catch (error) {
    await transaction.rollback();
    logStructured('error', `unexpected error deleting user ID ${id}`, 'deleteUserById', 'user.ctrl.ts');
    await logEvent('Error', `Unexpected error during delete for user ID ${id}: ${(error as Error).message}`, req.userId!, req.tenantId!);
    logger.error('❌ Error in deleteUserById:', error);
    return res.status(500).json(STATUS_CODE[500]((error as Error).message));
  }
}

/**
 * Checks if any user exists in the database.
 *
 * @param {Request} _req - Express request object.
 * @param {Response} res - Express response object.
 * @returns {Promise<Response>} A promise that resolves when the response is sent.
 */
async function checkUserExists(
  _req: Request,
  res: Response
): Promise<Response> {
  logStructured('processing', 'checking if any user exists', 'checkUserExists', 'user.ctrl.ts');
  logger.debug('🔍 Checking for existing users');

  try {
    const userExists = await checkUserExistsQuery();

    logStructured('successful', `user existence check: ${userExists}`, 'checkUserExists', 'user.ctrl.ts');

    return res.status(200).json(userExists);
  } catch (error) {
    logStructured('error', 'failed to check user existence', 'checkUserExists', 'user.ctrl.ts');
    logger.error('❌ Error in checkUserExists:', error);
    return res.status(500).json({ message: 'Internal server error' });
  }
}

async function calculateProgress(
  req: Request,
  res: Response
): Promise<Response> {
  const id = parseInt(req.params.id);
  logStructured('processing', `calculating progress for user ID ${id}`, 'calculateProgress', 'user.ctrl.ts');
  logger.debug(`📊 Starting progress calculation for user ID ${id}`);

  try {
    const userProjects = await getUserProjects(id);

    let assessmentsMetadata = [];
    let allTotalAssessments = 0;
    let allDoneAssessments = 0;

    let controlsMetadata = [];
    let allTotalSubControls = 0;
    let allDoneSubControls = 0;

    for (const userProject of userProjects) {
      let totalSubControls = 0;
      let doneSubControls = 0;
      const controlcategories = await getControlCategoriesForProject(userProject.id!);
      for (const controlcategory of controlcategories) {
        const controls = await getControlForControlCategory(controlcategory.id!);
        for (const control of controls) {
          const subControls = await getSubControlForControl(control.id!);
          for (const subControl of subControls) {
            totalSubControls++;
            if (subControl.status === 'Done') {
              doneSubControls++;
            }
          }
        }
      }
      allTotalSubControls += totalSubControls;
      allDoneSubControls += doneSubControls;
      controlsMetadata.push({
        projectId: userProject.id,
        totalSubControls,
        doneSubControls,
      });

      let totalAssessments = 0;
      let doneAssessments = 0;
      const assessments = await getAssessmentsForProject(userProject.id!);
      for (const assessment of assessments) {
        const topics = await getTopicsForAssessment(assessment.id!);
        for (const topic of topics) {
          const subTopics = await getSubTopicsForTopic(topic.id!);
          for (const subTopic of subTopics) {
            const questions = await getQuestionsForSubTopic(subTopic.id!);
            for (const question of questions) {
              totalAssessments++;
              if (question.answer) {
                doneAssessments++;
              }
            }
          }
        }
      }
      allTotalAssessments += totalAssessments;
      allDoneAssessments += doneAssessments;
      assessmentsMetadata.push({
        projectId: userProject.id,
        totalAssessments,
        doneAssessments,
      });
    }

    logStructured('successful', `progress calculated for user ID ${id}`, 'calculateProgress', 'user.ctrl.ts');

    return res.status(200).json({
      assessmentsMetadata,
      controlsMetadata,
      allTotalAssessments,
      allDoneAssessments,
      allTotalSubControls,
      allDoneSubControls,
    });
  } catch (error) {
    logStructured('error', `failed to calculate progress for user ID ${id}`, 'calculateProgress', 'user.ctrl.ts');
    logger.error('❌ Error in calculateProgress:', error);
    return res.status(500).json({ message: 'Internal server error' });
  }
}

async function ChangePassword(req: Request, res: Response) {
  const transaction = await sequelize.transaction();
  const { id, currentPassword, newPassword } = req.body;

  logStructured('processing', `attempting password change for user ID ${id}`, 'ChangePassword', 'user.ctrl.ts');
  logger.debug(`🔐 Password change requested for user ID ${id}`);

  try {
    const user = await getUserByIdQuery(id);

    if (!user) {
      logStructured('error', `user not found: ID ${id}`, 'ChangePassword', 'user.ctrl.ts');
      await logEvent('Error', `Password change failed — user not found: ID ${id}`, req.userId!, req.tenantId!);
      await transaction.rollback();
      return res.status(404).json({ message: 'User not found' });
    }

    await user.updatePassword(
      newPassword,
      (user.google_id && !user.password_hash) ? null : currentPassword
    );

    const updatedUser = (await resetPasswordQuery(
      user.email,
      user.password_hash!,
      transaction
    )) as UserModel;

    await transaction.commit();
    logStructured('successful', `password changed for user ID ${id}`, 'ChangePassword', 'user.ctrl.ts');
    await logEvent('Update', `Password changed for user ID ${id}`, req.userId!, req.tenantId!);

    return res.status(202).json({
      message: 'Password updated successfully',
      data: updatedUser.toSafeJSON(),
    });
  } catch (error) {
    await transaction.rollback();

    if (error instanceof ValidationException) {
      logStructured('error', `validation error: ${error.message}`, 'ChangePassword', 'user.ctrl.ts');
      await logEvent('Error', `Validation error during password change: ${error.message}`, req.userId!, req.tenantId!);
      return res.status(400).json({ message: error.message });
    }

    if (error instanceof BusinessLogicException) {
      logStructured('error', `business logic error: ${error.message}`, 'ChangePassword', 'user.ctrl.ts');
      await logEvent('Error', `Business logic error during password change: ${error.message}`, req.userId!, req.tenantId!);
      return res.status(403).json({ message: error.message });
    }

    logStructured('error', `unexpected error for user ID ${id}`, 'ChangePassword', 'user.ctrl.ts');
    await logEvent('Error', `Unexpected error during password change for user ID ${id}: ${(error as Error).message}`, req.userId!, req.tenantId!);
    logger.error('❌ Error in ChangePassword:', error);
    return res.status(500).json({ message: (error as Error).message });
  }
}

// New function to update user role
async function updateUserRole(req: Request, res: Response) {
  const transaction = await sequelize.transaction();
  const { id } = req.params;
  const { newRoleId } = req.body;
  const currentUserId = (req as any).user?.id;

  logStructured('processing', `updating role for user ID ${id}`, 'updateUserRole', 'user.ctrl.ts');
  logger.debug(`🔧 Role update requested for user ID ${id} by admin ID ${currentUserId}`);

  try {
    const targetUser = await getUserByIdQuery(parseInt(id));
    if (!targetUser) {
      logStructured('error', `target user not found: ID ${id}`, 'updateUserRole', 'user.ctrl.ts');
      await logEvent('Error', `Role update failed — target user not found: ID ${id}`, req.userId!, req.tenantId!);
      await transaction.rollback();
      return res.status(404).json({ message: 'User not found' });
    }

    const currentUser = await getUserByIdQuery(currentUserId);
    if (!currentUser) {
      logStructured('error', `admin user not found: ID ${currentUserId}`, 'updateUserRole', 'user.ctrl.ts');
      await logEvent('Error', `Role update failed — admin user not found: ID ${currentUserId}`, req.userId!, req.tenantId!);
      await transaction.rollback();
      return res.status(404).json({ message: 'Current user not found' });
    }

    await targetUser.updateRole(newRoleId, currentUser);

    const updatedUser = (await updateUserByIdQuery(
      parseInt(id),
      { role_id: targetUser.role_id },
      transaction
    )) as UserModel;

    await transaction.commit();
    logStructured('successful', `role updated for user ID ${id}`, 'updateUserRole', 'user.ctrl.ts');
    await logEvent('Update', `User role updated: ID ${id}, new role ID: ${newRoleId}, by admin ID: ${currentUserId}`, req.userId!, req.tenantId!);

    return res.status(202).json({
      message: 'User role updated successfully',
      data: updatedUser.toSafeJSON(),
    });
  } catch (error) {
    await transaction.rollback();

    if (error instanceof ValidationException) {
      logStructured('error', `validation error: ${error.message}`, 'updateUserRole', 'user.ctrl.ts');
      await logEvent('Error', `Validation error during role update: ${error.message}`, req.userId!, req.tenantId!);
      return res.status(400).json({ message: error.message });
    }

    if (error instanceof BusinessLogicException) {
      logStructured('error', `business logic error: ${error.message}`, 'updateUserRole', 'user.ctrl.ts');
      await logEvent('Error', `Business logic error during role update: ${error.message}`, req.userId!, req.tenantId!);
      return res.status(403).json({ message: error.message });
    }

    logStructured('error', `unexpected error for user ID ${id}`, 'updateUserRole', 'user.ctrl.ts');
    await logEvent('Error', `Unexpected error during role update for user ID ${id}: ${(error as Error).message}`, req.userId!, req.tenantId!);
    logger.error('❌ Error in updateUserRole:', error);
    return res.status(500).json({ message: (error as Error).message });
  }
}
export {
  getAllUsers,
  getUserByEmail,
  getUserById,
  createNewUserWrapper,
  createNewUser,
  createNewUserWithGoogle,
  loginUser,
  loginUserWithGoogle,
  resetPassword,
  updateUserById,
  deleteUserById,
  checkUserExists,
  calculateProgress,
  ChangePassword,
  refreshAccessToken,
  updateUserRole,
};<|MERGE_RESOLUTION|>--- conflicted
+++ resolved
@@ -35,12 +35,9 @@
 import { Transaction } from "sequelize";
 import logger, { logStructured } from "../utils/logger/fileLogger";
 import { logEvent } from "../utils/logger/dbLogger";
-<<<<<<< HEAD
 import { OAuth2Client } from "google-auth-library";
 const client = new OAuth2Client(process.env.GOOGLE_CLIENT_ID);
-=======
 import { generateUserTokens } from "../utils/auth.utils";
->>>>>>> 2877f990
 
 async function getAllUsers(req: Request, res: Response): Promise<any> {
   logStructured('processing', 'starting getAllUsers', 'getAllUsers', 'user.ctrl.ts');
