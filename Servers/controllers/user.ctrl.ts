--- conflicted
+++ resolved
@@ -49,11 +49,7 @@
     )) as UserModel[];
 
     if (users && users.length > 0) {
-<<<<<<< HEAD
-=======
       logStructured('successful', `found ${users.length} users`, 'getAllUsers', 'user.ctrl.ts');
-      console.log('✅ Sending successful response with users:', users.map((user) => user.toSafeJSON()));
->>>>>>> 1490809f
       return res
         .status(200)
         .json(STATUS_CODE[200](users.map((user) => user.toSafeJSON())));
