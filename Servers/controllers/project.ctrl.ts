--- conflicted
+++ resolved
@@ -293,13 +293,8 @@
       for (const category of controlCategories) {
         if (category) {
           const controls = (await getAllControlsByControlGroupQuery(
-<<<<<<< HEAD
             category.id, req.tenantId!
-          )) as ControlModel[];
-=======
-            category.id
           )) as IControl[];
->>>>>>> c1e439eb
           for (const control of controls) {
             if (control && control.id) {
               const subControls = await getAllSubcontrolsByControlIdQuery(
