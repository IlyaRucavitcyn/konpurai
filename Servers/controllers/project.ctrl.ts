--- conflicted
+++ resolved
@@ -23,12 +23,7 @@
   res: Response
 ): Promise<any> {
   try {
-<<<<<<< HEAD
-    // if (MOCK_DATA_ON === "true") { //the condition doesn't work
-    if ( "true" === "true") {
-=======
     if (MOCK_DATA_ON === true) {
->>>>>>> 977f5970
       const projects = getAllMockProjects();
 
       if (projects) {
