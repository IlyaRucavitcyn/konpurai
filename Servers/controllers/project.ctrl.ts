--- conflicted
+++ resolved
@@ -25,12 +25,9 @@
 import { IControlCategory } from "../domain.layer/interfaces/i.controlCategory";
 import { logProcessing, logSuccess, logFailure } from "../utils/logger/logHelper";
 import { createISO27001FrameworkQuery } from "../utils/iso27001.utils";
-<<<<<<< HEAD
 import { sendSlackNotification } from "../services/slackNotificationService";
 import { SlackNotificationRoutingType } from "../domain.layer/enums/slack.enum";
-=======
 import { sendProjectCreatedNotification } from "../services/projectCreationNotification";
->>>>>>> 3807876f
 
 export async function getAllProjects(req: Request, res: Response): Promise<any> {
   logProcessing({
@@ -183,20 +180,6 @@
         fileName: "project.ctrl.ts",
       });
 
-<<<<<<< HEAD
-      const actor = await getUserByIdQuery(req.userId!);
-
-      await sendSlackNotification(
-        {
-          userId: actor.id!,
-          routingType: SlackNotificationRoutingType.PROJECTS_AND_ORGANIZATIONS,
-        },
-        {
-          title: `Project created`,
-          message: `${actor.name} ${actor.surname} created Project ${createdProject.project_title}.`,
-        },
-      );
-=======
       // Send project creation notification to admin (fire-and-forget, don't block response)
       sendProjectCreatedNotification({
         projectId: createdProject.id!,
@@ -212,7 +195,19 @@
           error: emailError as Error,
         });
       });
->>>>>>> 3807876f
+
+      const actor = await getUserByIdQuery(req.userId!);
+
+      await sendSlackNotification(
+        {
+          userId: actor.id!,
+          routingType: SlackNotificationRoutingType.PROJECTS_AND_ORGANIZATIONS,
+        },
+        {
+          title: `Project created`,
+          message: `${actor.name} ${actor.surname} created Project ${createdProject.project_title}.`,
+        },
+      );
 
       return res.status(201).json(
         STATUS_CODE[201]({
