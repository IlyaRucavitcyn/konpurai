import { Request, Response } from "express";

import { STATUS_CODE } from "../utils/statusCode.utils";
import {
  calculateProjectRisks,
  calculateVendirRisks,
  createNewProjectQuery,
  deleteProjectByIdQuery,
  getAllProjectsQuery,
  getProjectByIdQuery,
  updateProjectByIdQuery,
} from "../utils/project.utils";
import {
  createNewAssessmentQuery,
  getAssessmentByProjectIdQuery,
} from "../utils/assessment.utils";
import { getUserByIdQuery } from "../utils/user.utils";
import {
  createNewControlCategories,
  getControlCategoryByProjectIdQuery,
} from "../utils/controlCategory.util";
import { Project } from "../models/project.model";
import { getAllControlsByControlGroupQuery } from "../utils/control.utils";
import { getAllSubcontrolsByControlIdQuery } from "../utils/subControl.utils";
import { getTopicByAssessmentIdQuery } from "../utils/topic.utils";
import { getSubTopicByTopicIdQuery } from "../utils/subtopic.utils";
import { getQuestionBySubTopicIdQuery } from "../utils/question.utils";

export async function getAllProjects(
  req: Request,
  res: Response
): Promise<any> {
  try {
    const projects = await getAllProjectsQuery();

    if (projects && projects.length > 0) {
      for (const project of projects) {
        // calculating compliances
        const controlCategories = await getControlCategoryByProjectIdQuery(
          project.id!
        );
        for (const category of controlCategories) {
          if (category) {
            const controls = await getAllControlsByControlGroupQuery(
              category.id
            );
            for (const control of controls) {
              if (control && control.id) {
                const subControls = await getAllSubcontrolsByControlIdQuery(
                  control.id
                );
                control.numberOfSubcontrols = subControls.length;
                control.numberOfDoneSubcontrols = subControls.filter(
                  (subControl) => subControl.status === "Done"
                ).length;
                project.totalSubcontrols =
                  (project.totalSubcontrols || 0) + subControls.length;
                project.doneSubcontrols =
                  (project.doneSubcontrols || 0) +
                  control.numberOfDoneSubcontrols;
              }
            }
          }
        }

        // calculating assessments

        const assessments = await getAssessmentByProjectIdQuery(project.id!);
        if (assessments.length !== 0) {
          for (const assessment of assessments) {
            if (assessment.id !== undefined) {
              const topics = await getTopicByAssessmentIdQuery(assessment.id);
              if (topics.length !== 0) {
                for (const topic of topics) {
                  if (topic.id !== undefined) {
                    const subtopics = await getSubTopicByTopicIdQuery(topic.id);
                    if (subtopics.length !== 0) {
                      for (const subtopic of subtopics) {
                        if (subtopic.id !== undefined) {
                          const questions = await getQuestionBySubTopicIdQuery(
                            subtopic.id
                          );
                          if (questions && questions.length > 0) {
                            project.totalAssessments =
                              (project.totalAssessments || 0) +
                              questions.length;

                            project.asnweredAssessments =
                              (project.asnweredAssessments || 0) +
                              questions.filter(
                                (q) =>
                                  q.answer?.trim().length !== 0 &&
                                  q.answer !== null &&
                                  q.answer !== undefined
                              ).length;
                          }
                        }
                      }
                    }
                  }
                }
              }
            }
          }
        }
      }
      return res.status(200).json(STATUS_CODE[200](projects));
    }

    return res.status(204).json(STATUS_CODE[204](projects));
  } catch (error) {
    return res.status(500).json(STATUS_CODE[500]((error as Error).message));
  }
}

export async function getProjectById(
  req: Request,
  res: Response
): Promise<any> {
  try {
    const projectId = parseInt(req.params.id);

    const project = await getProjectByIdQuery(projectId);

    if (project) {
      return res.status(200).json(STATUS_CODE[200](project));
    }

    return res.status(404).json(STATUS_CODE[404](project));
  } catch (error) {
    return res.status(500).json(STATUS_CODE[500]((error as Error).message));
  }
}

export async function createProject(req: Request, res: Response): Promise<any> {
  try {
    console.log("req.body : ", req.body);
    const newProject: Partial<Project> & {
      members: number[];
      enable_ai_data_insertion: boolean;
    } = req.body;

    if (!newProject.project_title || !newProject.owner) {
      return res
        .status(400)
        .json(
          STATUS_CODE[400]({ message: "project_title and owner are required" })
        );
    }
    console.log(newProject);

<<<<<<< HEAD
    const createdProject = await createNewProjectQuery(newProject, newProject.members);
    const assessments: Object = await createNewAssessmentQuery({
      project_id: createdProject.id!,
    }, newProject.enable_ai_data_insertion);
=======
    const createdProject = await createNewProjectQuery(
      newProject,
      newProject.members
    );
    const assessments: Object = await createNewAssessmentQuery(
      {
        project_id: createdProject.id,
      },
      newProject.enable_ai_data_insertion
    );
>>>>>>> c43070db
    const controls = await createNewControlCategories(
      createdProject.id!,
      newProject.enable_ai_data_insertion
    );

    if (createdProject) {
      return res.status(201).json(
        STATUS_CODE[201]({
          project: createdProject,
          assessment_tracker: assessments,
          compliance_tracker: controls,
        })
      );
    }

    return res.status(503).json(STATUS_CODE[503]({}));
  } catch (error) {
    return res.status(500).json(STATUS_CODE[500]((error as Error).message));
  }
}

export async function updateProjectById(
  req: Request,
  res: Response
): Promise<any> {
  try {
    const projectId = parseInt(req.params.id);
    const updatedProject: Partial<Project> & { members?: number[] } = req.body;
    const members = updatedProject.members || [];

    delete updatedProject.members;
    delete updatedProject.id;

    if (!updatedProject.project_title || !updatedProject.owner) {
      return res
        .status(400)
        .json(
          STATUS_CODE[400]({ message: "project_title and owner are required" })
        );
    }

    const project = await updateProjectByIdQuery(
      projectId,
      updatedProject,
      members
    );

    if (project) {
      return res.status(202).json(STATUS_CODE[202](project));
    }

    return res.status(404).json(STATUS_CODE[404]({}));
  } catch (error) {
    return res.status(500).json(STATUS_CODE[500]((error as Error).message));
  }
}

export async function deleteProjectById(
  req: Request,
  res: Response
): Promise<any> {
  try {
    const projectId = parseInt(req.params.id);

    const deletedProject = await deleteProjectByIdQuery(projectId);

    if (deletedProject) {
      return res.status(202).json(STATUS_CODE[202](deletedProject));
    }

    return res.status(404).json(STATUS_CODE[404]({}));
  } catch (error) {
    return res.status(500).json(STATUS_CODE[500]((error as Error).message));
  }
}

export async function getProjectStatsById(
  req: Request,
  res: Response
): Promise<any> {
  const projectId = parseInt(req.params.id);

  // first getting the project by id
  const project: any = await getProjectByIdQuery(projectId);

  const project_owner = project.owner; // (A user's id) Now, we get the user by this
  const ownerUser: any = getUserByIdQuery(project_owner);

  const project_last_updated = project.last_updated;

  const project_last_updated_by = project.last_updated_by;
  const userWhoUpdated: any = getUserByIdQuery(project_last_updated_by);

  const overviewDetails = {
    user: {
      name: ownerUser.name,
      surname: ownerUser.surname,
      email: ownerUser.email,
      project_last_updated,
      userWhoUpdated,
    },
  };
  return res.status(202).json(STATUS_CODE[202](overviewDetails));
}

export async function getProjectRisksCalculations(
  req: Request,
  res: Response
): Promise<any> {
  try {
    const projectId = parseInt(req.params.id);

    const projectRisksCalculations = await calculateProjectRisks(projectId);

    if (projectRisksCalculations) {
      return res.status(200).json(STATUS_CODE[200](projectRisksCalculations));
    }

    return res.status(204).json(STATUS_CODE[204](projectRisksCalculations));
  } catch (error) {
    return res.status(500).json(STATUS_CODE[500]((error as Error).message));
  }
}

export async function getVendorRisksCalculations(
  req: Request,
  res: Response
): Promise<any> {
  try {
    const projectId = parseInt(req.params.id);

    const vendorRisksCalculations = await calculateVendirRisks(projectId);

    if (vendorRisksCalculations) {
      return res.status(200).json(STATUS_CODE[200](vendorRisksCalculations));
    }

    return res.status(204).json(STATUS_CODE[204](vendorRisksCalculations));
  } catch (error) {
    return res.status(500).json(STATUS_CODE[500]((error as Error).message));
  }
}

export async function getCompliances(req: Request, res: Response) {
  const projectId = parseInt(req.params.projid);
  try {
    const project = await getProjectByIdQuery(projectId);
    if (project) {
      const controlCategories = await getControlCategoryByProjectIdQuery(
        project.id!
      );
      for (const category of controlCategories) {
        if (category) {
          const controls = await getAllControlsByControlGroupQuery(category.id);
          for (const control of controls) {
            if (control && control.id) {
              const subControls = await getAllSubcontrolsByControlIdQuery(
                control.id
              );
              control.numberOfSubcontrols = subControls.length;
              control.numberOfDoneSubcontrols = subControls.filter(
                (subControl) => subControl.status === "Done"
              ).length;
              control.subControls = subControls;
            }
          }
          category.controls = controls;
        }
      }
      return res.status(200).json(STATUS_CODE[200](controlCategories));
    } else {
      return res.status(404).json(STATUS_CODE[404](project));
    }
  } catch (error) {
    return res.status(500).json(STATUS_CODE[500]((error as Error).message));
  }
}

export async function projectComplianceProgress(req: Request, res: Response) {
  const projectId = parseInt(req.params.id);
  let totalNumberOfSubcontrols = 0;
  let totalNumberOfDoneSubcontrols = 0;
  try {
    const project = await getProjectByIdQuery(projectId);
    if (project) {
      const controlCategories = await getControlCategoryByProjectIdQuery(
        project.id!
      );
      for (const category of controlCategories) {
        if (category) {
          const controls = await getAllControlsByControlGroupQuery(category.id);
          for (const control of controls) {
            if (control && control.id) {
              const subControls = await getAllSubcontrolsByControlIdQuery(
                control.id
              );
              control.numberOfSubcontrols = subControls.length;
              control.numberOfDoneSubcontrols = subControls.filter(
                (subControl) => subControl.status === "Done"
              ).length;
              totalNumberOfSubcontrols += subControls.length;
              totalNumberOfDoneSubcontrols += control.numberOfDoneSubcontrols;
            }
          }
        }
      }
      return res.status(200).json(
        STATUS_CODE[200]({
          allsubControls: totalNumberOfSubcontrols,
          allDonesubControls: totalNumberOfDoneSubcontrols,
        })
      );
    } else {
      return res.status(404).json(STATUS_CODE[404](project));
    }
  } catch (error) {
    return res.status(500).json(STATUS_CODE[500]((error as Error).message));
  }
}

export async function projectAssessmentProgress(req: Request, res: Response) {
  let totalNumberOfQuestions = 0;
  const projectId = parseInt(req.params.id);
  let totalNumberOfAnsweredQuestions = 0;
  try {
    const project = await getProjectByIdQuery(projectId);
    if (project) {
      const assessments = await getAssessmentByProjectIdQuery(project.id!);
      if (assessments.length !== 0) {
        for (const assessment of assessments) {
          if (assessment.id !== undefined) {
            const topics = await getTopicByAssessmentIdQuery(assessment.id);
            if (topics.length !== 0) {
              for (const topic of topics) {
                if (topic.id !== undefined) {
                  const subtopics = await getSubTopicByTopicIdQuery(topic.id);
                  if (subtopics.length !== 0) {
                    for (const subtopic of subtopics) {
                      if (subtopic.id !== undefined) {
                        const questions = await getQuestionBySubTopicIdQuery(
                          subtopic.id
                        );
                        if (questions.length !== 0) {
                          totalNumberOfQuestions =
                            totalNumberOfQuestions + questions.length;
                          for (const question of questions) {
                            if (
                              question.answer &&
                              question.answer.trim() !== ""
                            ) {
                              totalNumberOfAnsweredQuestions++;
                            }
                          }
                        }
                      }
                    }
                  }
                }
              }
            }
          }
        }
      }
      return res.status(200).json(
        STATUS_CODE[200]({
          totalQuestions: totalNumberOfQuestions,
          answeredQuestions: totalNumberOfAnsweredQuestions,
        })
      );
    } else {
      return res.status(404).json(STATUS_CODE[404](project));
    }
  } catch (error) {
    return res.status(500).json(STATUS_CODE[500]((error as Error).message));
  }
}

export async function allProjectsComplianceProgress(
  req: Request,
  res: Response
) {
  let totalNumberOfSubcontrols = 0;
  let totalNumberOfDoneSubcontrols = 0;
  try {
    const projects = await getAllProjectsQuery();
    if (projects && projects.length > 0) {
      for (const project of projects) {
        const controlCategories = await getControlCategoryByProjectIdQuery(
          project.id!
        );
        for (const category of controlCategories) {
          if (category) {
            const controls = await getAllControlsByControlGroupQuery(
              category.id
            );
            for (const control of controls) {
              if (control && control.id) {
                const subControls = await getAllSubcontrolsByControlIdQuery(
                  control.id
                );
                control.numberOfSubcontrols = subControls.length;
                control.numberOfDoneSubcontrols = subControls.filter(
                  (subControl) => subControl.status === "Done"
                ).length;
                totalNumberOfSubcontrols += subControls.length;
                totalNumberOfDoneSubcontrols += control.numberOfDoneSubcontrols;
              }
            }
          }
        }
        return res.status(200).json(
          STATUS_CODE[200]({
            allsubControls: totalNumberOfSubcontrols,
            allDonesubControls: totalNumberOfDoneSubcontrols,
          })
        );
      }
    } else {
      return res.status(404).json(STATUS_CODE[404](projects));
    }
  } catch (error) {
    return res.status(500).json(STATUS_CODE[500]((error as Error).message));
  }
}

export async function allProjectsAssessmentProgress(
  req: Request,
  res: Response
) {
  let totalNumberOfQuestions = 0;
  let totalNumberOfAnsweredQuestions = 0;
  try {
    const projects = await getAllProjectsQuery();
    if (projects && projects.length > 0) {
      for (const project of projects) {
        const assessments = await getAssessmentByProjectIdQuery(project.id!);
        if (assessments.length !== 0) {
          for (const assessment of assessments) {
            if (assessment.id !== undefined) {
              const topics = await getTopicByAssessmentIdQuery(assessment.id);
              if (topics.length !== 0) {
                for (const topic of topics) {
                  if (topic.id !== undefined) {
                    const subtopics = await getSubTopicByTopicIdQuery(topic.id);
                    if (subtopics.length !== 0) {
                      for (const subtopic of subtopics) {
                        if (subtopic.id !== undefined) {
                          const questions = await getQuestionBySubTopicIdQuery(
                            subtopic.id
                          );
                          if (questions.length !== 0) {
                            totalNumberOfQuestions =
                              totalNumberOfQuestions + questions.length;
                            for (const question of questions) {
                              if (
                                question.answer &&
                                question.answer.trim() !== ""
                              ) {
                                totalNumberOfAnsweredQuestions++;
                              }
                            }
                          }
                        }
                      }
                    }
                  }
                }
              }
            }
          }
        }
        return res.status(200).json(
          STATUS_CODE[200]({
            totalQuestions: totalNumberOfQuestions,
            answeredQuestions: totalNumberOfAnsweredQuestions,
          })
        );
      }
    } else {
      return res.status(404).json(STATUS_CODE[404](projects));
    }
  } catch (error) {
    return res.status(500).json(STATUS_CODE[500]((error as Error).message));
  }
}<|MERGE_RESOLUTION|>--- conflicted
+++ resolved
@@ -149,23 +149,10 @@
     }
     console.log(newProject);
 
-<<<<<<< HEAD
     const createdProject = await createNewProjectQuery(newProject, newProject.members);
     const assessments: Object = await createNewAssessmentQuery({
       project_id: createdProject.id!,
     }, newProject.enable_ai_data_insertion);
-=======
-    const createdProject = await createNewProjectQuery(
-      newProject,
-      newProject.members
-    );
-    const assessments: Object = await createNewAssessmentQuery(
-      {
-        project_id: createdProject.id,
-      },
-      newProject.enable_ai_data_insertion
-    );
->>>>>>> c43070db
     const controls = await createNewControlCategories(
       createdProject.id!,
       newProject.enable_ai_data_insertion
