import { Request, Response } from "express";

import { STATUS_CODE } from "../utils/statusCode.utils";
import {
  calculateProjectRisks,
  calculateVendirRisks,
  countAnswersByProjectId,
  countSubControlsByProjectId,
  createNewProjectQuery,
  deleteProjectByIdQuery,
  getAllProjectsQuery,
  getProjectByIdQuery,
  updateProjectByIdQuery,
  getCurrentProjectMembers
} from "../utils/project.utils";
import { getUserByIdQuery } from "../utils/user.utils";
import { getControlCategoryByProjectIdQuery } from "../utils/controlCategory.utils";
import { ProjectModel } from "../domain.layer/models/project/project.model";
import { getAllControlsByControlGroupQuery } from "../utils/control.utils";
import { getAllSubcontrolsByControlIdQuery } from "../utils/subControl.utils";
import { createEUFrameworkQuery } from "../utils/eu.utils";
import { sequelize } from "../database/db";
import { createISOFrameworkQuery } from "../utils/iso42001.utils";
import { IProjectAttributes } from "../domain.layer/interfaces/i.project";
import { IControl } from "../domain.layer/interfaces/i.control";
import { IControlCategory } from "../domain.layer/interfaces/i.controlCategory";
import { logProcessing, logSuccess, logFailure } from "../utils/logger/logHelper";
import { createISO27001FrameworkQuery } from "../utils/iso27001.utils";
<<<<<<< HEAD
import {
  validateCompleteProjectWithBusinessRules,
  validateUpdateProjectWithBusinessRules,
  validateProjectIdParam,
  sanitizeProjectDataForOrganizational
} from '../utils/validations/projectValidation.utils';
import {
  ValidationException,
  BusinessLogicException
} from "../domain.layer/exceptions/custom.exception";
import { sendProjectCreatedNotification } from "../services/projectCreationNotification";
=======
import { ProjectStatus } from "../domain.layer/enums/project-status.enum";
import { sendProjectCreatedNotification } from "../services/projectNotification/projectCreationNotification";
import {sendUserAddedAdminNotification} from "../services/userNotification/userAddedAdminNotification"
import {sendUserAddedEditorNotification} from "../services/userNotification/userAddedEditorNotification"

>>>>>>> e95e09b2

export async function getAllProjects(req: Request, res: Response): Promise<any> {
  logProcessing({
    description: "starting getAllProjects",
    functionName: "getAllProjects",
    fileName: "project.ctrl.ts",
  });

  try {
    const { userId, role } = req;
    if (!userId || !role) {
      return res.status(401).json({ message: "Unauthorized" });
    }

    const projects = (await getAllProjectsQuery({ userId, role }, req.tenantId!)) as IProjectAttributes[];

    await logSuccess({
      eventType: "Read",
      description: "Retrieved all projects",
      functionName: "getAllProjects",
      fileName: "project.ctrl.ts",
    });

    return res.status(200).json(STATUS_CODE[200](projects));
  } catch (error) {
    await logFailure({
      eventType: "Read",
      description: "Failed to retrieve all projects",
      functionName: "getAllProjects",
      fileName: "project.ctrl.ts",
      error: error as Error,
    });

    return res.status(500).json(STATUS_CODE[500]((error as Error).message));
  }
}

export async function getProjectById(req: Request, res: Response): Promise<any> {
  const projectId = parseInt(req.params.id);

  // Validate project ID parameter
  const projectIdValidation = validateProjectIdParam(projectId);
  if (!projectIdValidation.isValid) {
    await logFailure({
      eventType: "Read",
      description: `Invalid project ID parameter: ${req.params.id}`,
      functionName: "getProjectById",
      fileName: "project.ctrl.ts",
      error: new Error(projectIdValidation.message || 'Invalid project ID')
    });
    return res.status(400).json({
      status: 'error',
      message: projectIdValidation.message || 'Invalid project ID',
      code: projectIdValidation.code || 'INVALID_PARAMETER'
    });
  }

  logProcessing({
    description: `starting getProjectById for ID ${projectId}`,
    functionName: "getProjectById",
    fileName: "project.ctrl.ts",
  });

  try {
    const project = await getProjectByIdQuery(projectId, req.tenantId!);

    await logSuccess({
      eventType: "Read",
      description: `Retrieved project ID ${projectId}`,
      functionName: "getProjectById",
      fileName: "project.ctrl.ts",
    });

    if (project) {
      return res.status(200).json(STATUS_CODE[200](project));
    }

    await logSuccess({
      eventType: "Read",
      description: `Project not found: ID ${projectId}`,
      functionName: "getProjectById",
      fileName: "project.ctrl.ts",
    });

    return res.status(404).json(STATUS_CODE[404](project));
  } catch (error) {
    await logFailure({
      eventType: "Read",
      description: "Failed to retrieve project by ID",
      functionName: "getProjectById",
      fileName: "project.ctrl.ts",
      error: error as Error,
    });

    return res.status(500).json(STATUS_CODE[500]((error as Error).message));
  }
}

export async function createProject(req: Request, res: Response): Promise<any> {
  const transaction = await sequelize.transaction();
  const projectData = {
    ...req.body,
    framework: req.body.framework,
  };

  // Validate request body with business rules
  const validationErrors = validateCompleteProjectWithBusinessRules(projectData);
  if (validationErrors.length > 0) {
    await logFailure({
      eventType: "Create",
      description: `Validation failed for createProject: ${validationErrors.map(e => e.message).join(', ')}`,
      functionName: "createProject",
      fileName: "project.ctrl.ts",
      error: new Error('Validation failed')
    });
    return res.status(400).json({
      status: 'error',
      message: 'Validation failed',
      errors: validationErrors.map(err => ({
        field: err.field,
        message: err.message,
        code: err.code
      }))
    });
  }

  // Sanitize project data for organizational projects
  // This ensures ai_risk_classification and type_of_high_risk_role are null for organizational projects
  const sanitizedProjectData = sanitizeProjectDataForOrganizational(projectData);

  logProcessing({
    description: "starting createProject",
    functionName: "createProject",
    fileName: "project.ctrl.ts",
  });

  try {
    const newProject: Partial<ProjectModel> & {
      members: number[] | undefined;
      framework: number[];
      enable_ai_data_insertion: boolean;
    } = sanitizedProjectData;
    console.log("New Project Data:", newProject); // Debug log

    const createdProject = await createNewProjectQuery(
      newProject,
      newProject.members ?? [],
      newProject.framework,
      req.tenantId!,
      req.userId!,
      transaction
    );
    const frameworks: { [key: string]: Object } = {};
    for (const framework of newProject.framework) {
      if (framework === 1) {
        const eu = await createEUFrameworkQuery(
          createdProject.id!,
          newProject.enable_ai_data_insertion,
          req.tenantId!,
          transaction
        );
        frameworks["eu"] = eu;
      } else if (framework === 2) {
        const iso42001 = await createISOFrameworkQuery(
          createdProject.id!,
          newProject.enable_ai_data_insertion,
          req.tenantId!,
          transaction
        );
        frameworks["iso42001"] = iso42001;
      } else if (framework === 3) {
        const iso27001 = await createISO27001FrameworkQuery(
          createdProject.id!,
          newProject.enable_ai_data_insertion,
          req.tenantId!,
          transaction
        );
        frameworks["iso27001"] = iso27001;
      }
    }

    if (createdProject) {
      await transaction.commit();

      await logSuccess({
        eventType: "Create",
        description: "Created new project",
        functionName: "createProject",
        fileName: "project.ctrl.ts",
      });

      // Send project creation notification to admin (fire-and-forget, don't block response)
      sendProjectCreatedNotification({
        projectId: createdProject.id!,
        projectName: createdProject.project_title,
        adminId: createdProject.owner,
      }).catch(async (emailError) => {
        // Log the email error but don't fail the project creation
        await logFailure({
          eventType: "Create",
          description: "Failed to send project creation notification email",
          functionName: "createProject",
          fileName: "project.ctrl.ts",
          error: emailError as Error,
        });
      });

      return res.status(201).json(
        STATUS_CODE[201]({
          project: createdProject,
          frameworks,
        })
      );
    }

    await logSuccess({
      eventType: "Create",
      description: "Project creation returned null",
      functionName: "createProject",
      fileName: "project.ctrl.ts",
    });

    return res.status(503).json(STATUS_CODE[503]({}));
  } catch (error) {
    await transaction.rollback();

    if (error instanceof ValidationException) {
      await logFailure({
        eventType: "Create",
        description: `Validation failed: ${error.message}`,
        functionName: "createProject",
        fileName: "project.ctrl.ts",
        error: error as Error,
      });
      return res.status(400).json(STATUS_CODE[400](error.message));
    }

    if (error instanceof BusinessLogicException) {
      await logFailure({
        eventType: "Create",
        description: `Business logic error: ${error.message}`,
        functionName: "createProject",
        fileName: "project.ctrl.ts",
        error: error as Error,
      });
      return res.status(403).json(STATUS_CODE[403](error.message));
    }

    await logFailure({
      eventType: "Create",
      description: "Failed to create project",
      functionName: "createProject",
      fileName: "project.ctrl.ts",
      error: error as Error,
    });

    return res.status(500).json(STATUS_CODE[500]((error as Error).message));
  }
}

export async function updateProjectById(req: Request, res: Response): Promise<any> {
  const transaction = await sequelize.transaction();
  const projectId = parseInt(req.params.id);
  const updateData = req.body;

  // Validate project ID parameter
  const projectIdValidation = validateProjectIdParam(projectId);
  if (!projectIdValidation.isValid) {
    await logFailure({
      eventType: "Update",
      description: `Invalid project ID parameter: ${req.params.id}`,
      functionName: "updateProjectById",
      fileName: "project.ctrl.ts",
      error: new Error(projectIdValidation.message || 'Invalid project ID')
    });
    return res.status(400).json({
      status: 'error',
      message: projectIdValidation.message || 'Invalid project ID',
      code: projectIdValidation.code || 'INVALID_PARAMETER'
    });
  }

  logProcessing({
    description: `starting updateProjectById for ID ${projectId}`,
    functionName: "updateProjectById",
    fileName: "project.ctrl.ts",
  });

  try {
    const { userId, role } = req;
    if (!userId || !role) {
      await logFailure({
        eventType: "Update",
        description: "Unauthorized access attempt to update project",
        functionName: "updateProjectById",
        fileName: "project.ctrl.ts",
        error: new Error("Unauthorized"),
      });
      return res.status(401).json({ message: "Unauthorized" });
    }

    // Find existing project
    const existingProject = await getProjectByIdQuery(projectId, req.tenantId!);

    if (!existingProject) {
      await logSuccess({
        eventType: "Update",
        description: `Project not found for update: ID ${projectId}`,
        functionName: "updateProjectById",
        fileName: "project.ctrl.ts",
      });
      return res.status(404).json(STATUS_CODE[404]({}));
    }

    // Validate request body with business rules and current project data
    const validationErrors = validateUpdateProjectWithBusinessRules(updateData, existingProject);
    if (validationErrors.length > 0) {
      await logFailure({
        eventType: "Update",
        description: `Validation failed for updateProjectById: ${validationErrors.map(e => e.message).join(', ')}`,
        functionName: "updateProjectById",
        fileName: "project.ctrl.ts",
        error: new Error('Validation failed')
      });
      return res.status(400).json({
        status: 'error',
        message: 'Validation failed',
        errors: validationErrors.map(err => ({
          field: err.field,
          message: err.message,
          code: err.code
        }))
      });
    }

    // Sanitize project update data for organizational projects
    // This ensures ai_risk_classification and type_of_high_risk_role are null if project becomes organizational
    const sanitizedUpdateData = sanitizeProjectDataForOrganizational(updateData);

    const updatedProject: Partial<ProjectModel> & { members?: number[] } = sanitizedUpdateData;
    const members = updatedProject.members || [];

    delete updatedProject.members;
    delete updatedProject.id;

<<<<<<< HEAD
=======
    if (!updatedProject.project_title || !updatedProject.owner) {
      return res.status(400).json(
        STATUS_CODE[400]({ message: "project_title and owner are required" })
      );
    }

    // Get current project and members to check for changes
    const currentProject = await getProjectByIdQuery(projectId, req.tenantId!);
    const ownerChanged = currentProject && currentProject.owner !== updatedProject.owner;

    // Get current members before update to identify newly added ones
    const currentMembers = await getCurrentProjectMembers(projectId, req.tenantId!, transaction);

>>>>>>> e95e09b2
    const project = await updateProjectByIdQuery(
      projectId,
      updatedProject,
      members,
      req.tenantId!,
      transaction
    );

    if (project) {
      await transaction.commit();

      await logSuccess({
        eventType: "Update",
        description: `Updated project ID ${projectId}`,
        functionName: "updateProjectById",
        fileName: "project.ctrl.ts",
      });

      // Calculate which members actually got added (both new and re-added)
      // This includes users who weren't in currentMembers but are now in the final project
      const finalMembers = project.members || [];
      const addedMembers = finalMembers.filter((m) => !currentMembers.includes(m));

        // Send notification to users who were added as project editors (fire-and-forget, don't block response)
        for (const memberId of addedMembers) {
            try {
                // Get user details to check their role
                const memberUser = await getUserByIdQuery(memberId);
                // Check if user has Editor role (role_id = 3)
                if (memberUser && memberUser.role_id === 3) {
                    sendUserAddedEditorNotification({
                        projectId: projectId,
                        projectName: project.project_title,
                        adminId: req.userId!,     // Actor who made the change
                        userId: memberId          // Editor receiving notification
                    }).catch(async (emailError) => {
                        await logFailure({
                            eventType: "Update",
                            description: `Failed to send user added as editor notification email to user ${memberId}`,
                            functionName: "updateProjectById",
                            fileName: "project.ctrl.ts",
                            error: emailError as Error,
                        });
                    });
                }
            } catch (userLookupError) {
                await logFailure({
                    eventType: "Update",
                    description: `Failed to lookup user role for member ${memberId}`,
                    functionName: "updateProjectById",
                    fileName: "project.ctrl.ts",
                    error: userLookupError as Error,
                });
            }
        }


        // Send notification if owner changed (fire-and-forget, don't block response)
      if (ownerChanged && currentProject) {
        sendUserAddedAdminNotification({
          projectId: projectId,
          projectName: project.project_title,
          adminId: req.userId!,          // Actor who made the change
          userId: updatedProject.owner!  // New admin receiving notification
        }).catch(async (emailError) => {
          await logFailure({
            eventType: "Update",
            description: "Failed to send user added as admin notification email",
            functionName: "updateProjectById",
            fileName: "project.ctrl.ts",
            error: emailError as Error,
          });
        });
      }

      return res.status(202).json(STATUS_CODE[202](project));
    }


    await logSuccess({
      eventType: "Update",
      description: `Project not found for update: ID ${projectId}`,
      functionName: "updateProjectById",
      fileName: "project.ctrl.ts",
    });

    return res.status(404).json(STATUS_CODE[404]({}));
  } catch (error) {
    await transaction.rollback();

    if (error instanceof ValidationException) {
      await logFailure({
        eventType: "Update",
        description: `Validation failed: ${error.message}`,
        functionName: "updateProjectById",
        fileName: "project.ctrl.ts",
        error: error as Error,
      });
      return res.status(400).json(STATUS_CODE[400](error.message));
    }

    if (error instanceof BusinessLogicException) {
      await logFailure({
        eventType: "Update",
        description: `Business logic error: ${error.message}`,
        functionName: "updateProjectById",
        fileName: "project.ctrl.ts",
        error: error as Error,
      });
      return res.status(403).json(STATUS_CODE[403](error.message));
    }

    await logFailure({
      eventType: "Update",
      description: "Failed to update project",
      functionName: "updateProjectById",
      fileName: "project.ctrl.ts",
      error: error as Error,
    });

    return res.status(500).json(STATUS_CODE[500]((error as Error).message));
  }
}

export async function deleteProjectById(req: Request, res: Response): Promise<any> {
  const transaction = await sequelize.transaction();
  const projectId = parseInt(req.params.id);

  // Validate project ID parameter
  const projectIdValidation = validateProjectIdParam(projectId);
  if (!projectIdValidation.isValid) {
    await logFailure({
      eventType: "Delete",
      description: `Invalid project ID parameter: ${req.params.id}`,
      functionName: "deleteProjectById",
      fileName: "project.ctrl.ts",
      error: new Error(projectIdValidation.message || 'Invalid project ID')
    });
    return res.status(400).json({
      status: 'error',
      message: projectIdValidation.message || 'Invalid project ID',
      code: projectIdValidation.code || 'INVALID_PARAMETER'
    });
  }

  logProcessing({
    description: `starting deleteProjectById for ID ${projectId}`,
    functionName: "deleteProjectById",
    fileName: "project.ctrl.ts",
  });

  try {
    const deletedProject = await deleteProjectByIdQuery(projectId, req.tenantId!, transaction);

    if (deletedProject) {
      await transaction.commit();

      await logSuccess({
        eventType: "Delete",
        description: `Deleted project ID ${projectId}`,
        functionName: "deleteProjectById",
        fileName: "project.ctrl.ts",
      });

      return res.status(202).json(STATUS_CODE[202](deletedProject));
    }

    await logSuccess({
      eventType: "Delete",
      description: `Project not found for deletion: ID ${projectId}`,
      functionName: "deleteProjectById",
      fileName: "project.ctrl.ts",
    });

    return res.status(404).json(STATUS_CODE[404]({}));
  } catch (error) {
    await transaction.rollback();

    await logFailure({
      eventType: "Delete",
      description: "Failed to delete project",
      functionName: "deleteProjectById",
      fileName: "project.ctrl.ts",
      error: error as Error,
    });

    return res.status(500).json(STATUS_CODE[500]((error as Error).message));
  }
}

export async function getProjectStatsById(req: Request, res: Response): Promise<any> {
  const projectId = parseInt(req.params.id);

  // Validate project ID parameter
  const projectIdValidation = validateProjectIdParam(projectId);
  if (!projectIdValidation.isValid) {
    await logFailure({
      eventType: "Read",
      description: `Invalid project ID parameter: ${req.params.id}`,
      functionName: "getProjectStatsById",
      fileName: "project.ctrl.ts",
      error: new Error(projectIdValidation.message || 'Invalid project ID')
    });
    return res.status(400).json({
      status: 'error',
      message: projectIdValidation.message || 'Invalid project ID',
      code: projectIdValidation.code || 'INVALID_PARAMETER'
    });
  }

  logProcessing({
    description: `starting getProjectStatsById for project ID ${projectId}`,
    functionName: "getProjectStatsById",
    fileName: "project.ctrl.ts",
  });

  try {
    const project: any = await getProjectByIdQuery(projectId, req.tenantId!);
    const project_owner = project.owner;
    const ownerUser: any = getUserByIdQuery(project_owner);
    const project_last_updated = project.last_updated;
    const project_last_updated_by = project.last_updated_by;
    const userWhoUpdated: any = getUserByIdQuery(project_last_updated_by);

    const overviewDetails = {
      user: {
        name: ownerUser.name,
        surname: ownerUser.surname,
        email: ownerUser.email,
        project_last_updated,
        userWhoUpdated,
      },
    };

    await logSuccess({
      eventType: "Read",
      description: `Retrieved project stats for project ID ${projectId}`,
      functionName: "getProjectStatsById",
      fileName: "project.ctrl.ts",
    });

    return res.status(202).json(STATUS_CODE[202](overviewDetails));
  } catch (error) {
    await logFailure({
      eventType: "Read",
      description: "Failed to retrieve project stats",
      functionName: "getProjectStatsById",
      fileName: "project.ctrl.ts",
      error: error as Error,
    });

    return res.status(500).json(STATUS_CODE[500]((error as Error).message));
  }
}

export async function getProjectRisksCalculations(req: Request, res: Response): Promise<any> {
  const projectId = parseInt(req.params.id);

  // Validate project ID parameter
  const projectIdValidation = validateProjectIdParam(projectId);
  if (!projectIdValidation.isValid) {
    await logFailure({
      eventType: "Read",
      description: `Invalid project ID parameter: ${req.params.id}`,
      functionName: "getProjectRisksCalculations",
      fileName: "project.ctrl.ts",
      error: new Error(projectIdValidation.message || 'Invalid project ID')
    });
    return res.status(400).json({
      status: 'error',
      message: projectIdValidation.message || 'Invalid project ID',
      code: projectIdValidation.code || 'INVALID_PARAMETER'
    });
  }

  logProcessing({
    description: `starting getProjectRisksCalculations for project ID ${projectId}`,
    functionName: "getProjectRisksCalculations",
    fileName: "project.ctrl.ts",
  });

  try {
    const projectRisksCalculations = await calculateProjectRisks(projectId, req.tenantId!);

    await logSuccess({
      eventType: "Read",
      description: `Calculated risks for project ID ${projectId}`,
      functionName: "getProjectRisksCalculations",
      fileName: "project.ctrl.ts",
    });

    return res.status(projectRisksCalculations ? 200 : 204).json(
      STATUS_CODE[projectRisksCalculations ? 200 : 204](projectRisksCalculations)
    );
  } catch (error) {
    await logFailure({
      eventType: "Read",
      description: "Failed to calculate project risks",
      functionName: "getProjectRisksCalculations",
      fileName: "project.ctrl.ts",
      error: error as Error,
    });

    return res.status(500).json(STATUS_CODE[500]((error as Error).message));
  }
}

export async function getVendorRisksCalculations(req: Request, res: Response): Promise<any> {
  const projectId = parseInt(req.params.id);

  // Validate project ID parameter
  const projectIdValidation = validateProjectIdParam(projectId);
  if (!projectIdValidation.isValid) {
    await logFailure({
      eventType: "Read",
      description: `Invalid project ID parameter: ${req.params.id}`,
      functionName: "getVendorRisksCalculations",
      fileName: "project.ctrl.ts",
      error: new Error(projectIdValidation.message || 'Invalid project ID')
    });
    return res.status(400).json({
      status: 'error',
      message: projectIdValidation.message || 'Invalid project ID',
      code: projectIdValidation.code || 'INVALID_PARAMETER'
    });
  }

  logProcessing({
    description: `starting getVendorRisksCalculations for project ID ${projectId}`,
    functionName: "getVendorRisksCalculations",
    fileName: "project.ctrl.ts",
  });

  try {
    const vendorRisksCalculations = await calculateVendirRisks(projectId, req.tenantId!);

    await logSuccess({
      eventType: "Read",
      description: `Calculated vendor risks for project ID ${projectId}`,
      functionName: "getVendorRisksCalculations",
      fileName: "project.ctrl.ts",
    });

    return res.status(vendorRisksCalculations ? 200 : 204).json(
      STATUS_CODE[vendorRisksCalculations ? 200 : 204](vendorRisksCalculations)
    );
  } catch (error) {
    await logFailure({
      eventType: "Read",
      description: "Failed to calculate vendor risks",
      functionName: "getVendorRisksCalculations",
      fileName: "project.ctrl.ts",
      error: error as Error,
    });

    return res.status(500).json(STATUS_CODE[500]((error as Error).message));
  }
}

export async function getCompliances(req: Request, res: Response) {
  const projectId = parseInt(req.params.projid);

  // Validate project ID parameter
  const projectIdValidation = validateProjectIdParam(projectId);
  if (!projectIdValidation.isValid) {
    await logFailure({
      eventType: "Read",
      description: `Invalid project ID parameter (projid): ${req.params.projid}`,
      functionName: "getCompliances",
      fileName: "project.ctrl.ts",
      error: new Error(projectIdValidation.message || 'Invalid project ID')
    });
    return res.status(400).json({
      status: 'error',
      message: projectIdValidation.message || 'Invalid project ID',
      code: projectIdValidation.code || 'INVALID_PARAMETER'
    });
  }

  logProcessing({
    description: `starting getCompliances for project ID ${projectId}`,
    functionName: "getCompliances",
    fileName: "project.ctrl.ts",
  });

  try {
    const project = await getProjectByIdQuery(projectId, req.tenantId!);
    if (project) {
      const controlCategories = (await getControlCategoryByProjectIdQuery(
        project.id!, req.tenantId!
      )) as IControlCategory[];
      for (const category of controlCategories) {
        if (category) {
          const controls = (await getAllControlsByControlGroupQuery(
            category.id, req.tenantId!
          )) as IControl[];
          for (const control of controls) {
            if (control && control.id) {
              const subControls = await getAllSubcontrolsByControlIdQuery(control.id, req.tenantId!);
              control.numberOfSubcontrols = subControls.length;
              control.numberOfDoneSubcontrols = subControls.filter(sub => sub.status === "Done").length;
              control.subControls = subControls;
            }
          }
          category.controls = controls;
        }
      }

      await logSuccess({
        eventType: "Read",
        description: `Retrieved compliance data for project ID ${projectId}`,
        functionName: "getCompliances",
        fileName: "project.ctrl.ts",
      });

      return res.status(200).json(STATUS_CODE[200](controlCategories));
    }

    await logSuccess({
      eventType: "Read",
      description: `Project not found for compliance lookup: ID ${projectId}`,
      functionName: "getCompliances",
      fileName: "project.ctrl.ts",
    });

    return res.status(404).json(STATUS_CODE[404](project));
  } catch (error) {
    await logFailure({
      eventType: "Read",
      description: "Failed to fetch compliance data",
      functionName: "getCompliances",
      fileName: "project.ctrl.ts",
      error: error as Error,
    });

    return res.status(500).json(STATUS_CODE[500]((error as Error).message));
  }
}

export async function projectComplianceProgress(req: Request, res: Response) {
  const projectId = parseInt(req.params.id);

  // Validate project ID parameter
  const projectIdValidation = validateProjectIdParam(projectId);
  if (!projectIdValidation.isValid) {
    await logFailure({
      eventType: "Read",
      description: `Invalid project ID parameter: ${req.params.id}`,
      functionName: "projectComplianceProgress",
      fileName: "project.ctrl.ts",
      error: new Error(projectIdValidation.message || 'Invalid project ID')
    });
    return res.status(400).json({
      status: 'error',
      message: projectIdValidation.message || 'Invalid project ID',
      code: projectIdValidation.code || 'INVALID_PARAMETER'
    });
  }

  logProcessing({
    description: `starting projectComplianceProgress for ID ${projectId}`,
    functionName: "projectComplianceProgress",
    fileName: "project.ctrl.ts",
  });

  try {
    const project = await getProjectByIdQuery(projectId, req.tenantId!);
    if (project) {
      const { totalSubcontrols, doneSubcontrols } =
        await countSubControlsByProjectId(project.id!, req.tenantId!);

      await logSuccess({
        eventType: "Read",
        description: `Compliance progress calculated for project ID ${projectId}`,
        functionName: "projectComplianceProgress",
        fileName: "project.ctrl.ts",
      });

      return res.status(200).json(
        STATUS_CODE[200]({
          allsubControls: totalSubcontrols,
          allDonesubControls: doneSubcontrols,
        })
      );
    }

    await logSuccess({
      eventType: "Read",
      description: `Project not found: ID ${projectId}`,
      functionName: "projectComplianceProgress",
      fileName: "project.ctrl.ts",
    });

    return res.status(404).json(STATUS_CODE[404](project));
  } catch (error) {
    await logFailure({
      eventType: "Read",
      description: "Failed to get compliance progress",
      functionName: "projectComplianceProgress",
      fileName: "project.ctrl.ts",
      error: error as Error,
    });

    return res.status(500).json(STATUS_CODE[500]((error as Error).message));
  }
}

export async function projectAssessmentProgress(req: Request, res: Response) {
  const projectId = parseInt(req.params.id);

  // Validate project ID parameter
  const projectIdValidation = validateProjectIdParam(projectId);
  if (!projectIdValidation.isValid) {
    await logFailure({
      eventType: "Read",
      description: `Invalid project ID parameter: ${req.params.id}`,
      functionName: "projectAssessmentProgress",
      fileName: "project.ctrl.ts",
      error: new Error(projectIdValidation.message || 'Invalid project ID')
    });
    return res.status(400).json({
      status: 'error',
      message: projectIdValidation.message || 'Invalid project ID',
      code: projectIdValidation.code || 'INVALID_PARAMETER'
    });
  }

  logProcessing({
    description: `starting projectAssessmentProgress for ID ${projectId}`,
    functionName: "projectAssessmentProgress",
    fileName: "project.ctrl.ts",
  });

  try {
    const project = await getProjectByIdQuery(projectId, req.tenantId!);
    if (project) {
      const { totalAssessments, answeredAssessments } =
        await countAnswersByProjectId(project.id!, req.tenantId!);

      await logSuccess({
        eventType: "Read",
        description: `Assessment progress calculated for project ID ${projectId}`,
        functionName: "projectAssessmentProgress",
        fileName: "project.ctrl.ts",
      });

      return res.status(200).json(
        STATUS_CODE[200]({
          totalQuestions: totalAssessments,
          answeredQuestions: answeredAssessments,
        })
      );
    }

    await logSuccess({
      eventType: "Read",
      description: `Project not found: ID ${projectId}`,
      functionName: "projectAssessmentProgress",
      fileName: "project.ctrl.ts",
    });

    return res.status(404).json(STATUS_CODE[404](project));
  } catch (error) {
    await logFailure({
      eventType: "Read",
      description: "Failed to get assessment progress",
      functionName: "projectAssessmentProgress",
      fileName: "project.ctrl.ts",
      error: error as Error,
    });

    return res.status(500).json(STATUS_CODE[500]((error as Error).message));
  }
}

export async function allProjectsComplianceProgress(req: Request, res: Response) {
  let totalNumberOfSubcontrols = 0;
  let totalNumberOfDoneSubcontrols = 0;
  logProcessing({
    description: "starting allProjectsComplianceProgress",
    functionName: "allProjectsComplianceProgress",
    fileName: "project.ctrl.ts",
  });

  try {
    const { userId, role } = req;
    if (!userId || !role) {
      return res.status(401).json({ message: "Unauthorized" });
    }

    const projects = await getAllProjectsQuery({ userId, role }, req.tenantId!);
    if (projects && projects.length > 0) {
      await Promise.all(
        projects.map(async (project) => {
          const { totalSubcontrols, doneSubcontrols } =
            await countSubControlsByProjectId(project.id!, req.tenantId!);
          totalNumberOfSubcontrols += parseInt(totalSubcontrols);
          totalNumberOfDoneSubcontrols += parseInt(doneSubcontrols);
        })
      );

      await logSuccess({
        eventType: "Read",
        description: "Compliance progress calculated across all projects",
        functionName: "allProjectsComplianceProgress",
        fileName: "project.ctrl.ts",
      });

      return res.status(200).json(
        STATUS_CODE[200]({
          allsubControls: totalNumberOfSubcontrols,
          allDonesubControls: totalNumberOfDoneSubcontrols,
        })
      );
    }

    await logSuccess({
      eventType: "Read",
      description: "No projects found for compliance progress",
      functionName: "allProjectsComplianceProgress",
      fileName: "project.ctrl.ts",
    });

    return res.status(404).json(STATUS_CODE[404](projects));
  } catch (error) {
    await logFailure({
      eventType: "Read",
      description: "Failed to get compliance progress for all projects",
      functionName: "allProjectsComplianceProgress",
      fileName: "project.ctrl.ts",
      error: error as Error,
    });

    return res.status(500).json(STATUS_CODE[500]((error as Error).message));
  }
}

export async function allProjectsAssessmentProgress(req: Request, res: Response) {
  let totalNumberOfQuestions = 0;
  let totalNumberOfAnsweredQuestions = 0;
  logProcessing({
    description: "starting allProjectsAssessmentProgress",
    functionName: "allProjectsAssessmentProgress",
    fileName: "project.ctrl.ts",
  });

  try {
    const { userId, role } = req;
    if (!userId || !role) {
      return res.status(401).json({ message: "Unauthorized" });
    }

    const projects = await getAllProjectsQuery({ userId, role }, req.tenantId!);
    if (projects && projects.length > 0) {
      await Promise.all(
        projects.map(async (project) => {
          const { totalAssessments, answeredAssessments } =
            await countAnswersByProjectId(project.id!, req.tenantId!);
          totalNumberOfQuestions += parseInt(totalAssessments);
          totalNumberOfAnsweredQuestions += parseInt(answeredAssessments);
        })
      );

      await logSuccess({
        eventType: "Read",
        description: "Assessment progress calculated across all projects",
        functionName: "allProjectsAssessmentProgress",
        fileName: "project.ctrl.ts",
      });

      return res.status(200).json(
        STATUS_CODE[200]({
          totalQuestions: totalNumberOfQuestions,
          answeredQuestions: totalNumberOfAnsweredQuestions,
        })
      );
    }

    await logSuccess({
      eventType: "Read",
      description: "No projects found for assessment progress",
      functionName: "allProjectsAssessmentProgress",
      fileName: "project.ctrl.ts",
    });

    return res.status(404).json(STATUS_CODE[404](projects));
  } catch (error) {
    await logFailure({
      eventType: "Read",
      description: "Failed to get assessment progress for all projects",
      functionName: "allProjectsAssessmentProgress",
      fileName: "project.ctrl.ts",
      error: error as Error,
    });

    return res.status(500).json(STATUS_CODE[500]((error as Error).message));
  }
}

export async function updateProjectStatus(req: Request, res: Response): Promise<any> {
  const transaction = await sequelize.transaction();
  const projectId = parseInt(req.params.id);
  const { status } = req.body;

  logProcessing({
    description: `starting updateProjectStatus for ID ${projectId}`,
    functionName: "updateProjectStatus",
    fileName: "project.ctrl.ts",
  });

  try {
    // Validate status value
    if (!status || !Object.values(ProjectStatus).includes(status)) {
      return res.status(400).json(
        STATUS_CODE[400]({ message: "Valid status is required" })
      );
    }

    // Check if project exists
    const existingProject = await getProjectByIdQuery(projectId, req.tenantId!);
    if (!existingProject) {
      await logSuccess({
        eventType: "Update",
        description: `Project not found for status update: ID ${projectId}`,
        functionName: "updateProjectStatus",
        fileName: "project.ctrl.ts",
      });

      return res.status(404).json(STATUS_CODE[404]({}));
    }

    // Update project status
    const updatedProject = await updateProjectByIdQuery(
      projectId,
      { status, last_updated: new Date(), last_updated_by: req.userId! },
      [], // no members update
      req.tenantId!,
      transaction
    );

    if (updatedProject) {
      await transaction.commit();

      await logSuccess({
        eventType: "Update",
        description: `Updated project status to ${status} for ID ${projectId}`,
        functionName: "updateProjectStatus",
        fileName: "project.ctrl.ts",
      });

      return res.status(200).json(STATUS_CODE[200](updatedProject));
    }

    await transaction.rollback();
    return res.status(500).json(STATUS_CODE[500]("Failed to update project status"));
  } catch (error) {
    await transaction.rollback();

    await logFailure({
      eventType: "Update",
      description: "Failed to update project status",
      functionName: "updateProjectStatus",
      fileName: "project.ctrl.ts",
      error: error as Error,
    });

    return res.status(500).json(STATUS_CODE[500]((error as Error).message));
  }
}<|MERGE_RESOLUTION|>--- conflicted
+++ resolved
@@ -26,7 +26,6 @@
 import { IControlCategory } from "../domain.layer/interfaces/i.controlCategory";
 import { logProcessing, logSuccess, logFailure } from "../utils/logger/logHelper";
 import { createISO27001FrameworkQuery } from "../utils/iso27001.utils";
-<<<<<<< HEAD
 import {
   validateCompleteProjectWithBusinessRules,
   validateUpdateProjectWithBusinessRules,
@@ -37,14 +36,11 @@
   ValidationException,
   BusinessLogicException
 } from "../domain.layer/exceptions/custom.exception";
-import { sendProjectCreatedNotification } from "../services/projectCreationNotification";
-=======
 import { ProjectStatus } from "../domain.layer/enums/project-status.enum";
 import { sendProjectCreatedNotification } from "../services/projectNotification/projectCreationNotification";
 import {sendUserAddedAdminNotification} from "../services/userNotification/userAddedAdminNotification"
 import {sendUserAddedEditorNotification} from "../services/userNotification/userAddedEditorNotification"
 
->>>>>>> e95e09b2
 
 export async function getAllProjects(req: Request, res: Response): Promise<any> {
   logProcessing({
@@ -390,22 +386,18 @@
     delete updatedProject.members;
     delete updatedProject.id;
 
-<<<<<<< HEAD
-=======
-    if (!updatedProject.project_title || !updatedProject.owner) {
-      return res.status(400).json(
-        STATUS_CODE[400]({ message: "project_title and owner are required" })
-      );
-    }
+    // if (!updatedProject.project_title || !updatedProject.owner) {
+    //   return res.status(400).json(
+    //     STATUS_CODE[400]({ message: "project_title and owner are required" })
+    //   );
+    // }
 
     // Get current project and members to check for changes
-    const currentProject = await getProjectByIdQuery(projectId, req.tenantId!);
-    const ownerChanged = currentProject && currentProject.owner !== updatedProject.owner;
+    const ownerChanged = existingProject && existingProject.owner !== updatedProject.owner;
 
     // Get current members before update to identify newly added ones
     const currentMembers = await getCurrentProjectMembers(projectId, req.tenantId!, transaction);
 
->>>>>>> e95e09b2
     const project = await updateProjectByIdQuery(
       projectId,
       updatedProject,
@@ -464,7 +456,7 @@
 
 
         // Send notification if owner changed (fire-and-forget, don't block response)
-      if (ownerChanged && currentProject) {
+      if (ownerChanged && existingProject) {
         sendUserAddedAdminNotification({
           projectId: projectId,
           projectName: project.project_title,
