--- conflicted
+++ resolved
@@ -11,7 +11,7 @@
   getAllProjectsQuery,
   getProjectByIdQuery,
   updateProjectByIdQuery,
-  getCurrentProjectMembers
+  getCurrentProjectMembers,
 } from "../utils/project.utils";
 import { getUserByIdQuery } from "../utils/user.utils";
 import { getControlCategoryByProjectIdQuery } from "../utils/controlCategory.utils";
@@ -24,20 +24,23 @@
 import { IProjectAttributes } from "../domain.layer/interfaces/i.project";
 import { IControl } from "../domain.layer/interfaces/i.control";
 import { IControlCategory } from "../domain.layer/interfaces/i.controlCategory";
-import { logProcessing, logSuccess, logFailure } from "../utils/logger/logHelper";
+import {
+  logProcessing,
+  logSuccess,
+  logFailure,
+} from "../utils/logger/logHelper";
 import { createISO27001FrameworkQuery } from "../utils/iso27001.utils";
-<<<<<<< HEAD
 import { sendSlackNotification } from "../services/slackNotificationService";
 import { SlackNotificationRoutingType } from "../domain.layer/enums/slack.enum";
-=======
 import { ProjectStatus } from "../domain.layer/enums/project-status.enum";
->>>>>>> e95e09b2
 import { sendProjectCreatedNotification } from "../services/projectNotification/projectCreationNotification";
-import {sendUserAddedAdminNotification} from "../services/userNotification/userAddedAdminNotification"
-import {sendUserAddedEditorNotification} from "../services/userNotification/userAddedEditorNotification"
-
-
-export async function getAllProjects(req: Request, res: Response): Promise<any> {
+import { sendUserAddedAdminNotification } from "../services/userNotification/userAddedAdminNotification";
+import { sendUserAddedEditorNotification } from "../services/userNotification/userAddedEditorNotification";
+
+export async function getAllProjects(
+  req: Request,
+  res: Response,
+): Promise<any> {
   logProcessing({
     description: "starting getAllProjects",
     functionName: "getAllProjects",
@@ -50,7 +53,10 @@
       return res.status(401).json({ message: "Unauthorized" });
     }
 
-    const projects = (await getAllProjectsQuery({ userId, role }, req.tenantId!)) as IProjectAttributes[];
+    const projects = (await getAllProjectsQuery(
+      { userId, role },
+      req.tenantId!,
+    )) as IProjectAttributes[];
 
     await logSuccess({
       eventType: "Read",
@@ -73,7 +79,10 @@
   }
 }
 
-export async function getProjectById(req: Request, res: Response): Promise<any> {
+export async function getProjectById(
+  req: Request,
+  res: Response,
+): Promise<any> {
   const projectId = parseInt(req.params.id);
 
   logProcessing({
@@ -137,9 +146,11 @@
     };
 
     if (!newProject.project_title || !newProject.owner) {
-      return res.status(400).json(
-        STATUS_CODE[400]({ message: "project_title and owner are required" })
-      );
+      return res
+        .status(400)
+        .json(
+          STATUS_CODE[400]({ message: "project_title and owner are required" }),
+        );
     }
 
     const createdProject = await createNewProjectQuery(
@@ -147,7 +158,7 @@
       newProject.members ?? [],
       newProject.framework,
       req.tenantId!,
-      transaction
+      transaction,
     );
     const frameworks: { [key: string]: Object } = {};
     for (const framework of newProject.framework) {
@@ -156,7 +167,7 @@
           createdProject.id!,
           newProject.enable_ai_data_insertion,
           req.tenantId!,
-          transaction
+          transaction,
         );
         frameworks["eu"] = eu;
       } else if (framework === 2) {
@@ -164,7 +175,7 @@
           createdProject.id!,
           newProject.enable_ai_data_insertion,
           req.tenantId!,
-          transaction
+          transaction,
         );
         frameworks["iso42001"] = iso42001;
       } else if (framework === 3) {
@@ -172,7 +183,7 @@
           createdProject.id!,
           newProject.enable_ai_data_insertion,
           req.tenantId!,
-          transaction
+          transaction,
         );
         frameworks["iso27001"] = iso27001;
       }
@@ -221,7 +232,7 @@
         STATUS_CODE[201]({
           project: createdProject,
           frameworks,
-        })
+        }),
       );
     }
 
@@ -248,7 +259,10 @@
   }
 }
 
-export async function updateProjectById(req: Request, res: Response): Promise<any> {
+export async function updateProjectById(
+  req: Request,
+  res: Response,
+): Promise<any> {
   const transaction = await sequelize.transaction();
   const projectId = parseInt(req.params.id);
 
@@ -267,24 +281,31 @@
     delete updatedProject.id;
 
     if (!updatedProject.project_title || !updatedProject.owner) {
-      return res.status(400).json(
-        STATUS_CODE[400]({ message: "project_title and owner are required" })
-      );
+      return res
+        .status(400)
+        .json(
+          STATUS_CODE[400]({ message: "project_title and owner are required" }),
+        );
     }
 
     // Get current project and members to check for changes
     const currentProject = await getProjectByIdQuery(projectId, req.tenantId!);
-    const ownerChanged = currentProject && currentProject.owner !== updatedProject.owner;
+    const ownerChanged =
+      currentProject && currentProject.owner !== updatedProject.owner;
 
     // Get current members before update to identify newly added ones
-    const currentMembers = await getCurrentProjectMembers(projectId, req.tenantId!, transaction);
+    const currentMembers = await getCurrentProjectMembers(
+      projectId,
+      req.tenantId!,
+      transaction,
+    );
 
     const project = await updateProjectByIdQuery(
       projectId,
       updatedProject,
       members,
       req.tenantId!,
-      transaction
+      transaction,
     );
 
     if (project) {
@@ -300,53 +321,55 @@
       // Calculate which members actually got added (both new and re-added)
       // This includes users who weren't in currentMembers but are now in the final project
       const finalMembers = project.members || [];
-      const addedMembers = finalMembers.filter((m) => !currentMembers.includes(m));
-
-        // Send notification to users who were added as project editors (fire-and-forget, don't block response)
-        for (const memberId of addedMembers) {
-            try {
-                // Get user details to check their role
-                const memberUser = await getUserByIdQuery(memberId);
-                // Check if user has Editor role (role_id = 3)
-                if (memberUser && memberUser.role_id === 3) {
-                    sendUserAddedEditorNotification({
-                        projectId: projectId,
-                        projectName: project.project_title,
-                        adminId: req.userId!,     // Actor who made the change
-                        userId: memberId          // Editor receiving notification
-                    }).catch(async (emailError) => {
-                        await logFailure({
-                            eventType: "Update",
-                            description: `Failed to send user added as editor notification email to user ${memberId}`,
-                            functionName: "updateProjectById",
-                            fileName: "project.ctrl.ts",
-                            error: emailError as Error,
-                        });
-                    });
-                }
-            } catch (userLookupError) {
-                await logFailure({
-                    eventType: "Update",
-                    description: `Failed to lookup user role for member ${memberId}`,
-                    functionName: "updateProjectById",
-                    fileName: "project.ctrl.ts",
-                    error: userLookupError as Error,
-                });
-            }
+      const addedMembers = finalMembers.filter(
+        (m) => !currentMembers.includes(m),
+      );
+
+      // Send notification to users who were added as project editors (fire-and-forget, don't block response)
+      for (const memberId of addedMembers) {
+        try {
+          // Get user details to check their role
+          const memberUser = await getUserByIdQuery(memberId);
+          // Check if user has Editor role (role_id = 3)
+          if (memberUser && memberUser.role_id === 3) {
+            sendUserAddedEditorNotification({
+              projectId: projectId,
+              projectName: project.project_title,
+              adminId: req.userId!, // Actor who made the change
+              userId: memberId, // Editor receiving notification
+            }).catch(async (emailError) => {
+              await logFailure({
+                eventType: "Update",
+                description: `Failed to send user added as editor notification email to user ${memberId}`,
+                functionName: "updateProjectById",
+                fileName: "project.ctrl.ts",
+                error: emailError as Error,
+              });
+            });
+          }
+        } catch (userLookupError) {
+          await logFailure({
+            eventType: "Update",
+            description: `Failed to lookup user role for member ${memberId}`,
+            functionName: "updateProjectById",
+            fileName: "project.ctrl.ts",
+            error: userLookupError as Error,
+          });
         }
-
-
-        // Send notification if owner changed (fire-and-forget, don't block response)
+      }
+
+      // Send notification if owner changed (fire-and-forget, don't block response)
       if (ownerChanged && currentProject) {
         sendUserAddedAdminNotification({
           projectId: projectId,
           projectName: project.project_title,
-          adminId: req.userId!,          // Actor who made the change
-          userId: updatedProject.owner!  // New admin receiving notification
+          adminId: req.userId!, // Actor who made the change
+          userId: updatedProject.owner!, // New admin receiving notification
         }).catch(async (emailError) => {
           await logFailure({
             eventType: "Update",
-            description: "Failed to send user added as admin notification email",
+            description:
+              "Failed to send user added as admin notification email",
             functionName: "updateProjectById",
             fileName: "project.ctrl.ts",
             error: emailError as Error,
@@ -357,7 +380,6 @@
       return res.status(202).json(STATUS_CODE[202](project));
     }
 
-
     await logSuccess({
       eventType: "Update",
       description: `Project not found for update: ID ${projectId}`,
@@ -381,7 +403,10 @@
   }
 }
 
-export async function deleteProjectById(req: Request, res: Response): Promise<any> {
+export async function deleteProjectById(
+  req: Request,
+  res: Response,
+): Promise<any> {
   const transaction = await sequelize.transaction();
   const projectId = parseInt(req.params.id);
 
@@ -392,7 +417,11 @@
   });
 
   try {
-    const deletedProject = await deleteProjectByIdQuery(projectId, req.tenantId!, transaction);
+    const deletedProject = await deleteProjectByIdQuery(
+      projectId,
+      req.tenantId!,
+      transaction,
+    );
 
     if (deletedProject) {
       await transaction.commit();
@@ -430,7 +459,10 @@
   }
 }
 
-export async function getProjectStatsById(req: Request, res: Response): Promise<any> {
+export async function getProjectStatsById(
+  req: Request,
+  res: Response,
+): Promise<any> {
   const projectId = parseInt(req.params.id);
   logProcessing({
     description: `starting getProjectStatsById for project ID ${projectId}`,
@@ -477,7 +509,10 @@
   }
 }
 
-export async function getProjectRisksCalculations(req: Request, res: Response): Promise<any> {
+export async function getProjectRisksCalculations(
+  req: Request,
+  res: Response,
+): Promise<any> {
   const projectId = parseInt(req.params.id);
   logProcessing({
     description: `starting getProjectRisksCalculations for project ID ${projectId}`,
@@ -486,7 +521,10 @@
   });
 
   try {
-    const projectRisksCalculations = await calculateProjectRisks(projectId, req.tenantId!);
+    const projectRisksCalculations = await calculateProjectRisks(
+      projectId,
+      req.tenantId!,
+    );
 
     await logSuccess({
       eventType: "Read",
@@ -495,9 +533,13 @@
       fileName: "projec.ctrl.ts",
     });
 
-    return res.status(projectRisksCalculations ? 200 : 204).json(
-      STATUS_CODE[projectRisksCalculations ? 200 : 204](projectRisksCalculations)
-    );
+    return res
+      .status(projectRisksCalculations ? 200 : 204)
+      .json(
+        STATUS_CODE[projectRisksCalculations ? 200 : 204](
+          projectRisksCalculations,
+        ),
+      );
   } catch (error) {
     await logFailure({
       eventType: "Read",
@@ -511,7 +553,10 @@
   }
 }
 
-export async function getVendorRisksCalculations(req: Request, res: Response): Promise<any> {
+export async function getVendorRisksCalculations(
+  req: Request,
+  res: Response,
+): Promise<any> {
   const projectId = parseInt(req.params.id);
   logProcessing({
     description: `starting getVendorRisksCalculations for project ID ${projectId}`,
@@ -520,7 +565,10 @@
   });
 
   try {
-    const vendorRisksCalculations = await calculateVendirRisks(projectId, req.tenantId!);
+    const vendorRisksCalculations = await calculateVendirRisks(
+      projectId,
+      req.tenantId!,
+    );
 
     await logSuccess({
       eventType: "Read",
@@ -529,9 +577,13 @@
       fileName: "projec.ctrl.ts",
     });
 
-    return res.status(vendorRisksCalculations ? 200 : 204).json(
-      STATUS_CODE[vendorRisksCalculations ? 200 : 204](vendorRisksCalculations)
-    );
+    return res
+      .status(vendorRisksCalculations ? 200 : 204)
+      .json(
+        STATUS_CODE[vendorRisksCalculations ? 200 : 204](
+          vendorRisksCalculations,
+        ),
+      );
   } catch (error) {
     await logFailure({
       eventType: "Read",
@@ -557,18 +609,25 @@
     const project = await getProjectByIdQuery(projectId, req.tenantId!);
     if (project) {
       const controlCategories = (await getControlCategoryByProjectIdQuery(
-        project.id!, req.tenantId!
+        project.id!,
+        req.tenantId!,
       )) as IControlCategory[];
       for (const category of controlCategories) {
         if (category) {
           const controls = (await getAllControlsByControlGroupQuery(
-            category.id, req.tenantId!
+            category.id,
+            req.tenantId!,
           )) as IControl[];
           for (const control of controls) {
             if (control && control.id) {
-              const subControls = await getAllSubcontrolsByControlIdQuery(control.id, req.tenantId!);
+              const subControls = await getAllSubcontrolsByControlIdQuery(
+                control.id,
+                req.tenantId!,
+              );
               control.numberOfSubcontrols = subControls.length;
-              control.numberOfDoneSubcontrols = subControls.filter(sub => sub.status === "Done").length;
+              control.numberOfDoneSubcontrols = subControls.filter(
+                (sub) => sub.status === "Done",
+              ).length;
               control.subControls = subControls;
             }
           }
@@ -632,7 +691,7 @@
         STATUS_CODE[200]({
           allsubControls: totalSubcontrols,
           allDonesubControls: doneSubcontrols,
-        })
+        }),
       );
     }
 
@@ -682,7 +741,7 @@
         STATUS_CODE[200]({
           totalQuestions: totalAssessments,
           answeredQuestions: answeredAssessments,
-        })
+        }),
       );
     }
 
@@ -707,7 +766,10 @@
   }
 }
 
-export async function allProjectsComplianceProgress(req: Request, res: Response) {
+export async function allProjectsComplianceProgress(
+  req: Request,
+  res: Response,
+) {
   let totalNumberOfSubcontrols = 0;
   let totalNumberOfDoneSubcontrols = 0;
   logProcessing({
@@ -730,7 +792,7 @@
             await countSubControlsByProjectId(project.id!, req.tenantId!);
           totalNumberOfSubcontrols += parseInt(totalSubcontrols);
           totalNumberOfDoneSubcontrols += parseInt(doneSubcontrols);
-        })
+        }),
       );
 
       await logSuccess({
@@ -744,7 +806,7 @@
         STATUS_CODE[200]({
           allsubControls: totalNumberOfSubcontrols,
           allDonesubControls: totalNumberOfDoneSubcontrols,
-        })
+        }),
       );
     }
 
@@ -769,7 +831,10 @@
   }
 }
 
-export async function allProjectsAssessmentProgress(req: Request, res: Response) {
+export async function allProjectsAssessmentProgress(
+  req: Request,
+  res: Response,
+) {
   let totalNumberOfQuestions = 0;
   let totalNumberOfAnsweredQuestions = 0;
   logProcessing({
@@ -792,7 +857,7 @@
             await countAnswersByProjectId(project.id!, req.tenantId!);
           totalNumberOfQuestions += parseInt(totalAssessments);
           totalNumberOfAnsweredQuestions += parseInt(answeredAssessments);
-        })
+        }),
       );
 
       await logSuccess({
@@ -806,7 +871,7 @@
         STATUS_CODE[200]({
           totalQuestions: totalNumberOfQuestions,
           answeredQuestions: totalNumberOfAnsweredQuestions,
-        })
+        }),
       );
     }
 
@@ -831,7 +896,10 @@
   }
 }
 
-export async function updateProjectStatus(req: Request, res: Response): Promise<any> {
+export async function updateProjectStatus(
+  req: Request,
+  res: Response,
+): Promise<any> {
   const transaction = await sequelize.transaction();
   const projectId = parseInt(req.params.id);
   const { status } = req.body;
@@ -845,9 +913,9 @@
   try {
     // Validate status value
     if (!status || !Object.values(ProjectStatus).includes(status)) {
-      return res.status(400).json(
-        STATUS_CODE[400]({ message: "Valid status is required" })
-      );
+      return res
+        .status(400)
+        .json(STATUS_CODE[400]({ message: "Valid status is required" }));
     }
 
     // Check if project exists
@@ -869,7 +937,7 @@
       { status, last_updated: new Date(), last_updated_by: req.userId! },
       [], // no members update
       req.tenantId!,
-      transaction
+      transaction,
     );
 
     if (updatedProject) {
@@ -886,7 +954,9 @@
     }
 
     await transaction.rollback();
-    return res.status(500).json(STATUS_CODE[500]("Failed to update project status"));
+    return res
+      .status(500)
+      .json(STATUS_CODE[500]("Failed to update project status"));
   } catch (error) {
     await transaction.rollback();
 
