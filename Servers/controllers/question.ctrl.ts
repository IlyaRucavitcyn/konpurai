import { Request, Response } from "express";
<<<<<<< HEAD
const MOCK_DATA_ON = process.env.MOCK_DATA_ON === "true";
=======
import { MOCKDATA_ON } from "../flags";
>>>>>>> 94161ef3

import { STATUS_CODE } from "../utils/statusCode.utils";
import {
  createMockQuestion,
  deleteMockQuestionById,
  getAllMockQuestions,
  getMockQuestionById,
  updateMockQuestionById,
} from "../mocks/tools/question.mock.db";
import {
  createNewQuestionQuery,
  deleteQuestionByIdQuery,
  getAllQuestionsQuery,
  getQuestionByIdQuery,
  updateQuestionByIdQuery,
  UploadedFile
} from "../utils/question.utils";

export async function getAllQuestions(
  req: Request,
  res: Response
): Promise<any> {
  try {
    if (MOCKDATA_ON === true) {
      const questions = getAllMockQuestions();

      if (questions) {
        return res.status(200).json(STATUS_CODE[200](questions));
      }

      return res.status(204).json(STATUS_CODE[204](questions));
    } else {
      const questions = await getAllQuestionsQuery();

      if (questions) {
        return res.status(200).json(STATUS_CODE[200](questions));
      }

      return res.status(204).json(STATUS_CODE[204](questions));
    }
  } catch (error) {
    return res.status(500).json(STATUS_CODE[500]((error as Error).message));
  }
}

export async function getQuestionById(
  req: Request,
  res: Response
): Promise<any> {
  try {
    const questionId = parseInt(req.params.id);

    if (MOCKDATA_ON === true) {
      const question = getMockQuestionById(questionId);

      if (question) {
        return res.status(200).json(STATUS_CODE[200](question));
      }

      return res.status(404).json(STATUS_CODE[404](question));
    } else {
      const question = await getQuestionByIdQuery(questionId);

      if (question) {
        return res.status(200).json(STATUS_CODE[200](question));
      }

      return res.status(404).json(STATUS_CODE[404](question));
    }
  } catch (error) {
    return res.status(500).json(STATUS_CODE[500]((error as Error).message));
  }
}

interface RequestWithFile extends Request {
  files?: UploadedFile[];
}

export async function createQuestion(
  req: RequestWithFile,
  res: Response
): Promise<any> {
  try {
    const newQuestion: {
      subtopicId: number;
      questionText: string;
      answerType: string;
      evidenceFileRequired: boolean;
      hint: string;
      isRequired: boolean;
      priorityLevel: string;
    } = req.body;

    if (
      !newQuestion.subtopicId ||
      !newQuestion.questionText ||
      !newQuestion.answerType ||
      newQuestion.isRequired === undefined
    ) {
      return res.status(400).json(
        STATUS_CODE[400]({
          message:
            "subtopicId, questionText, answerType and isRequired are required",
        })
      );
    }

    if (MOCKDATA_ON === true) {
      const createdQuestion = createMockQuestion(newQuestion);

      if (createdQuestion) {
        return res.status(201).json(STATUS_CODE[201](createdQuestion));
      }

      return res.status(503).json(STATUS_CODE[503]({}));
    } else {
      const createdQuestion = await createNewQuestionQuery(newQuestion, req.files!);

      if (createdQuestion) {
        return res.status(201).json(STATUS_CODE[201](createdQuestion));
      }

      return res.status(503).json(STATUS_CODE[503]({}));
    }
  } catch (error) {
    return res.status(500).json(STATUS_CODE[500]((error as Error).message));
  }
}

export async function updateQuestionById(
  req: RequestWithFile,
  res: Response
): Promise<any> {
  try {
    const questionId = parseInt(req.params.id);
    const updatedQuestion: {
      subtopicId: number;
      questionText: string;
      answerType: string;
      evidenceFileRequired: boolean;
      hint: string;
      isRequired: boolean;
      priorityLevel: string;
    } = req.body;

    if (
      !updatedQuestion.subtopicId ||
      !updatedQuestion.questionText ||
      !updatedQuestion.answerType ||
      updatedQuestion.isRequired === undefined
    ) {
      return res.status(400).json(
        STATUS_CODE[400]({
          message:
            "subtopicId, questionText, answerType and isRequired are required",
        })
      );
    }

    if (MOCKDATA_ON === true) {
      const question = updateMockQuestionById(questionId, updatedQuestion);

      if (question) {
        return res.status(202).json(STATUS_CODE[202](question));
      }

      return res.status(404).json(STATUS_CODE[404]({}));
    } else {
      const question = await updateQuestionByIdQuery(
        questionId,
        updatedQuestion,
        req.files!
      );

      if (question) {
        return res.status(202).json(STATUS_CODE[202](question));
      }

      return res.status(404).json(STATUS_CODE[404]({}));
    }
  } catch (error) {
    return res.status(500).json(STATUS_CODE[500]((error as Error).message));
  }
}

export async function deleteQuestionById(
  req: Request,
  res: Response
): Promise<any> {
  try {
    const questionId = parseInt(req.params.id);

    if (MOCKDATA_ON === true) {
      const deletedQuestion = deleteMockQuestionById(questionId);

      if (deletedQuestion) {
        return res.status(202).json(STATUS_CODE[202](deletedQuestion));
      }

      return res.status(404).json(STATUS_CODE[404]({}));
    } else {
      const deletedQuestion = await deleteQuestionByIdQuery(questionId);

      if (deletedQuestion) {
        return res.status(202).json(STATUS_CODE[202](deletedQuestion));
      }

      return res.status(404).json(STATUS_CODE[404]({}));
    }
  } catch (error) {
    return res.status(500).json(STATUS_CODE[500]((error as Error).message));
  }
}<|MERGE_RESOLUTION|>--- conflicted
+++ resolved
@@ -1,9 +1,5 @@
 import { Request, Response } from "express";
-<<<<<<< HEAD
-const MOCK_DATA_ON = process.env.MOCK_DATA_ON === "true";
-=======
 import { MOCKDATA_ON } from "../flags";
->>>>>>> 94161ef3
 
 import { STATUS_CODE } from "../utils/statusCode.utils";
 import {
