import { Request, Response } from "express";
import { Transaction } from "sequelize";
import { sequelize } from "../database/db";
import { ModelInventoryModel } from "../domain.layer/models/modelInventory/modelInventory.model";
import {
  getAllModelInventoriesQuery,
  getModelInventoryByIdQuery,
  createNewModelInventoryQuery,
  updateModelInventoryByIdQuery,
  deleteModelInventoryByIdQuery,
} from "../utils/modelInventory.utils";
import { STATUS_CODE } from "../utils/statusCode.utils";
import logger, { logStructured } from "../utils/logger/fileLogger";
import {
  validateModelInventoryIdParam,
  validateCompleteModelInventoryCreation,
  validateCompleteModelInventoryUpdate
} from "../utils/validations/modelInventoryValidation.utils";
import { ValidationError } from "../utils/validations/validation.utils";

export async function getAllModelInventories(req: Request, res: Response) {
  logStructured(
    "processing",
    "starting getAllModelInventories",
    "getAllModelInventories",
    "modelInventory.ctrl.ts"
  );
  logger.debug("🔍 Fetching all model inventories");

  try {
    const modelInventories = (await getAllModelInventoriesQuery(
      req.tenantId!
    )) as unknown as ModelInventoryModel[];
    if (modelInventories && modelInventories.length > 0) {
      logStructured(
        "successful",
        "model inventories found",
        "getAllModelInventories",
        "modelInventory.ctrl.ts"
      );
      return res
        .status(200)
        .json(
          STATUS_CODE[200](
            modelInventories.map((modelInventory) =>
              modelInventory.toSafeJSON()
            )
          )
        );
    }

    logStructured(
      "successful",
      "no model inventories found",
      "getAllModelInventories",
      "modelInventory.ctrl.ts"
    );
    return res.status(200).json(STATUS_CODE[200](modelInventories));
  } catch (error) {
    logStructured(
      "error",
      "failed to retrieve model inventories",
      "getAllModelInventories",
      "modelInventory.ctrl.ts"
    );
    logger.error("❌ Error in getAllModelInventories:", error);
    return res.status(500).json(STATUS_CODE[500]((error as Error).message));
  }
}

export async function getModelInventoryById(req: Request, res: Response) {
  const modelInventoryId = parseInt(req.params.id);

  // Validate model inventory ID parameter
  const modelInventoryIdValidation = validateModelInventoryIdParam(modelInventoryId);
  if (!modelInventoryIdValidation.isValid) {
    logStructured(
      "error",
      `Invalid model inventory ID parameter: ${req.params.id}`,
      "getModelInventoryById",
      "modelInventory.ctrl.ts"
    );
    return res.status(400).json({
      status: 'error',
      message: modelInventoryIdValidation.message || 'Invalid model inventory ID',
      code: modelInventoryIdValidation.code || 'INVALID_PARAMETER'
    });
  }

  logStructured(
    "processing",
    `fetching model inventory by id: ${modelInventoryId}`,
    "getModelInventoryById",
    "modelInventory.ctrl.ts"
  );
  logger.debug(`🔍 Looking up model inventory with id: ${modelInventoryId}`);

  try {
    const modelInventory = (await getModelInventoryByIdQuery(
      modelInventoryId,
      req.tenantId!
    )) as unknown as ModelInventoryModel;
    if (modelInventory) {
      logStructured(
        "successful",
        `model inventory found: ${modelInventoryId}`,
        "getModelInventoryById",
        "modelInventory.ctrl.ts"
      );
      return res
        .status(200)
        .json(STATUS_CODE[200](modelInventory.toSafeJSON()));
    }
    logStructured(
      "successful",
      `no model inventory found: ${modelInventoryId}`,
      "getModelInventoryById",
      "modelInventory.ctrl.ts"
    );
    return res.status(204).json(STATUS_CODE[204](modelInventory));
  } catch (error) {
    logStructured(
      "error",
      "failed to retrieve model inventory",
      "getModelInventoryById",
      "modelInventory.ctrl.ts"
    );
    logger.error("❌ Error in getModelInventoryById:", error);
    return res.status(500).json(STATUS_CODE[500]((error as Error).message));
  }
}

export async function createNewModelInventory(req: Request, res: Response) {
  // Validate model inventory creation request
  const validationErrors = validateCompleteModelInventoryCreation(req.body);
  if (validationErrors.length > 0) {
    logStructured(
      "error",
      "Model inventory creation validation failed",
      "createNewModelInventory",
      "modelInventory.ctrl.ts"
    );
    return res.status(400).json({
      status: 'error',
      message: 'Model inventory creation validation failed',
      errors: validationErrors.map((err: ValidationError) => ({
        field: err.field,
        message: err.message,
        code: err.code
      }))
    });
  }

  const {
    provider_model,
    provider,
    model,
    version,
    approver,
    capabilities,
    security_assessment,
    status,
    status_date,
    reference_link,
    biases,
    limitations,
    hosting_provider,
    used_in_projects,
    is_demo,
  } = req.body;

  logStructured(
    "processing",
    "starting createNewModelInventory",
    "createNewModelInventory",
    "modelInventory.ctrl.ts"
  );
  logger.debug("🔍 Creating new model inventory");

  let transaction: Transaction | null = null;

  try {
    // Create new model inventory instance using the static method for validation
    const modelInventory = ModelInventoryModel.createNewModelInventory({
      provider_model,
      provider,
      model,
      version,
      approver,
      capabilities,
      security_assessment,
      status,
      status_date,
      reference_link,
      biases,
      limitations,
      hosting_provider,
      used_in_projects,
      is_demo,
    });

    // Create transaction and use the existing database query approach
    transaction = await sequelize.transaction();
    const savedModelInventory = await createNewModelInventoryQuery(
      modelInventory,
      req.tenantId!,
      transaction
    );
    await transaction.commit();

    logStructured(
      "successful",
      "new model inventory created",
      "createNewModelInventory",
      "modelInventory.ctrl.ts"
    );
    return res
      .status(201)
      .json(STATUS_CODE[201](savedModelInventory.toSafeJSON()));
  } catch (error) {
    // Rollback transaction if it exists
    if (transaction) {
      try {
        await transaction.rollback();
      } catch (rollbackError) {
        // Transaction might already be committed, ignore rollback errors
        console.warn("Transaction rollback failed:", rollbackError);
      }
    }

    logStructured(
      "error",
      "failed to create new model inventory",
      "createNewModelInventory",
      "modelInventory.ctrl.ts"
    );
    logger.error("❌ Error in createNewModelInventory:", error);
    return res.status(500).json(STATUS_CODE[500]((error as Error).message));
  }
}

export async function updateModelInventoryById(req: Request, res: Response) {
  const modelInventoryId = parseInt(req.params.id);

  // Validate model inventory ID parameter
  const modelInventoryIdValidation = validateModelInventoryIdParam(modelInventoryId);
  if (!modelInventoryIdValidation.isValid) {
    logStructured(
      "error",
      `Invalid model inventory ID parameter: ${req.params.id}`,
      "updateModelInventoryById",
      "modelInventory.ctrl.ts"
    );
    return res.status(400).json({
      status: 'error',
      message: modelInventoryIdValidation.message || 'Invalid model inventory ID',
      code: modelInventoryIdValidation.code || 'INVALID_PARAMETER'
    });
  }

  // Get existing model inventory for business rule validation
  let existingModelInventory = null;
  try {
    existingModelInventory = (await getModelInventoryByIdQuery(
      modelInventoryId,
      req.tenantId!
    )) as unknown as ModelInventoryModel;
  } catch (error) {
    // Continue without existing data if query fails
  }

  // Validate model inventory update request
  const validationErrors = validateCompleteModelInventoryUpdate(req.body, existingModelInventory);
  if (validationErrors.length > 0) {
    logStructured(
      "error",
      `Model inventory update validation failed for ID ${modelInventoryId}`,
      "updateModelInventoryById",
      "modelInventory.ctrl.ts"
    );
    return res.status(400).json({
      status: 'error',
      message: 'Model inventory update validation failed',
      errors: validationErrors.map((err: ValidationError) => ({
        field: err.field,
        message: err.message,
        code: err.code
      }))
    });
  }

  const {
    provider_model,
    provider,
    model,
    version,
    approver,
    capabilities,
    security_assessment,
    status,
    status_date,
    reference_link,
    biases,
    limitations,
    hosting_provider,
    used_in_projects,
    is_demo,
  } = req.body;

  logStructured(
    "processing",
    "starting updateModelInventoryById",
    "updateModelInventoryById",
    "modelInventory.ctrl.ts"
  );
  logger.debug("🔍 Updating model inventory by id");

  let transaction: Transaction | null = null;

  try {
    // Get existing model inventory (re-fetch to ensure it exists)
    const currentModelInventory = (await getModelInventoryByIdQuery(
      modelInventoryId,
      req.tenantId!
    )) as unknown as ModelInventoryModel;

    if (!currentModelInventory) {
      logStructured(
        "successful",
        "no model inventory found",
        "updateModelInventoryById",
        "modelInventory.ctrl.ts"
      );
      return res
        .status(404)
        .json(STATUS_CODE[404]("Model inventory not found"));
    }

    // Update the model inventory using the static method
    const updatedModelInventory = ModelInventoryModel.updateModelInventory(
      currentModelInventory,
      {
        provider_model,
        provider,
        model,
        version,
        approver,
        capabilities,
        security_assessment,
        status,
        status_date,
        reference_link,
        used_in_projects,
        biases,
        limitations,
        hosting_provider,
        is_demo,
      }
    );

    // Use the existing database query approach for updating
    transaction = await sequelize.transaction();
    const savedModelInventory = await updateModelInventoryByIdQuery(
      modelInventoryId,
      updatedModelInventory,
      req.tenantId!,
      transaction
    );
    await transaction.commit();

    logStructured(
      "successful",
      "model inventory updated",
      "updateModelInventoryById",
      "modelInventory.ctrl.ts"
    );
    return res
      .status(200)
      .json(STATUS_CODE[200](savedModelInventory.toSafeJSON()));
  } catch (error) {
    // Rollback transaction if it exists
    if (transaction) {
      try {
        await transaction.rollback();
      } catch (rollbackError) {
        // Transaction might already be committed, ignore rollback errors
        console.warn("Transaction rollback failed:", rollbackError);
      }
    }

    logStructured(
      "error",
      "failed to update model inventory",
      "updateModelInventoryById",
      "modelInventory.ctrl.ts"
    );
    logger.error("❌ Error in updateModelInventoryById:", error);
    return res.status(500).json(STATUS_CODE[500]((error as Error).message));
  }
}

export async function deleteModelInventoryById(req: Request, res: Response) {
<<<<<<< HEAD
  const modelInventoryId = parseInt(req.params.id);

  // Validate model inventory ID parameter
  const modelInventoryIdValidation = validateModelInventoryIdParam(modelInventoryId);
  if (!modelInventoryIdValidation.isValid) {
    logStructured(
      "error",
      `Invalid model inventory ID parameter: ${req.params.id}`,
      "deleteModelInventoryById",
      "modelInventory.ctrl.ts"
    );
    return res.status(400).json({
      status: 'error',
      message: modelInventoryIdValidation.message || 'Invalid model inventory ID',
      code: modelInventoryIdValidation.code || 'INVALID_PARAMETER'
    });
  }
=======
  const id = req.params.id;
  const deleteRisks = req.query.deleteRisks === "true";
>>>>>>> e95e09b2

  logStructured(
    "processing",
    "starting deleteModelInventoryById",
    "deleteModelInventoryById",
    "modelInventory.ctrl.ts"
  );
  logger.debug("🔍 Deleting model inventory by id");

  let transaction: Transaction | null = null;

  try {
    // Check if model inventory exists
    const existingModelInventory = (await getModelInventoryByIdQuery(
      modelInventoryId,
      req.tenantId!
    )) as unknown as ModelInventoryModel;

    if (!existingModelInventory) {
      logStructured(
        "successful",
        "no model inventory found",
        "deleteModelInventoryById",
        "modelInventory.ctrl.ts"
      );
      return res
        .status(404)
        .json(STATUS_CODE[404]("Model inventory not found"));
    }

    // Use the existing database query approach for deleting
    transaction = await sequelize.transaction();
<<<<<<< HEAD
    await deleteModelInventoryByIdQuery(modelInventoryId, req.tenantId!, transaction);
=======
    await deleteModelInventoryByIdQuery(Number(id), deleteRisks, req.tenantId!, transaction);
>>>>>>> e95e09b2
    await transaction.commit();

    logStructured(
      "successful",
      "model inventory deleted",
      "deleteModelInventoryById",
      "modelInventory.ctrl.ts"
    );
    return res
      .status(200)
      .json(STATUS_CODE[200]("Model inventory deleted successfully"));
  } catch (error) {
    // Rollback transaction if it exists
    if (transaction) {
      try {
        await transaction.rollback();
      } catch (rollbackError) {
        // Transaction might already be committed, ignore rollback errors
        console.warn("Transaction rollback failed:", rollbackError);
      }
    }

    logStructured(
      "error",
      "failed to delete model inventory",
      "deleteModelInventoryById",
      "modelInventory.ctrl.ts"
    );
    logger.error("❌ Error in deleteModelInventoryById:", error);
    return res.status(500).json(STATUS_CODE[500]((error as Error).message));
  }
}<|MERGE_RESOLUTION|>--- conflicted
+++ resolved
@@ -400,8 +400,8 @@
 }
 
 export async function deleteModelInventoryById(req: Request, res: Response) {
-<<<<<<< HEAD
   const modelInventoryId = parseInt(req.params.id);
+  const deleteRisks = req.query.deleteRisks === "true";
 
   // Validate model inventory ID parameter
   const modelInventoryIdValidation = validateModelInventoryIdParam(modelInventoryId);
@@ -418,10 +418,6 @@
       code: modelInventoryIdValidation.code || 'INVALID_PARAMETER'
     });
   }
-=======
-  const id = req.params.id;
-  const deleteRisks = req.query.deleteRisks === "true";
->>>>>>> e95e09b2
 
   logStructured(
     "processing",
@@ -454,11 +450,7 @@
 
     // Use the existing database query approach for deleting
     transaction = await sequelize.transaction();
-<<<<<<< HEAD
-    await deleteModelInventoryByIdQuery(modelInventoryId, req.tenantId!, transaction);
-=======
-    await deleteModelInventoryByIdQuery(Number(id), deleteRisks, req.tenantId!, transaction);
->>>>>>> e95e09b2
+    await deleteModelInventoryByIdQuery(modelInventoryId, deleteRisks, req.tenantId!, transaction);
     await transaction.commit();
 
     logStructured(
