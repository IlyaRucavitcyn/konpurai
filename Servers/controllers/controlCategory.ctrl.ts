--- conflicted
+++ resolved
@@ -34,11 +34,7 @@
   logger.debug("🔍 Fetching all control categories");
 
   try {
-<<<<<<< HEAD
     const controlCategories = await getAllControlCategoriesQuery(req.tenantId!);
-    return res.status(200).json(controlCategories);
-=======
-    const controlCategories = await getAllControlCategoriesQuery();
 
     if (controlCategories && controlCategories.length > 0) {
       await logEvent(
@@ -62,7 +58,6 @@
     );
     await logEvent("Read", "No control categories found");
     return res.status(204).json(STATUS_CODE[204](controlCategories));
->>>>>>> 2c710e89
   } catch (error) {
     logStructured(
       "error",
@@ -249,12 +244,8 @@
     await controlCategoryModel.validateControlCategoryData();
 
     const createdControlCategory = await createControlCategoryQuery(
-<<<<<<< HEAD
-      newControlCategory,
+      controlCategoryModel,
       req.tenantId!,
-=======
-      controlCategoryModel,
->>>>>>> 2c710e89
       transaction
     );
 
@@ -352,7 +343,7 @@
 
   try {
     const existingControlCategory = await getControlCategoryByIdQuery(
-      controlCategoryId
+      controlCategoryId, req.tenantId!
     );
 
     if (!existingControlCategory) {
@@ -528,7 +519,7 @@
 
   try {
     const existingControlCategory = await getControlCategoryByIdQuery(
-      controlCategoryId
+      controlCategoryId, req.tenantId!
     );
 
     if (!existingControlCategory) {
