import { Request, Response } from "express";

import { STATUS_CODE } from "../utils/statusCode.utils";

import {
  deleteAssessmentByIdQuery,
  getAllAssessmentsQuery,
  getAssessmentByIdQuery,
  getAssessmentByProjectIdQuery,
} from "../utils/assessment.utils";
import {
  createNewTopicQuery,
  getTopicByAssessmentIdQuery,
  updateTopicByIdQuery,
} from "../utils/topic.utils";
import {
  createNewSubtopicQuery,
  getSubTopicByTopicIdQuery,
  updateSubtopicByIdQuery,
} from "../utils/subtopic.utils";
import {
  createNewQuestionQuery,
  getQuestionBySubTopicIdQuery,
  RequestWithFile,
  updateQuestionByIdQuery,
  UploadedFile,
} from "../utils/question.utils";
import { AssessmentModel } from "../domain.layer/models/assessment/assessment.model";
import { TopicModel } from "../domain.layer/models/topic/topic.model";
import { SubtopicModel } from "../domain.layer/models/subtopic/subtopic.model";
import { sequelize } from "../database/db";
import { ValidationException } from "../domain.layer/exceptions/custom.exception";

export async function getAllAssessments(
  req: Request,
  res: Response
): Promise<any> {
  try {
    const assessments = await getAllAssessmentsQuery(req.tenantId!);

    if (assessments) {
      return res.status(200).json(STATUS_CODE[200](assessments));
    }

    return res.status(204).json(STATUS_CODE[204](assessments));
  } catch (error) {
    return res.status(500).json(STATUS_CODE[500]((error as Error).message));
  }
}

export async function getAssessmentById(
  req: Request,
  res: Response
): Promise<any> {
  try {
    const assessmentId = parseInt(req.params.id);
    const assessment = await getAssessmentByIdQuery(assessmentId, req.tenantId!);

    if (assessment) {
      return res.status(200).json(STATUS_CODE[200](assessment));
    }

    return res.status(404).json(STATUS_CODE[404](assessment));
  } catch (error) {
    return res.status(500).json(STATUS_CODE[500]((error as Error).message));
  }
}

export async function createAssessment(
  req: Request,
  res: Response
): Promise<any> {
  const transaction = await sequelize.transaction();
  try {
    const assessmentData = req.body;

    // Validate required fields
    if (!assessmentData.project_id) {
      return res.status(400).json(
        STATUS_CODE[400]({
          message: "project_id is required",
          field: "project_id",
        })
      );
    }
<<<<<<< HEAD
    const createdAssessment = await createNewAssessmentQuery(
      newAssessment,
      false,
      req.tenantId!,
      transaction
=======

    // Use AssessmentModel's CreateNewAssessment method
    const createdAssessment = await AssessmentModel.CreateNewAssessment(
      assessmentData
>>>>>>> 7ab13edd
    );

    if (createdAssessment) {
      await transaction.commit();
      return res.status(201).json(
        STATUS_CODE[201]({
          message: "Assessment created successfully",
          assessment: createdAssessment.toSafeJSON(),
        })
      );
    }

    await transaction.rollback();
    return res.status(503).json(
      STATUS_CODE[503]({
        message: "Failed to create assessment",
      })
    );
  } catch (error) {
    await transaction.rollback();
    console.error("Error creating assessment:", error);

    if (error instanceof ValidationException) {
      return res.status(400).json(STATUS_CODE[400](error));
    }

    return res.status(500).json(STATUS_CODE[500]((error as Error).message));
  }
}

export async function updateAssessmentById(
  req: Request,
  res: Response
): Promise<any> {
  const transaction = await sequelize.transaction();
  try {
    const assessmentId = parseInt(req.params.id);
    const assessmentData = req.body;

    if (isNaN(assessmentId)) {
      return res.status(400).json(
        STATUS_CODE[400]({
          message: "Invalid assessment ID provided",
          field: "id",
          value: req.params.id,
        })
      );
    }
<<<<<<< HEAD
    const assessment = await updateAssessmentByIdQuery(
      assessmentId,
      updatedAssessment,
      req.tenantId!,
      transaction
    );
=======
>>>>>>> 7ab13edd

    // Validate required fields
    if (!assessmentData.project_id) {
      return res.status(400).json(
        STATUS_CODE[400]({
          message: "project_id is required",
          field: "project_id",
        })
      );
    }

    // Use AssessmentModel's UpdateAssessment method
    const [updatedCount, updatedAssessments] =
      await AssessmentModel.UpdateAssessment(assessmentId, assessmentData);

    if (updatedCount > 0 && updatedAssessments.length > 0) {
      await transaction.commit();
      return res.status(202).json(
        STATUS_CODE[202]({
          message: "Assessment updated successfully",
          assessment: updatedAssessments[0].toSafeJSON(),
        })
      );
    }

    await transaction.rollback();
    return res.status(404).json(
      STATUS_CODE[404]({
        message: "Assessment not found or no changes made",
        assessmentId: assessmentId,
      })
    );
  } catch (error) {
    await transaction.rollback();
    console.error("Error updating assessment:", error);

    if (error instanceof ValidationException) {
      return res.status(400).json(STATUS_CODE[400](error));
    }

    return res.status(500).json(STATUS_CODE[500]((error as Error).message));
  }
}

export async function deleteAssessmentById(
  req: Request,
  res: Response
): Promise<any> {
  const transaction = await sequelize.transaction();
  try {
    const assessmentId = parseInt(req.params.id);
    const deletedAssessment = await deleteAssessmentByIdQuery(
      assessmentId,
      req.tenantId!,
      transaction
    );

    if (deletedAssessment) {
      await transaction.commit();
      return res.status(202).json(STATUS_CODE[202](deletedAssessment));
    }

    return res.status(404).json(STATUS_CODE[404]({}));
  } catch (error) {
    await transaction.rollback();
    return res.status(500).json(STATUS_CODE[500]((error as Error).message));
  }
}

export async function getAnswers(req: Request, res: Response): Promise<any> {
  try {
    const assessmentId = parseInt(req.params.id);
    const assessment = (await getAssessmentByIdQuery(
      assessmentId, req.tenantId!
    )) as AssessmentModel;
    const topics = (await getTopicByAssessmentIdQuery(
      assessment!.id!, req.tenantId!
    )) as TopicModel[];
    for (let topic of topics) {
      const subTopics = (await getSubTopicByTopicIdQuery(
        topic.id!, req.tenantId!
      )) as SubtopicModel[];

      for (let subTopic of subTopics) {
        const questions = await getQuestionBySubTopicIdQuery(subTopic.id!, req.tenantId!);
        (subTopic.dataValues as any)["questions"] = questions;
      }
      (topic.dataValues as any)["subTopics"] = subTopics;
    }
    (assessment.dataValues as any)["topics"] = topics;

    return res.status(200).json(STATUS_CODE[200]({ message: assessment }));
  } catch (error) {
    return res.status(500).json(STATUS_CODE[500]((error as Error).message));
  }
}

export async function getAssessmentByProjectId(req: Request, res: Response) {
  const projectId = parseInt(req.params.id);
  try {
    const assessments = await getAssessmentByProjectIdQuery(projectId, req.tenantId!);
    if (assessments && assessments.length !== 0) {
      return res.status(200).json(STATUS_CODE[200](assessments));
    } else {
      return res.status(204).json(STATUS_CODE[204]({}));
    }
  } catch (error) {
    return res.status(500).json(STATUS_CODE[500]((error as Error).message));
  }
}<|MERGE_RESOLUTION|>--- conflicted
+++ resolved
@@ -83,18 +83,17 @@
         })
       );
     }
-<<<<<<< HEAD
-    const createdAssessment = await createNewAssessmentQuery(
-      newAssessment,
-      false,
-      req.tenantId!,
-      transaction
-=======
+
+    // const createdAssessment = await createNewAssessmentQuery(
+    //   newAssessment,
+    //   false,
+    //   req.tenantId!,
+    //   transaction
+    // );
 
     // Use AssessmentModel's CreateNewAssessment method
     const createdAssessment = await AssessmentModel.CreateNewAssessment(
       assessmentData
->>>>>>> 7ab13edd
     );
 
     if (createdAssessment) {
@@ -143,15 +142,13 @@
         })
       );
     }
-<<<<<<< HEAD
-    const assessment = await updateAssessmentByIdQuery(
-      assessmentId,
-      updatedAssessment,
-      req.tenantId!,
-      transaction
-    );
-=======
->>>>>>> 7ab13edd
+
+    // const assessment = await updateAssessmentByIdQuery(
+    //   assessmentId,
+    //   updatedAssessment,
+    //   req.tenantId!,
+    //   transaction
+    // );
 
     // Validate required fields
     if (!assessmentData.project_id) {
