import { Request, Response } from "express";
import { STATUS_CODE } from "../utils/statusCode.utils";

import {
  createNewTrainingRegistarQuery,
  getAllTrainingRegistarQuery,
  getTrainingRegistarByIdQuery,
  updateTrainingRegistarByIdQuery,
  deleteTrainingRegistarByIdQuery,
} from "../utils/trainingRegistar.utils";

import { TrainingRegistarModel } from "../domain.layer/models/trainingRegistar/trainingRegistar.model";
import { sequelize } from "../database/db";
import {
  logProcessing,
  logSuccess,
  logFailure,
} from "../utils/logger/logHelper";
import logger, { logStructured } from "../utils/logger/fileLogger";
import { logEvent } from "../utils/logger/dbLogger";

// get ALL training registry api
export async function getAllTrainingRegistar(
  req: Request,
  res: Response
): Promise<any> {
  logProcessing({
    description: "starting getAllTrainingRegistar",
    functionName: "getAllTrainingRegistar",
    fileName: "trainingRegistar.ctrl.ts",
    userId: req.userId!,
    tenantId: req.tenantId!,
  });
  logger.debug("📚 Fetching all training registrars");

  try {
    const trainingRegistars = await getAllTrainingRegistarQuery(req.tenantId!);
    if (trainingRegistars) {
      await logSuccess({
        eventType: "Read",
        description: `Retrieved ${trainingRegistars.length} training registrars`,
        functionName: "getAllTrainingRegistar",
        fileName: "trainingRegistar.ctrl.ts",
        userId: req.userId!,
        tenantId: req.tenantId!,
      });
      return res.status(200).json(STATUS_CODE[200](trainingRegistars));
    }

    await logSuccess({
      eventType: "Read",
      description: "No training registrars found",
      functionName: "getAllTrainingRegistar",
      fileName: "trainingRegistar.ctrl.ts",
      userId: req.userId!,
      tenantId: req.tenantId!,
    });
    return res.status(204).json(STATUS_CODE[204](trainingRegistars));
  } catch (error) {
    await logFailure({
      eventType: "Read",
      description: "Failed to retrieve training registrars",
      functionName: "getAllTrainingRegistar",
      fileName: "trainingRegistar.ctrl.ts",
      userId: req.userId!,
      tenantId: req.tenantId!,
      error: error as Error,
    });
    return res.status(500).json(STATUS_CODE[500]((error as Error).message));
  }
}

// get BY ID training registry api
export async function getTrainingRegistarById(
  req: Request,
  res: Response
): Promise<any> {
  const trainingRegistarId = parseInt(req.params.id);

  logProcessing({
    description: `starting getTrainingRegistarById for training registrar ID ${trainingRegistarId}`,
    functionName: "getTrainingRegistarById",
    fileName: "trainingRegistar.ctrl.ts",
    userId: req.userId!,
    tenantId: req.tenantId!,
  });
  logger.debug(`🔍 Looking up training registrar ID ${trainingRegistarId}`);

  try {
    const trainingRegistar = await getTrainingRegistarByIdQuery(
      trainingRegistarId,
      req.tenantId!
    );

    if (trainingRegistar) {
      await logSuccess({
        eventType: "Read",
        description: `Retrieved training registrar ID ${trainingRegistarId}`,
        functionName: "getTrainingRegistarById",
        fileName: "trainingRegistar.ctrl.ts",
        userId: req.userId!,
        tenantId: req.tenantId!,
      });
      return res.status(200).json(STATUS_CODE[200](trainingRegistar));
    }

    await logSuccess({
      eventType: "Read",
      description: `Training registrar not found: ID ${trainingRegistarId}`,
      functionName: "getTrainingRegistarById",
      fileName: "trainingRegistar.ctrl.ts",
      userId: req.userId!,
      tenantId: req.tenantId!,
    });
    return res.status(404).json(STATUS_CODE[404](trainingRegistar));
  } catch (error) {
    await logFailure({
      eventType: "Read",
      description: `Failed to retrieve training registrar ID ${trainingRegistarId}`,
      functionName: "getTrainingRegistarById",
      fileName: "trainingRegistar.ctrl.ts",
      userId: req.userId!,
      tenantId: req.tenantId!,
      error: error as Error,
    });
    return res.status(500).json(STATUS_CODE[500]((error as Error).message));
  }
}

// create new training registar
export async function createNewTrainingRegistar(
  req: Request,
  res: Response
): Promise<any> {
  const transaction = await sequelize.transaction();

  logProcessing({
    description: "starting createNewTrainingRegistar",
    functionName: "createNewTrainingRegistar",
    fileName: "trainingRegistar.ctrl.ts",
    userId: req.userId!,
    tenantId: req.tenantId!,
  });
  logger.debug("🛠️ Creating new training registrar");

  try {
    const newTrainingRegistar: TrainingRegistarModel = req.body;

<<<<<<< HEAD
    if (
      !newTrainingRegistar.training_name ||
      !newTrainingRegistar.duration ||
      !newTrainingRegistar.department ||
      !newTrainingRegistar.numberOfPeople ||
      !newTrainingRegistar.provider ||
      !newTrainingRegistar.status
    ) {
      await logFailure({
        eventType: "Create",
        description: "Missing required fields for training registrar creation",
        functionName: "createNewTrainingRegistar",
        fileName: "trainingRegistar.ctrl.ts",
        userId: req.userId!,
        tenantId: req.tenantId!,
        error: new Error("Missing required fields"),
      });
      return res.status(400).json(
        STATUS_CODE[400]({
          message: "Missing field from Training Registar",
        })
      );
    }

=======
>>>>>>> 0e80df4f
    const createdNewTrainingRegistar = await createNewTrainingRegistarQuery(
      newTrainingRegistar,
      req.tenantId!,
      transaction
    );

    if (createdNewTrainingRegistar) {
      await transaction.commit();
      await logSuccess({
        eventType: "Create",
        description: `Successfully created training registrar: ${newTrainingRegistar.training_name}`,
        functionName: "createNewTrainingRegistar",
        fileName: "trainingRegistar.ctrl.ts",
        userId: req.userId!,
        tenantId: req.tenantId!,
      });
      return res.status(201).json(STATUS_CODE[201](createdNewTrainingRegistar));
    }

    await transaction.rollback();
    await logFailure({
      eventType: "Create",
      description: "Failed to create training registrar",
      functionName: "createNewTrainingRegistar",
      fileName: "trainingRegistar.ctrl.ts",
      userId: req.userId!,
      tenantId: req.tenantId!,
      error: new Error("Creation failed"),
    });
    return res.status(503).json(STATUS_CODE[503]({}));
  } catch (error) {
    await transaction.rollback();
    await logFailure({
      eventType: "Create",
      description: "Failed to create training registrar",
      functionName: "createNewTrainingRegistar",
      fileName: "trainingRegistar.ctrl.ts",
      userId: req.userId!,
      tenantId: req.tenantId!,
      error: error as Error,
    });
    return res.status(500).json(STATUS_CODE[500]((error as Error).message));
  }
}

//update a particular training registar by id
export async function updateTrainingRegistarById(
  req: Request,
  res: Response
): Promise<any> {
  const trainingRegistarId = parseInt(req.params.id);

  // Get existing training registrar for business rule validation
  let existingTrainingRegistrar = null;
  try {
    existingTrainingRegistrar = await getTrainingRegistarByIdQuery(trainingRegistarId, req.tenantId!);
  } catch (error) {
    // Continue without existing data if query fails
  }
  const transaction = await sequelize.transaction();

  logProcessing({
    description: `starting updateTrainingRegistarById for training registrar ID ${trainingRegistarId}`,
    functionName: "updateTrainingRegistarById",
    fileName: "trainingRegistar.ctrl.ts",
    userId: req.userId!,
    tenantId: req.tenantId!,
  });
  logger.debug(`✏️ Updating training registrar ID ${trainingRegistarId}`);

  try {
    // Map numberOfPeople to people for DB
    const updatedTrainingRegistar: any = {
      ...req.body,
      people: req.body.numberOfPeople,
    };
    delete updatedTrainingRegistar.numberOfPeople;

<<<<<<< HEAD
    if (
      !updatedTrainingRegistar.training_name ||
      !updatedTrainingRegistar.department ||
      !updatedTrainingRegistar.duration ||
      !updatedTrainingRegistar.people ||
      !updatedTrainingRegistar.provider ||
      !updatedTrainingRegistar.status
    ) {
      await logFailure({
        eventType: "Update",
        description: `Missing required fields for updating training registrar ID ${trainingRegistarId}`,
        functionName: "updateTrainingRegistarById",
        fileName: "trainingRegistar.ctrl.ts",
        userId: req.userId!,
        tenantId: req.tenantId!,
        error: new Error("Missing required fields"),
      });
      return res.status(400).json(
        STATUS_CODE[400]({
          message: "All the fields are required to be updated",
        })
      );
    }

=======
>>>>>>> 0e80df4f
    const trainingRegistar = await updateTrainingRegistarByIdQuery(
      trainingRegistarId,
      updatedTrainingRegistar,
      req.tenantId!,
      transaction
    );

    if (trainingRegistar) {
      await transaction.commit();
      await logSuccess({
        eventType: "Update",
        description: `Successfully updated training registrar ID ${trainingRegistarId}`,
        functionName: "updateTrainingRegistarById",
        fileName: "trainingRegistar.ctrl.ts",
        userId: req.userId!,
        tenantId: req.tenantId!,
      });
      return res.status(202).json(STATUS_CODE[202](trainingRegistar));
    }

    await transaction.rollback();
    await logFailure({
      eventType: "Update",
      description: `Training registrar not found: ID ${trainingRegistarId}`,
      functionName: "updateTrainingRegistarById",
      fileName: "trainingRegistar.ctrl.ts",
      userId: req.userId!,
      tenantId: req.tenantId!,
      error: new Error("Training registrar not found"),
    });
    return res.status(404).json(STATUS_CODE[404]({}));
  } catch (error) {
    await transaction.rollback();
    await logFailure({
      eventType: "Update",
      description: `Failed to update training registrar ID ${trainingRegistarId}`,
      functionName: "updateTrainingRegistarById",
      fileName: "trainingRegistar.ctrl.ts",
      userId: req.userId!,
      tenantId: req.tenantId!,
      error: error as Error,
    });
    return res.status(500).json(STATUS_CODE[500]((error as Error).message));
  }
}

export async function deleteTrainingRegistarById(
  req: Request,
  res: Response
): Promise<any> {
  const trainingRegistarId = parseInt(req.params.id);
  const transaction = await sequelize.transaction();

  logProcessing({
    description: `starting deleteTrainingRegistarById for training registrar ID ${trainingRegistarId}`,
    functionName: "deleteTrainingRegistarById",
    fileName: "trainingRegistar.ctrl.ts",
    userId: req.userId!,
    tenantId: req.tenantId!,
  });
  logger.debug(`🗑️ Deleting training registrar ID ${trainingRegistarId}`);

  try {
    const deleteTrainingRegistar = await deleteTrainingRegistarByIdQuery(
      trainingRegistarId,
      req.tenantId!,
      transaction
    );

    if (deleteTrainingRegistar) {
      await transaction.commit();
      await logSuccess({
        eventType: "Delete",
        description: `Successfully deleted training registrar ID ${trainingRegistarId}`,
        functionName: "deleteTrainingRegistarById",
        fileName: "trainingRegistar.ctrl.ts",
        userId: req.userId!,
        tenantId: req.tenantId!,
      });
      return res.status(202).json(STATUS_CODE[202](deleteTrainingRegistar));
    }

    await transaction.rollback();
    await logFailure({
      eventType: "Delete",
      description: `Training registrar not found: ID ${trainingRegistarId}`,
      functionName: "deleteTrainingRegistarById",
      fileName: "trainingRegistar.ctrl.ts",
      userId: req.userId!,
      tenantId: req.tenantId!,
      error: new Error("Training registrar not found"),
    });
    return res.status(404).json(STATUS_CODE[404]({}));
  } catch (error) {
    await transaction.rollback();
    await logFailure({
      eventType: "Delete",
      description: `Failed to delete training registrar ID ${trainingRegistarId}`,
      functionName: "deleteTrainingRegistarById",
      fileName: "trainingRegistar.ctrl.ts",
      userId: req.userId!,
      tenantId: req.tenantId!,
      error: error as Error,
    });
    return res.status(500).json(STATUS_CODE[500]((error as Error).message));
  }
}<|MERGE_RESOLUTION|>--- conflicted
+++ resolved
@@ -146,33 +146,6 @@
   try {
     const newTrainingRegistar: TrainingRegistarModel = req.body;
 
-<<<<<<< HEAD
-    if (
-      !newTrainingRegistar.training_name ||
-      !newTrainingRegistar.duration ||
-      !newTrainingRegistar.department ||
-      !newTrainingRegistar.numberOfPeople ||
-      !newTrainingRegistar.provider ||
-      !newTrainingRegistar.status
-    ) {
-      await logFailure({
-        eventType: "Create",
-        description: "Missing required fields for training registrar creation",
-        functionName: "createNewTrainingRegistar",
-        fileName: "trainingRegistar.ctrl.ts",
-        userId: req.userId!,
-        tenantId: req.tenantId!,
-        error: new Error("Missing required fields"),
-      });
-      return res.status(400).json(
-        STATUS_CODE[400]({
-          message: "Missing field from Training Registar",
-        })
-      );
-    }
-
-=======
->>>>>>> 0e80df4f
     const createdNewTrainingRegistar = await createNewTrainingRegistarQuery(
       newTrainingRegistar,
       req.tenantId!,
@@ -251,33 +224,6 @@
     };
     delete updatedTrainingRegistar.numberOfPeople;
 
-<<<<<<< HEAD
-    if (
-      !updatedTrainingRegistar.training_name ||
-      !updatedTrainingRegistar.department ||
-      !updatedTrainingRegistar.duration ||
-      !updatedTrainingRegistar.people ||
-      !updatedTrainingRegistar.provider ||
-      !updatedTrainingRegistar.status
-    ) {
-      await logFailure({
-        eventType: "Update",
-        description: `Missing required fields for updating training registrar ID ${trainingRegistarId}`,
-        functionName: "updateTrainingRegistarById",
-        fileName: "trainingRegistar.ctrl.ts",
-        userId: req.userId!,
-        tenantId: req.tenantId!,
-        error: new Error("Missing required fields"),
-      });
-      return res.status(400).json(
-        STATUS_CODE[400]({
-          message: "All the fields are required to be updated",
-        })
-      );
-    }
-
-=======
->>>>>>> 0e80df4f
     const trainingRegistar = await updateTrainingRegistarByIdQuery(
       trainingRegistarId,
       updatedTrainingRegistar,
