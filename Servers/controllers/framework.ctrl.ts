--- conflicted
+++ resolved
@@ -122,616 +122,6 @@
   }
 }
 
-<<<<<<< HEAD
-export async function createNewFramework(
-  req: Request,
-  res: Response
-): Promise<any> {
-  const transaction = await sequelize.transaction();
-  const { name, description } = req.body;
-
-  logStructured(
-    "processing",
-    `starting framework creation: ${name}`,
-    "createNewFramework",
-    "framework.ctrl.ts"
-  );
-  logger.debug(`🛠️ Creating framework: ${name}`);
-
-  try {
-    // Use the model's createNewFramework method for validation and creation
-    const frameworkModel = await FrameworkModel.createNewFramework(
-      name,
-      description
-    );
-    await frameworkModel.validateFrameworkData();
-
-    // Check if framework with same name already exists
-    const existingFrameworks = await FrameworkModel.findByName(name);
-    if (existingFrameworks && existingFrameworks.length > 0) {
-      logStructured(
-        "error",
-        `framework already exists: ${name}`,
-        "createNewFramework",
-        "framework.ctrl.ts"
-      );
-      await logEvent(
-        "Error",
-        `Attempted to create duplicate framework: ${name}`,
-        req.userId!,
-        req.tenantId!
-      );
-      await transaction.rollback();
-      return res
-        .status(409)
-        .json(STATUS_CODE[409]("Framework with this name already exists"));
-    }
-
-    // Save the framework to database
-    const savedFramework = await frameworkModel.save({ transaction });
-
-    if (savedFramework) {
-      await transaction.commit();
-      logStructured(
-        "successful",
-        `framework created: ${name}`,
-        "createNewFramework",
-        "framework.ctrl.ts"
-      );
-      await logEvent("Create", `Framework created: ${name}`, req.userId!, req.tenantId!);
-      return res
-        .status(201)
-        .json(STATUS_CODE[201](savedFramework.toSafeJSON()));
-    }
-
-    logStructured(
-      "error",
-      `failed to create framework: ${name}`,
-      "createNewFramework",
-      "framework.ctrl.ts"
-    );
-    await logEvent("Error", `Framework creation failed: ${name}`, req.userId!, req.tenantId!);
-    await transaction.rollback();
-    return res.status(400).json(STATUS_CODE[400]("Failed to create framework"));
-  } catch (error) {
-    await transaction.rollback();
-
-    if (error instanceof ValidationException) {
-      logStructured(
-        "error",
-        `validation failed: ${error.message}`,
-        "createNewFramework",
-        "framework.ctrl.ts"
-      );
-      await logEvent(
-        "Error",
-        `Validation error during framework creation: ${error.message}`,
-        req.userId!,
-        req.tenantId!
-      );
-      return res.status(400).json(STATUS_CODE[400](error.message));
-    }
-
-    if (error instanceof BusinessLogicException) {
-      logStructured(
-        "error",
-        `business logic error: ${error.message}`,
-        "createNewFramework",
-        "framework.ctrl.ts"
-      );
-      await logEvent(
-        "Error",
-        `Business logic error during framework creation: ${error.message}`,
-        req.userId!,
-        req.tenantId!
-      );
-      return res.status(403).json(STATUS_CODE[403](error.message));
-    }
-
-    logStructured(
-      "error",
-      `unexpected error: ${name}`,
-      "createNewFramework",
-      "framework.ctrl.ts"
-    );
-    await logEvent(
-      "Error",
-      `Unexpected error during framework creation: ${(error as Error).message}`,
-      req.userId!,
-      req.tenantId!
-    );
-    logger.error("❌ Error in createNewFramework:", error);
-    return res.status(500).json(STATUS_CODE[500]((error as Error).message));
-  }
-}
-
-export async function updateFrameworkById(
-  req: Request,
-  res: Response
-): Promise<any> {
-  const transaction = await sequelize.transaction();
-  const frameworkId = parseInt(req.params.id);
-  const { name, description } = req.body;
-
-  logStructured(
-    "processing",
-    `updating framework ID ${frameworkId}`,
-    "updateFrameworkById",
-    "framework.ctrl.ts"
-  );
-  logger.debug(`✏️ Update requested for framework ID ${frameworkId}`);
-
-  try {
-    const existingFramework =
-      await FrameworkModel.findByIdWithValidation(frameworkId);
-
-    if (!existingFramework) {
-      logStructured(
-        "error",
-        `framework not found: ID ${frameworkId}`,
-        "updateFrameworkById",
-        "framework.ctrl.ts"
-      );
-      await logEvent(
-        "Error",
-        `Update failed — framework not found: ID ${frameworkId}`,
-        req.userId!,
-        req.tenantId!
-      );
-      await transaction.rollback();
-      return res.status(404).json(STATUS_CODE[404]("Framework not found"));
-    }
-
-    // Check if framework is being used
-    const isBeingUsed = await existingFramework.isBeingUsed();
-    if (isBeingUsed) {
-      logStructured(
-        "error",
-        `attempted to update framework in use: ID ${frameworkId}`,
-        "updateFrameworkById",
-        "framework.ctrl.ts"
-      );
-      await logEvent(
-        "Error",
-        `Blocked update of framework in use: ID ${frameworkId}`,
-        req.userId!,
-        req.tenantId!
-      );
-      await transaction.rollback();
-      return res
-        .status(403)
-        .json(
-          STATUS_CODE[403]("Cannot update framework that is currently in use")
-        );
-    }
-
-    // If name is being updated, check for duplicates
-    if (name && name !== existingFramework.name) {
-      const existingFrameworks = await FrameworkModel.findByName(name);
-      if (existingFrameworks && existingFrameworks.length > 0) {
-        logStructured(
-          "error",
-          `framework name already exists: ${name}`,
-          "updateFrameworkById",
-          "framework.ctrl.ts"
-        );
-        await logEvent(
-          "Error",
-          `Attempted to update to duplicate name: ${name}`,
-          req.userId!,
-          req.tenantId!
-        );
-        await transaction.rollback();
-        return res
-          .status(409)
-          .json(STATUS_CODE[409]("Framework with this name already exists"));
-      }
-    }
-
-    // Use the model's updateFramework method for validation and updates
-    await existingFramework.updateFramework({ name, description });
-    await existingFramework.validateFrameworkData();
-
-    const updatedFramework = await existingFramework.save({ transaction });
-
-    if (updatedFramework) {
-      await transaction.commit();
-      logStructured(
-        "successful",
-        `framework updated: ID ${frameworkId}`,
-        "updateFrameworkById",
-        "framework.ctrl.ts"
-      );
-      await logEvent(
-        "Update",
-        `Framework updated: ID ${frameworkId}, name: ${updatedFramework.name}`,
-        req.userId!,
-        req.tenantId!
-      );
-      return res
-        .status(202)
-        .json(STATUS_CODE[202](updatedFramework.toSafeJSON()));
-    }
-
-    logStructured(
-      "error",
-      `failed to update framework: ID ${frameworkId}`,
-      "updateFrameworkById",
-      "framework.ctrl.ts"
-    );
-    await logEvent("Error", `Framework update failed: ID ${frameworkId}`, req.userId!, req.tenantId!);
-    await transaction.rollback();
-    return res.status(400).json(STATUS_CODE[400]("Failed to update framework"));
-  } catch (error) {
-    await transaction.rollback();
-
-    if (error instanceof ValidationException) {
-      logStructured(
-        "error",
-        `validation error: ${error.message}`,
-        "updateFrameworkById",
-        "framework.ctrl.ts"
-      );
-      await logEvent(
-        "Error",
-        `Validation error during framework update: ${error.message}`,
-        req.userId!,
-        req.tenantId!
-      );
-      return res.status(400).json(STATUS_CODE[400](error.message));
-    }
-
-    if (error instanceof BusinessLogicException) {
-      logStructured(
-        "error",
-        `business logic error: ${error.message}`,
-        "updateFrameworkById",
-        "framework.ctrl.ts"
-      );
-      await logEvent(
-        "Error",
-        `Business logic error during framework update: ${error.message}`,
-        req.userId!,
-        req.tenantId!
-      );
-      return res.status(403).json(STATUS_CODE[403](error.message));
-    }
-
-    if (error instanceof NotFoundException) {
-      logStructured(
-        "error",
-        `framework not found: ID ${frameworkId}`,
-        "updateFrameworkById",
-        "framework.ctrl.ts"
-      );
-      await logEvent(
-        "Error",
-        `Framework not found during update: ID ${frameworkId}`,
-        req.userId!,
-        req.tenantId!
-      );
-      return res.status(404).json(STATUS_CODE[404](error.message));
-    }
-
-    logStructured(
-      "error",
-      `unexpected error for framework ID ${frameworkId}`,
-      "updateFrameworkById",
-      "framework.ctrl.ts"
-    );
-    await logEvent(
-      "Error",
-      `Unexpected error during framework update for ID ${frameworkId}: ${
-        (error as Error).message
-      }`,
-      req.userId!,
-      req.tenantId!
-    );
-    logger.error("❌ Error in updateFrameworkById:", error);
-    return res.status(500).json(STATUS_CODE[500]((error as Error).message));
-  }
-}
-
-export async function deleteFrameworkById(
-  req: Request,
-  res: Response
-): Promise<any> {
-  const transaction = await sequelize.transaction();
-  const frameworkId = parseInt(req.params.id);
-
-  logStructured(
-    "processing",
-    `attempting to delete framework ID ${frameworkId}`,
-    "deleteFrameworkById",
-    "framework.ctrl.ts"
-  );
-  logger.debug(`🗑️ Delete request for framework ID ${frameworkId}`);
-
-  try {
-    const existingFramework =
-      await FrameworkModel.findByIdWithValidation(frameworkId);
-
-    if (!existingFramework) {
-      logStructured(
-        "error",
-        `framework not found: ID ${frameworkId}`,
-        "deleteFrameworkById",
-        "framework.ctrl.ts"
-      );
-      await logEvent(
-        "Error",
-        `Delete failed — framework not found: ID ${frameworkId}`,
-        req.userId!,
-        req.tenantId!
-      );
-      await transaction.rollback();
-      return res.status(404).json(STATUS_CODE[404]("Framework not found"));
-    }
-
-    // Check if framework can be deleted
-    if (!existingFramework.canBeDeleted()) {
-      logStructured(
-        "error",
-        `framework cannot be deleted: ID ${frameworkId}`,
-        "deleteFrameworkById",
-        "framework.ctrl.ts"
-      );
-      await logEvent(
-        "Error",
-        `Blocked deletion of framework: ID ${frameworkId}`,
-        req.userId!,
-        req.tenantId!
-      );
-      await transaction.rollback();
-      return res
-        .status(403)
-        .json(STATUS_CODE[403]("Framework cannot be deleted"));
-    }
-
-    // Check if framework is being used
-    const isBeingUsed = await existingFramework.isBeingUsed();
-    if (isBeingUsed) {
-      logStructured(
-        "error",
-        `attempted to delete framework in use: ID ${frameworkId}`,
-        "deleteFrameworkById",
-        "framework.ctrl.ts"
-      );
-      await logEvent(
-        "Error",
-        `Blocked deletion of framework in use: ID ${frameworkId}`,
-        req.userId!,
-        req.tenantId!
-      );
-      await transaction.rollback();
-      return res
-        .status(403)
-        .json(
-          STATUS_CODE[403]("Cannot delete framework that is currently in use")
-        );
-    }
-
-    const deletedCount = await FrameworkModel.deleteFrameworkById(frameworkId);
-
-    if (deletedCount > 0) {
-      await transaction.commit();
-      logStructured(
-        "successful",
-        `framework deleted: ID ${frameworkId}`,
-        "deleteFrameworkById",
-        "framework.ctrl.ts"
-      );
-      await logEvent(
-        "Delete",
-        `Framework deleted: ID ${frameworkId}, name: ${existingFramework.name}`,
-        req.userId!,
-        req.tenantId!
-      );
-      return res
-        .status(202)
-        .json(STATUS_CODE[202]({ message: "Framework deleted successfully" }));
-    }
-
-    logStructured(
-      "error",
-      `failed to delete framework: ID ${frameworkId}`,
-      "deleteFrameworkById",
-      "framework.ctrl.ts"
-    );
-    await logEvent("Error", `Framework deletion failed: ID ${frameworkId}`, req.userId!, req.tenantId!);
-    await transaction.rollback();
-    return res.status(400).json(STATUS_CODE[400]("Failed to delete framework"));
-  } catch (error) {
-    await transaction.rollback();
-
-    if (error instanceof ValidationException) {
-      logStructured(
-        "error",
-        `validation error: ${error.message}`,
-        "deleteFrameworkById",
-        "framework.ctrl.ts"
-      );
-      await logEvent(
-        "Error",
-        `Validation error during framework deletion: ${error.message}`,
-        req.userId!,
-        req.tenantId!
-      );
-      return res.status(400).json(STATUS_CODE[400](error.message));
-    }
-
-    if (error instanceof NotFoundException) {
-      logStructured(
-        "error",
-        `framework not found: ID ${frameworkId}`,
-        "deleteFrameworkById",
-        "framework.ctrl.ts"
-      );
-      await logEvent(
-        "Error",
-        `Framework not found during deletion: ID ${frameworkId}`,
-        req.userId!,
-        req.tenantId!
-      );
-      return res.status(404).json(STATUS_CODE[404](error.message));
-    }
-
-    logStructured(
-      "error",
-      `unexpected error deleting framework ID ${frameworkId}`,
-      "deleteFrameworkById",
-      "framework.ctrl.ts"
-    );
-    await logEvent(
-      "Error",
-      `Unexpected error during framework deletion for ID ${frameworkId}: ${
-        (error as Error).message
-      }`,
-      req.userId!,
-      req.tenantId!
-    );
-    logger.error("❌ Error in deleteFrameworkById:", error);
-    return res.status(500).json(STATUS_CODE[500]((error as Error).message));
-  }
-}
-
-export async function searchFrameworksByName(
-  req: Request,
-  res: Response
-): Promise<any> {
-  const { name } = req.query;
-  const searchName = name as string;
-
-  logStructured(
-    "processing",
-    `searching frameworks by name: ${searchName}`,
-    "searchFrameworksByName",
-    "framework.ctrl.ts"
-  );
-  logger.debug(`🔍 Searching frameworks with name: ${searchName}`);
-
-  try {
-    const frameworks = await FrameworkModel.findByName(searchName);
-
-    if (frameworks && frameworks.length > 0) {
-      logStructured(
-        "successful",
-        `found ${frameworks.length} frameworks matching: ${searchName}`,
-        "searchFrameworksByName",
-        "framework.ctrl.ts"
-      );
-      return res
-        .status(200)
-        .json(STATUS_CODE[200](frameworks.map((f) => f.toSafeJSON())));
-    }
-
-    logStructured(
-      "successful",
-      `no frameworks found matching: ${searchName}`,
-      "searchFrameworksByName",
-      "framework.ctrl.ts"
-    );
-    return res.status(204).json(STATUS_CODE[204](frameworks));
-  } catch (error) {
-    logStructured(
-      "error",
-      `failed to search frameworks: ${searchName}`,
-      "searchFrameworksByName",
-      "framework.ctrl.ts"
-    );
-    await logEvent(
-      "Error",
-      `Failed to search frameworks: ${(error as Error).message}`,
-      req.userId!,
-      req.tenantId!
-    );
-
-    if (error instanceof ValidationException) {
-      return res.status(400).json(STATUS_CODE[400](error.message));
-    }
-
-    logger.error("❌ Error in searchFrameworksByName:", error);
-    return res.status(500).json(STATUS_CODE[500]((error as Error).message));
-  }
-}
-
-export async function getFrameworkMetadata(
-  req: Request,
-  res: Response
-): Promise<any> {
-  const frameworkId = parseInt(req.params.id);
-
-  logStructured(
-    "processing",
-    `fetching metadata for framework ID ${frameworkId}`,
-    "getFrameworkMetadata",
-    "framework.ctrl.ts"
-  );
-  logger.debug(`📊 Fetching metadata for framework ID ${frameworkId}`);
-
-  try {
-    const framework = await FrameworkModel.findByIdWithValidation(frameworkId);
-
-    if (!framework) {
-      logStructured(
-        "error",
-        `framework not found: ID ${frameworkId}`,
-        "getFrameworkMetadata",
-        "framework.ctrl.ts"
-      );
-      await logEvent(
-        "Error",
-        `Metadata fetch failed — framework not found: ID ${frameworkId}`,
-        req.userId!,
-        req.tenantId!
-      );
-      return res.status(404).json(STATUS_CODE[404]("Framework not found"));
-    }
-
-    const metadata = framework.getMetadata();
-    const usageStats = await framework.getUsageStatistics();
-
-    const fullMetadata = {
-      ...metadata,
-      usageStatistics: usageStats,
-    };
-
-    logStructured(
-      "successful",
-      `metadata retrieved for framework ID ${frameworkId}`,
-      "getFrameworkMetadata",
-      "framework.ctrl.ts"
-    );
-    return res.status(200).json(STATUS_CODE[200](fullMetadata));
-  } catch (error) {
-    logStructured(
-      "error",
-      `failed to fetch metadata for framework ID ${frameworkId}`,
-      "getFrameworkMetadata",
-      "framework.ctrl.ts"
-    );
-    await logEvent(
-      "Error",
-      `Failed to fetch framework metadata: ${(error as Error).message}`,
-      req.userId!,
-      req.tenantId!
-    );
-
-    if (error instanceof ValidationException) {
-      return res.status(400).json(STATUS_CODE[400](error.message));
-    }
-
-    if (error instanceof NotFoundException) {
-      return res.status(404).json(STATUS_CODE[404](error.message));
-    }
-
-    logger.error("❌ Error in getFrameworkMetadata:", error);
-    return res.status(500).json(STATUS_CODE[500]((error as Error).message));
-  }
-}
-
-=======
->>>>>>> 0e80df4f
 export async function addFrameworkToProject(
   req: Request,
   res: Response
