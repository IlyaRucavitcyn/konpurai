import { Request, Response } from "express";
import { sequelize } from "../database/db";
import { STATUS_CODE } from "../utils/statusCode.utils";
import {
  createNewVendorRiskQuery,
  deleteVendorRiskByIdQuery,
  getAllVendorRisksAllProjectsQuery,
  getVendorRiskByIdQuery,
  getVendorRisksByProjectIdQuery,
  getVendorRisksByVendorIdQuery,
  updateVendorRiskByIdQuery,
} from "../utils/vendorRisk.utils";
import { VendorRiskModel } from "../domain.layer/models/vendorRisk/vendorRisk.model";
import { logProcessing, logSuccess, logFailure } from '../utils/logger/logHelper';

export async function getAllVendorRisksAllProjects(
  req: Request,
  res: Response
): Promise<any> {
  logProcessing({
    description: 'starting getAllVendorRisksAllProjects',
    functionName: 'getAllVendorRisksAllProjects',
    fileName: 'vendorRisk.ctrl.ts',
    userId: req.userId!,
    tenantId: req.tenantId!,
  });

  try {
    const risks = await getAllVendorRisksAllProjectsQuery(req.tenantId!);
    await logSuccess({
      eventType: 'Read',
      description: 'Retrieved all vendor risks across all projects',
      functionName: 'getAllVendorRisksAllProjects',
      fileName: 'vendorRisk.ctrl.ts',
      userId: req.userId!,
      tenantId: req.tenantId!,
    });
    return res.status(200).json(STATUS_CODE[200](risks));
  } catch (error) {
    await logFailure({
      eventType: 'Read',
      description: 'Failed to retrieve vendor risks',
      functionName: 'getAllVendorRisksAllProjects',
      fileName: 'vendorRisk.ctrl.ts',
      userId: req.userId!,
      tenantId: req.tenantId!,
      error: error as Error
    });
    return res.status(500).json(STATUS_CODE[500]((error as Error).message));
  }
}

export async function getAllVendorRisks(
  req: Request,
  res: Response
): Promise<any> {
  const projectId = parseInt(req.params.id);

  logProcessing({
    description: `starting getAllVendorRisks for project ID ${projectId}`,
    functionName: 'getAllVendorRisks',
    fileName: 'vendorRisk.ctrl.ts',
    userId: req.userId!,
    tenantId: req.tenantId!,
  });

  try {
    const vendorRisks = await getVendorRisksByProjectIdQuery(projectId, req.tenantId!);

    if (vendorRisks) {
      await logSuccess({
        eventType: 'Read',
        description: `Retrieved vendor risks for project ID ${projectId}`,
        functionName: 'getAllVendorRisks',
        fileName: 'vendorRisk.ctrl.ts',
        userId: req.userId!,
        tenantId: req.tenantId!,
      });
      return res.status(200).json(STATUS_CODE[200](vendorRisks));
    }

    await logSuccess({
      eventType: 'Read',
      description: `No vendor risks found for project ID ${projectId}`,
      functionName: 'getAllVendorRisks',
      fileName: 'vendorRisk.ctrl.ts',
      userId: req.userId!,
      tenantId: req.tenantId!,
    });
    return res.status(204).json(STATUS_CODE[204](vendorRisks));
  } catch (error) {
    await logFailure({
      eventType: 'Read',
      description: 'Failed to retrieve vendor risks by project',
      functionName: 'getAllVendorRisks',
      fileName: 'vendorRisk.ctrl.ts',
      userId: req.userId!,
      tenantId: req.tenantId!,
      error: error as Error
    });
    return res.status(500).json(STATUS_CODE[500]((error as Error).message));
  }
}

export async function getAllVendorRisksByVendorId(
  req: Request,
  res: Response
) {
  const vendorId = parseInt(req.params.id);
<<<<<<< HEAD
  logSuccess({
    eventType: 'Read',
=======

  logProcessing({
>>>>>>> 0e80df4f
    description: `starting getAllVendorRisksByVendorId for vendor ID ${vendorId}`,
    functionName: 'getAllVendorRisksByVendorId',
    fileName: 'vendorRisk.ctrl.ts',
    userId: req.userId!,
    tenantId: req.tenantId!,
  });

  try {
    const vendorRisks = await getVendorRisksByVendorIdQuery(vendorId, req.tenantId!);

    if (vendorRisks) {
      await logSuccess({
        eventType: 'Read',
        description: `Retrieved vendor risks for vendor ID ${vendorId}`,
        functionName: 'getAllVendorRisksByVendorId',
        fileName: 'vendorRisk.ctrl.ts',
        userId: req.userId!,
        tenantId: req.tenantId!,
      });
      return res.status(200).json(STATUS_CODE[200](vendorRisks));
    }

    await logSuccess({
      eventType: 'Read',
      description: `No vendor risks found for vendor ID ${vendorId}`,
      functionName: 'getAllVendorRisksByVendorId',
      fileName: 'vendorRisk.ctrl.ts',
      userId: req.userId!,
      tenantId: req.tenantId!,
    });
    return res.status(204).json(STATUS_CODE[204](vendorRisks));
  } catch (error) {
    await logFailure({
      eventType: 'Read',
      description: 'Failed to retrieve vendor risks by vendor ID',
      functionName: 'getAllVendorRisksByVendorId',
      fileName: 'vendorRisk.ctrl.ts',
      error: error as Error,
      userId: req.userId!,
      tenantId: req.tenantId!,
    });
    return res.status(500).json(STATUS_CODE[500]((error as Error).message));
  }
}

export async function getVendorRiskById(
  req: Request,
  res: Response
): Promise<any> {
  const vendorRiskId = parseInt(req.params.id);

  logProcessing({
    description: `starting getVendorRiskById for ID ${vendorRiskId}`,
    functionName: 'getVendorRiskById',
    fileName: 'vendorRisk.ctrl.ts',
    userId: req.userId!,
    tenantId: req.tenantId!,
  });

  try {
    const vendorRisk = await getVendorRiskByIdQuery(vendorRiskId, req.tenantId!);

    if (vendorRisk) {
      await logSuccess({
        eventType: 'Read',
        description: `Retrieved vendor risk ID ${vendorRiskId}`,
        functionName: 'getVendorRiskById',
        fileName: 'vendorRisk.ctrl.ts',
        userId: req.userId!,
        tenantId: req.tenantId!,
      });
      return res.status(200).json(STATUS_CODE[200](vendorRisk));
    }

    await logSuccess({
      eventType: 'Read',
      description: `Vendor risk not found: ID ${vendorRiskId}`,
      functionName: 'getVendorRiskById',
      fileName: 'vendorRisk.ctrl.ts',
      userId: req.userId!,
      tenantId: req.tenantId!,
    });
    return res.status(404).json(STATUS_CODE[404](vendorRisk));
  } catch (error) {
    await logFailure({
      eventType: 'Read',
      description: 'Failed to retrieve vendor risk by ID',
      functionName: 'getVendorRiskById',
      fileName: 'vendorRisk.ctrl.ts',
      userId: req.userId!,
      tenantId: req.tenantId!,
      error: error as Error
    });
    return res.status(500).json(STATUS_CODE[500]((error as Error).message));
  }
}

export async function createVendorRisk(
  req: Request,
  res: Response
): Promise<any> {
  const transaction = await sequelize.transaction();

  logProcessing({
    description: 'starting createVendorRisk',
    functionName: 'createVendorRisk',
    fileName: 'vendorRisk.ctrl.ts',
    userId: req.userId!,
    tenantId: req.tenantId!,
  });

  try {
    const newVendorRisk: VendorRiskModel = req.body;
    const vendorRiskModel = await VendorRiskModel.createNewVendorRisk(newVendorRisk);

    const createdVendorRisk = await createNewVendorRiskQuery(
      vendorRiskModel,
      req.tenantId!,
      transaction
    );

    if (createdVendorRisk) {
      await transaction.commit();
      await logSuccess({
        eventType: 'Create',
        description: 'Created new vendor risk',
        functionName: 'createVendorRisk',
        fileName: 'vendorRisk.ctrl.ts',
        userId: req.userId!,
        tenantId: req.tenantId!,
      });
      return res.status(201).json(STATUS_CODE[201](createdVendorRisk));
    }

    await logSuccess({
      eventType: 'Create',
      description: 'Vendor risk creation returned null',
      functionName: 'createVendorRisk',
      fileName: 'vendorRisk.ctrl.ts',
      userId: req.userId!,
      tenantId: req.tenantId!,
    });
    return res.status(503).json(STATUS_CODE[503]({}));
  } catch (error) {
    await transaction.rollback();
    await logFailure({
      eventType: 'Create',
      description: 'Failed to create vendor risk',
      functionName: 'createVendorRisk',
      fileName: 'vendorRisk.ctrl.ts',
      userId: req.userId!,
      tenantId: req.tenantId!,
      error: error as Error
    });
    return res.status(500).json(STATUS_CODE[500]((error as Error).message));
  }
}

export async function updateVendorRiskById(
  req: Request,
  res: Response
): Promise<any> {
  const transaction = await sequelize.transaction();
  const vendorRiskId = parseInt(req.params.id);
  const updatedVendorRisk = req.body;

  logProcessing({
    description: `starting updateVendorRiskById for ID ${vendorRiskId}`,
    functionName: 'updateVendorRiskById',
    fileName: 'vendorRisk.ctrl.ts',
    userId: req.userId!,
    tenantId: req.tenantId!,
  });

  try {
    const vendorRiskModel = new VendorRiskModel();
    await vendorRiskModel.updateVendorRisk(updatedVendorRisk);

    const vendorRisk = await updateVendorRiskByIdQuery(
      vendorRiskId,
      vendorRiskModel,
      req.tenantId!,
      transaction
    );

    if (vendorRisk) {
      await transaction.commit();
      await logSuccess({
        eventType: 'Update',
        description: `Updated vendor risk ID ${vendorRiskId}`,
        functionName: 'updateVendorRiskById',
        fileName: 'vendorRisk.ctrl.ts',
        userId: req.userId!,
        tenantId: req.tenantId!,
      });
      return res.status(202).json(STATUS_CODE[202](vendorRisk));
    }

    await logSuccess({
      eventType: 'Update',
      description: `Vendor risk not found for update: ID ${vendorRiskId}`,
      functionName: 'updateVendorRiskById',
      fileName: 'vendorRisk.ctrl.ts',
      userId: req.userId!,
      tenantId: req.tenantId!,
    });
    return res.status(404).json(STATUS_CODE[404]({}));
  } catch (error) {
    await transaction.rollback();
    await logFailure({
      eventType: 'Update',
      description: 'Failed to update vendor risk',
      functionName: 'updateVendorRiskById',
      fileName: 'vendorRisk.ctrl.ts',
      userId: req.userId!,
      tenantId: req.tenantId!,
      error: error as Error
    });
    return res.status(500).json(STATUS_CODE[500]((error as Error).message));
  }
}

export async function deleteVendorRiskById(
  req: Request,
  res: Response
): Promise<any> {
  const transaction = await sequelize.transaction();
  const vendorRiskId = parseInt(req.params.id);

  logProcessing({
    description: `starting deleteVendorRiskById for ID ${vendorRiskId}`,
<<<<<<< HEAD
    functionName: 'updateVedeleteVendorRiskByIdndorRiskById',
    fileName: 'vendorRisk.ctrl.ts',
    userId: req.userId!,
    tenantId: req.tenantId!,
=======
    functionName: 'deleteVendorRiskById',
    fileName: 'vendorRisk.ctrl.ts'
>>>>>>> 0e80df4f
  });

  try {
    const deletedVendorRisk = await deleteVendorRiskByIdQuery(
      vendorRiskId,
      req.tenantId!,
      transaction
    );

    if (deletedVendorRisk) {
      await transaction.commit();
      await logSuccess({
        eventType: 'Delete',
        description: `Deleted vendor risk ID ${vendorRiskId}`,
        functionName: 'deleteVendorRiskById',
        fileName: 'vendorRisk.ctrl.ts',
        userId: req.userId!,
        tenantId: req.tenantId!,
      });
      return res.status(202).json(STATUS_CODE[202](deletedVendorRisk));
    }

    await logSuccess({
      eventType: 'Delete',
      description: `Deleted vendor risk ID ${vendorRiskId}`,
      functionName: 'deleteVendorRiskById',
      fileName: 'vendorRisk.ctrl.ts',
      userId: req.userId!,
      tenantId: req.tenantId!,
    });
    return res.status(404).json(STATUS_CODE[404]({}));
  } catch (error) {
    await transaction.rollback();
    await logFailure({
      eventType: 'Delete',
      description: 'Failed to delete vendor risk',
      functionName: 'deleteVendorRiskById',
      fileName: 'vendorRisk.ctrl.ts',
      userId: req.userId!,
      tenantId: req.tenantId!,
      error: error as Error
    });
    return res.status(500).json(STATUS_CODE[500]((error as Error).message));
  }
}<|MERGE_RESOLUTION|>--- conflicted
+++ resolved
@@ -107,13 +107,8 @@
   res: Response
 ) {
   const vendorId = parseInt(req.params.id);
-<<<<<<< HEAD
   logSuccess({
     eventType: 'Read',
-=======
-
-  logProcessing({
->>>>>>> 0e80df4f
     description: `starting getAllVendorRisksByVendorId for vendor ID ${vendorId}`,
     functionName: 'getAllVendorRisksByVendorId',
     fileName: 'vendorRisk.ctrl.ts',
@@ -345,15 +340,10 @@
 
   logProcessing({
     description: `starting deleteVendorRiskById for ID ${vendorRiskId}`,
-<<<<<<< HEAD
-    functionName: 'updateVedeleteVendorRiskByIdndorRiskById',
-    fileName: 'vendorRisk.ctrl.ts',
-    userId: req.userId!,
-    tenantId: req.tenantId!,
-=======
     functionName: 'deleteVendorRiskById',
-    fileName: 'vendorRisk.ctrl.ts'
->>>>>>> 0e80df4f
+    fileName: 'vendorRisk.ctrl.ts',
+    userId: req.userId!,
+    tenantId: req.tenantId!,
   });
 
   try {
