import { Request, Response } from "express";
import { Transaction } from "sequelize";
import { sequelize } from "../database/db";
import { ModelRiskModel } from "../domain.layer/models/modelRisk/modelRisk.model";
import {
  getAllModelRisksQuery,
  getModelRiskByIdQuery,
  createNewModelRiskQuery,
  updateModelRiskByIdQuery,
  deleteModelRiskByIdQuery,
} from "../utils/modelRisk.utils";
import { STATUS_CODE } from "../utils/statusCode.utils";
import logger, { logStructured } from "../utils/logger/fileLogger";
import {
  validateCompleteModelRiskCreation,
  validateCompleteModelRiskUpdate,
  validateModelRiskIdParam
} from "../utils/validations/modelRiskValidation.utils";
import { ValidationError } from "../utils/validations/validation.utils";

export async function getAllModelRisks(req: Request, res: Response) {
  logStructured(
    "processing",
    "starting getAllModelRisks",
    "getAllModelRisks",
    "modelRisk.ctrl.ts"
  );
  logger.debug("🔍 Fetching all model risks");

  try {
    const modelRisks = await getAllModelRisksQuery(
      req.tenantId!
    );
    if (modelRisks && modelRisks.length > 0) {
      logStructured(
        "successful",
        "model risks found",
        "getAllModelRisks",
        "modelRisk.ctrl.ts"
      );
      return res
        .status(200)
        .json(
          STATUS_CODE[200](
            modelRisks.map((modelRisk) =>
              modelRisk.toSafeJSON()
            )
          )
        );
    }

    logStructured(
      "successful",
      "no model risks found",
      "getAllModelRisks",
      "modelRisk.ctrl.ts"
    );
    return res.status(200).json(STATUS_CODE[200]([]));
  } catch (error) {
    logStructured(
      "error",
      `Failed to retrieve model risks: ${error}`,
      "getAllModelRisks",
      "modelRisk.ctrl.ts"
    );
    logger.error(`❌ Failed to retrieve model risks: ${error}`);
    return res.status(500).json(STATUS_CODE[500]((error as Error).message));
  }
}

export async function getModelRiskById(req: Request, res: Response) {
  const { id } = req.params;
  const modelRiskId = parseInt(id, 10);

  // Validate model risk ID parameter
  const modelRiskIdValidation = validateModelRiskIdParam(modelRiskId);
  if (!modelRiskIdValidation.isValid) {
    logStructured(
      "error",
      `Invalid model risk ID parameter: ${id}`,
      "getModelRiskById",
      "modelRisk.ctrl.ts"
    );
    return res.status(400).json({
      status: 'error',
      message: modelRiskIdValidation.message || 'Invalid model risk ID',
      code: modelRiskIdValidation.code || 'INVALID_PARAMETER'
    });
  }

  logStructured(
    "processing",
    `fetching model risk by ID: ${id}`,
    "getModelRiskById",
    "modelRisk.ctrl.ts"
  );
  logger.debug(`🔍 Looking up model risk with ID: ${id}`);

  try {
<<<<<<< HEAD
    const modelRisk = await getModelRiskByIdQuery(modelRiskId, req.organizationId!);
=======
    const modelRisk = await getModelRiskByIdQuery(parseInt(id, 10), req.tenantId!);
>>>>>>> e95e09b2
    if (modelRisk) {
      logStructured(
        "successful",
        `model risk found: ID ${id}`,
        "getModelRiskById",
        "modelRisk.ctrl.ts"
      );
      return res.status(200).json(STATUS_CODE[200](modelRisk.toSafeJSON()));
    }

    logStructured(
      "error",
      `model risk not found: ID ${id}`,
      "getModelRiskById",
      "modelRisk.ctrl.ts"
    );
    return res.status(404).json(STATUS_CODE[404]("Model risk not found."));
  } catch (error) {
    logStructured(
      "error",
      `Failed to retrieve model risk: ${error}`,
      "getModelRiskById",
      "modelRisk.ctrl.ts"
    );
    logger.error(`❌ Failed to retrieve model risk: ${error}`);
    return res.status(500).json(STATUS_CODE[500]((error as Error).message));
  }
}

export async function createNewModelRisk(req: Request, res: Response) {
  // Validate model risk creation request
  const validationErrors = validateCompleteModelRiskCreation(req.body);
  if (validationErrors.length > 0) {
    logStructured(
      "error",
      "Model risk creation validation failed",
      "createNewModelRisk",
      "modelRisk.ctrl.ts"
    );
    return res.status(400).json({
      status: 'error',
      message: 'Model risk creation validation failed',
      errors: validationErrors.map((err: ValidationError) => ({
        field: err.field,
        message: err.message,
        code: err.code
      }))
    });
  }

  logStructured(
    "processing",
    "creating new model risk",
    "createNewModelRisk",
    "modelRisk.ctrl.ts"
  );
  logger.debug("🆕 Creating new model risk");

  const transaction: Transaction = await sequelize.transaction();

  try {
    const modelRisk = await createNewModelRiskQuery(req.body, req.tenantId!);
    await transaction.commit();

    logStructured(
      "successful",
      `model risk created: ID ${modelRisk.id}`,
      "createNewModelRisk",
      "modelRisk.ctrl.ts"
    );
    logger.debug(`✅ Model risk created with ID: ${modelRisk.id}`);
    return res.status(201).json(STATUS_CODE[201](modelRisk.toSafeJSON()));
  } catch (error) {
    await transaction.rollback();
    logStructured(
      "error",
      `Failed to create model risk: ${error}`,
      "createNewModelRisk",
      "modelRisk.ctrl.ts"
    );
    logger.error(`❌ Failed to create model risk: ${error}`);
    return res.status(400).json(STATUS_CODE[400]((error as Error).message));
  }
}

export async function updateModelRiskById(req: Request, res: Response) {
  const { id } = req.params;
  const modelRiskId = parseInt(id, 10);

  // Validate model risk ID parameter
  const modelRiskIdValidation = validateModelRiskIdParam(modelRiskId);
  if (!modelRiskIdValidation.isValid) {
    logStructured(
      "error",
      `Invalid model risk ID parameter: ${id}`,
      "updateModelRiskById",
      "modelRisk.ctrl.ts"
    );
    return res.status(400).json({
      status: 'error',
      message: modelRiskIdValidation.message || 'Invalid model risk ID',
      code: modelRiskIdValidation.code || 'INVALID_PARAMETER'
    });
  }

  // Get existing model risk for business rule validation
  let existingModelRisk = null;
  try {
    existingModelRisk = await getModelRiskByIdQuery(modelRiskId, req.organizationId!);
  } catch (error) {
    // Continue without existing data if query fails
  }

  // Validate model risk update request
  const validationErrors = validateCompleteModelRiskUpdate(req.body, existingModelRisk);
  if (validationErrors.length > 0) {
    logStructured(
      "error",
      `Model risk update validation failed for ID ${id}`,
      "updateModelRiskById",
      "modelRisk.ctrl.ts"
    );
    return res.status(400).json({
      status: 'error',
      message: 'Model risk update validation failed',
      errors: validationErrors.map((err: ValidationError) => ({
        field: err.field,
        message: err.message,
        code: err.code
      }))
    });
  }

  logStructured(
    "processing",
    `updating model risk: ID ${id}`,
    "updateModelRiskById",
    "modelRisk.ctrl.ts"
  );
  logger.debug(`🔄 Updating model risk with ID: ${id}`);

  const transaction: Transaction = await sequelize.transaction();

  try {
    const modelRisk = await updateModelRiskByIdQuery(
      modelRiskId,
      req.body,
      req.tenantId!
    );

    if (!modelRisk) {
      await transaction.rollback();
      logStructured(
        "error",
        `model risk not found for update: ID ${id}`,
        "updateModelRiskById",
        "modelRisk.ctrl.ts"
      );
      return res.status(404).json(STATUS_CODE[404]("Model risk not found."));
    }

    await transaction.commit();
    logStructured(
      "successful",
      `model risk updated: ID ${id}`,
      "updateModelRiskById",
      "modelRisk.ctrl.ts"
    );
    logger.debug(`✅ Model risk updated with ID: ${id}`);
    return res.status(200).json(STATUS_CODE[200](modelRisk.toSafeJSON()));
  } catch (error) {
    await transaction.rollback();
    logStructured(
      "error",
      `Failed to update model risk: ${error}`,
      "updateModelRiskById",
      "modelRisk.ctrl.ts"
    );
    logger.error(`❌ Failed to update model risk: ${error}`);
    return res.status(400).json(STATUS_CODE[400]((error as Error).message));
  }
}

export async function deleteModelRiskById(req: Request, res: Response) {
  const { id } = req.params;
  const modelRiskId = parseInt(id, 10);

  // Validate model risk ID parameter
  const modelRiskIdValidation = validateModelRiskIdParam(modelRiskId);
  if (!modelRiskIdValidation.isValid) {
    logStructured(
      "error",
      `Invalid model risk ID parameter: ${id}`,
      "deleteModelRiskById",
      "modelRisk.ctrl.ts"
    );
    return res.status(400).json({
      status: 'error',
      message: modelRiskIdValidation.message || 'Invalid model risk ID',
      code: modelRiskIdValidation.code || 'INVALID_PARAMETER'
    });
  }

  logStructured(
    "processing",
    `deleting model risk: ID ${id}`,
    "deleteModelRiskById",
    "modelRisk.ctrl.ts"
  );
  logger.debug(`🗑️ Deleting model risk with ID: ${id}`);

  const transaction: Transaction = await sequelize.transaction();

  try {
    const success = await deleteModelRiskByIdQuery(parseInt(id, 10), req.tenantId!);

    if (!success) {
      await transaction.rollback();
      logStructured(
        "error",
        `model risk not found for deletion: ID ${id}`,
        "deleteModelRiskById",
        "modelRisk.ctrl.ts"
      );
      return res.status(404).json(STATUS_CODE[404]("Model risk not found."));
    }

    await transaction.commit();
    logStructured(
      "successful",
      `model risk deleted: ID ${id}`,
      "deleteModelRiskById",
      "modelRisk.ctrl.ts"
    );
    logger.debug(`✅ Model risk deleted with ID: ${id}`);
    return res.status(200).json(STATUS_CODE[200]("Model risk deleted successfully."));
  } catch (error) {
    await transaction.rollback();
    logStructured(
      "error",
      `Failed to delete model risk: ${error}`,
      "deleteModelRiskById",
      "modelRisk.ctrl.ts"
    );
    logger.error(`❌ Failed to delete model risk: ${error}`);
    return res.status(500).json(STATUS_CODE[500]((error as Error).message));
  }
}<|MERGE_RESOLUTION|>--- conflicted
+++ resolved
@@ -97,11 +97,7 @@
   logger.debug(`🔍 Looking up model risk with ID: ${id}`);
 
   try {
-<<<<<<< HEAD
-    const modelRisk = await getModelRiskByIdQuery(modelRiskId, req.organizationId!);
-=======
-    const modelRisk = await getModelRiskByIdQuery(parseInt(id, 10), req.tenantId!);
->>>>>>> e95e09b2
+    const modelRisk = await getModelRiskByIdQuery(modelRiskId, req.tenantId!);
     if (modelRisk) {
       logStructured(
         "successful",
@@ -210,7 +206,7 @@
   // Get existing model risk for business rule validation
   let existingModelRisk = null;
   try {
-    existingModelRisk = await getModelRiskByIdQuery(modelRiskId, req.organizationId!);
+    existingModelRisk = await getModelRiskByIdQuery(modelRiskId, req.tenantId!);
   } catch (error) {
     // Continue without existing data if query fails
   }
