--- conflicted
+++ resolved
@@ -28,12 +28,8 @@
 import autoDriverRoutes from "./routes/autoDriver.route";
 import swaggerUi from "swagger-ui-express";
 import YAML from "yamljs";
-<<<<<<< HEAD
-import { parseOrigins, testOrigin } from "./utils/parseOrigins";
+import { parseOrigins, testOrigin } from "./utils/parseOrigins.utils";
 import { frontEndUrl } from "./config/constants";
-=======
-import { parseOrigins, testOrigin } from "./utils/parseOrigins.utils";
->>>>>>> a426bdea
 
 const swaggerDoc = YAML.load("./swagger.yaml");
 
