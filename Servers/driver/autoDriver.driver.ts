import { assessmentTrackers } from "../mocks/assessmentTrackers/assessmentTrackers.data";
import { auditorFeedbacks } from "../mocks/auditorFeedbacks/auditorFeedbacks.data";
import { complianceLists } from "../mocks/complianceLists/complianceLists.data";
import { complianceTrackers } from "../mocks/complianceTrackers/complianceTrackers.data";
import { overviews } from "../mocks/overviews/overviews.data";
import { projects } from "../mocks/projects/projects.data";
import { question_evidence } from "../mocks/questionEvidence/questionEvidence.data";
import { subrequirementEvidence } from "../mocks/subrequirementEvidence/subrequirementEvidence.data";
import { questions } from "../mocks/questions/questions.data";
import { requirements } from "../mocks/requirements/requirements.data";
import { risks } from "../mocks/risks/risks.data";
import { roles } from "../mocks/roles/roles.data";
import { sections } from "../mocks/sections/sections.data";
import { subrequirements } from "../mocks/subrequirements/subrequirements.data";
import { users } from "../mocks/users/users.data";
import { vendorRisks } from "../mocks/vendorRisks/vendorRisks.data";
import { vendors } from "../mocks/vendors/vendors.data";
import { AssessmentTracker } from "../models/AssessmentTracker";
import { AuditorFeedback } from "../models/AuditorFeedback";
import { ComplianceList } from "../models/ComplianceList";
import { ComplianceTracker } from "../models/ComplianceTracker";
import { Overview } from "../models/Overview";
import { Project } from "../models/Project";
import { QuestionEvidence } from "../models/QuestionEvidence";
import { SubrequirementEvidence } from "../models/SubrequirementEvidence";
import { Question } from "../models/Question";
import { Requirement } from "../models/Requirement";
import { Risk } from "../models/Risk";
import { Role } from "../models/Role";
import { Section } from "../models/Section";
import { Subrequirement } from "../models/Subrequirement";
import { User } from "../models/User";
import { Vendor } from "../models/Vendor";
import { VendorRisk } from "../models/VendorRisk";
import {
  deleteExistingData,
  checkTableExists,
  createTable,
  insertData,
} from "../utils/autoDriver.util";

interface TableEntry<T> {
  mockData: T[];
  tableName: string;
  createString: string;
  insertString: string;
  generateValuesString: (item: T) => string;
}

type TableList = [
  TableEntry<Role>,
  TableEntry<User>,
  TableEntry<Project>,
  TableEntry<Vendor>,
  TableEntry<ComplianceTracker>,
  TableEntry<AssessmentTracker>,
  TableEntry<Risk>,
  TableEntry<VendorRisk>,
  TableEntry<ComplianceList>,
  TableEntry<Requirement>,
  TableEntry<Subrequirement>,
  TableEntry<Overview>,
  TableEntry<AuditorFeedback>,
  TableEntry<SubrequirementEvidence>,
  TableEntry<Section>,
  TableEntry<Question>,
  TableEntry<QuestionEvidence>,
];

const insertQuery: TableList = [
  {
    mockData: roles,
    tableName: "roles",
    createString: `CREATE TABLE roles(
      id SERIAL PRIMARY KEY,
      name varchar(100) NOT NULL,
      description text
    );`,
    insertString: "INSERT INTO roles(name, description) VALUES ",
    generateValuesString: function (role: Role) {
      return `('${role.name}', '${role.description}')`;
    },
  },
  {
    mockData: users,
    tableName: "users",
    createString: `CREATE TABLE users(
      id SERIAL PRIMARY KEY,
      name varchar(100),
      email varchar(255) UNIQUE,
      password_hash varchar(255),
      role integer,
      created_at TIMESTAMP DEFAULT CURRENT_TIMESTAMP,
      last_login TIMESTAMP,
      CONSTRAINT users_role_fkey FOREIGN KEY (role)
        REFERENCES roles(id)
        ON DELETE SET NULL
    )`,
    insertString:
      "INSERT INTO users(name, email, password_hash, role, created_at, last_login) VALUES ",
    generateValuesString: function (user: User) {
      return `('${user.name}', '${user.email}', '${
        user.password_hash
      }', ${
        user.role
      }, '${user.created_at.toISOString()}', '${user.last_login.toISOString()}')`;
    },
  },
  {
    mockData: projects,
    tableName: "projects",
    createString: `CREATE TABLE projects(
      id SERIAL PRIMARY KEY,
      name varchar(255) not null,
      description text,
      last_updated date NOT NULL,
      owner_id integer,
      compliance_status varchar(50),
      controls_completed integer DEFAULT 0,
      requirements_completed integer DEFAULT 0,
      CONSTRAINT projects_owner_id_fkey FOREIGN KEY (owner_id)
        REFERENCES users(id)
        ON DELETE SET NULL
    )`,
    insertString:
      "INSERT INTO projects(name, description, last_updated, owner_id, compliance_status, controls_completed, requirements_completed)	VALUES ",
    generateValuesString: function (project: Project) {
      return `('${project.name}', '${project.description}', '${
        project.last_updated.toISOString().split("T")[0]
      }', ${project.owner_id}, '${project.compliance_status}', ${
        project.controls_completed
      }, ${project.requirements_completed})`;
    },
  },
  {
    mockData: vendors,
    tableName: "vendors",
    createString: `CREATE TABLE vendors(
      id SERIAL PRIMARY KEY,
      name varchar(255) NOT NULL,
      project_id integer,
      description text,
      website varchar(255),
      contact_person varchar(100),
      review_result varchar(50),
      review_status varchar(50),
      reviewer_id integer,
      review_date timestamp,
      risk_status varchar(50),
      CONSTRAINT vendors_reviewer_id_fkey FOREIGN KEY (reviewer_id)
        REFERENCES users(id)
        ON DELETE SET NULL,
      CONSTRAINT vendors_project_id_fkey FOREIGN KEY (project_id)
        REFERENCES projects(id)
        ON DELETE SET NULL
    );`,
    insertString:
      "INSERT INTO vendors(name, project_id, description, website, contact_person, review_result, review_status, reviewer_id, review_date, risk_status) VALUES ",
    generateValuesString: function (vendor: Vendor) {
<<<<<<< HEAD
      return `(${vendor.id}, '${vendor.name}', '${vendor.type}', '${vendor.description}', '${vendor.website}', '${vendor.contact_person}', '${vendor.assignee}', '${vendor.status}', '${vendor.review_result}', '${vendor.reviewer}', '${vendor.review_date}', '${vendor.review_status}', '${vendor.risk_status}')`;
=======
      return `('${vendor.name}', ${vendor.project_id}, '${
        vendor.description
      }', '${vendor.website}', '${vendor.contact_person}', '${
        vendor.review_result
      }', '${vendor.review_status}', ${
        vendor.reviewer_id
      }, '${vendor.review_date.toISOString()}', '${vendor.risk_status}')`;
>>>>>>> 3955e8be
    },
  },
  {
    mockData: complianceTrackers,
    tableName: "compliancetrackers",
    createString: `CREATE TABLE compliancetrackers(
      id SERIAL PRIMARY KEY,
      project_id integer,
      compliance_status integer NOT NULL,
      pending_audits integer DEFAULT 0,
      completed_assessments integer DEFAULT 0,
      implemented_controls integer DEFAULT 0,
      CONSTRAINT compliancetracker_project_id_fkey FOREIGN KEY (project_id)
        REFERENCES projects(id)
        ON DELETE SET NULL
    );`,
    insertString:
      "INSERT INTO compliancetrackers(project_id, compliance_status, pending_audits, completed_assessments, implemented_controls) VALUES ",
    generateValuesString: function (complianceTracker: ComplianceTracker) {
      return `(${complianceTracker.project_id}, ${complianceTracker.compliance_status}, ${complianceTracker.pending_audits}, ${complianceTracker.completed_assessments}, ${complianceTracker.implemented_controls})`;
    },
  },
  {
    mockData: assessmentTrackers,
    tableName: "assessmenttrackers",
    createString: `CREATE TABLE assessmenttrackers(
      id SERIAL PRIMARY KEY,
      project_id integer,
      name varchar(255),
      status varchar(50),
      CONSTRAINT assessmenttrackers_project_id_fkey FOREIGN KEY (project_id)
        REFERENCES projects(id)
        ON DELETE SET NULL
    );`,
    insertString:
      "INSERT INTO assessmenttrackers(project_id, name, status) VALUES ",
    generateValuesString: function (assessmentTracker: AssessmentTracker) {
      return `(${assessmentTracker.project_id}, '${assessmentTracker.name}', '${assessmentTracker.status}')`;
    },
  },
  {
    mockData: risks,
    tableName: "risks",
    createString: `CREATE TABLE risks(
      id SERIAL PRIMARY KEY,
      project_id integer,
      risk_description text,
      impact varchar(50),
      probability varchar(50),
      owner_id integer,
      severity varchar(50),
      likelihood varchar(50),
      risk_level varchar(50),
      CONSTRAINT risks_owner_id_fkey FOREIGN KEY (owner_id)
        REFERENCES users(id)
        ON DELETE SET NULL,
      CONSTRAINT risks_project_id_fkey FOREIGN KEY (project_id)
        REFERENCES projects(id)
        ON DELETE SET NULL
    );`,
    insertString:
      "INSERT INTO risks(project_id, risk_description, impact, probability, owner_id, severity, likelihood, risk_level) VALUES ",
    generateValuesString: function (risk: Risk) {
      return `(${risk.project_id}, '${risk.risk_description}', '${risk.impact}', '${risk.probability}', ${risk.owner_id}, '${risk.severity}', '${risk.likelihood}', '${risk.risk_level}')`;
    },
  },
  {
    mockData: vendorRisks,
    tableName: "vendorrisks",
    createString: `CREATE TABLE vendorrisks(
      id SERIAL PRIMARY KEY,
      vendor_id integer,
      risk_description text,
      impact_description text,
      project_id integer,
      probability varchar(50),
      impact varchar(50),
      action_plan text,
      action_owner_id integer,
      risk_severity varchar(50),
      likelihood varchar(50),
      risk_level varchar(50),
      CONSTRAINT vendorrisks_action_owner_id_fkey FOREIGN KEY (action_owner_id)
        REFERENCES users(id)
        ON DELETE SET NULL,
      CONSTRAINT vendorrisks_project_id_fkey FOREIGN KEY (project_id)
        REFERENCES projects(id)
        ON DELETE SET NULL,
      CONSTRAINT vendorrisks_vendor_id_fkey FOREIGN KEY (vendor_id)
        REFERENCES vendors(id)
        ON DELETE SET NULL
    );`,
    insertString:
      "INSERT INTO vendorrisks(vendor_id, risk_description, impact_description, project_id, probability, impact, action_plan, action_owner_id, risk_severity, likelihood, risk_level) VALUES ",
    generateValuesString: function (vendorRisk: VendorRisk) {
      return `(${vendorRisk.vendor_id}, '${vendorRisk.risk_description}', '${vendorRisk.impact_description}', ${vendorRisk.project_id}, '${vendorRisk.probability}', '${vendorRisk.impact}', '${vendorRisk.action_plan}', ${vendorRisk.action_owner_id}, '${vendorRisk.risk_severity}', '${vendorRisk.likelihood}', '${vendorRisk.risk_level}')`;
    },
  },
  {
    mockData: complianceLists,
    tableName: "compliancelists",
    createString: `CREATE TABLE IF NOT EXISTS compliancelists(
      id SERIAL PRIMARY KEY,
      compliance_tracker_id integer,
      name varchar(255),
      description text,
      CONSTRAINT compliancelists_compliance_tracker_id_fkey FOREIGN KEY (compliance_tracker_id)
        REFERENCES compliancetrackers (id)
        ON DELETE SET NULL
    );`,
    insertString:
      "INSERT INTO compliancelists(compliance_tracker_id, name, description) VALUES ",
    generateValuesString: function (complianceList: ComplianceList) {
      return `(${complianceList.compliance_tracker_id}, '${complianceList.name}', '${complianceList.description}')`;
    },
  },
  {
    mockData: requirements,
    tableName: "requirements",
    createString: `CREATE TABLE requirements(
      id SERIAL PRIMARY KEY,
      compliance_list_id integer,
      name varchar(255),
      description text,
      status varchar(50),
      CONSTRAINT requirements_compliance_list_id_fkey FOREIGN KEY (compliance_list_id)
        REFERENCES compliancelists (id)
        ON DELETE SET NULL
    );`,
    insertString:
      "INSERT INTO requirements(compliance_list_id, name, description, status) VALUES ",
    generateValuesString: function (requirement: Requirement) {
      return `(${requirement.compliance_list_id}, '${requirement.name}', '${requirement.description}', '${requirement.status}')`;
    },
  },
  {
    mockData: subrequirements,
    tableName: "subrequirements",
    createString: `CREATE TABLE subrequirements(
      id SERIAL PRIMARY KEY,
      requirement_id integer,
      name varchar(255),
      description text,
      status varchar(50),
      CONSTRAINT subrequirements_requirement_id_fkey FOREIGN KEY (requirement_id)
        REFERENCES requirements (id)
        ON DELETE SET NULL
    );`,
    insertString:
      "INSERT INTO subrequirements(requirement_id, name, description, status) VALUES ",
    generateValuesString: function (subrequirement: Subrequirement) {
      return `(${subrequirement.requirement_id}, '${subrequirement.name}', '${subrequirement.description}', '${subrequirement.status}')`;
    },
  },
  {
    mockData: overviews,
    tableName: "overviews",
    createString: `CREATE TABLE overviews(
      id SERIAL PRIMARY KEY,
      subrequirement_id integer,
      control_name varchar(255),
      control_description text,
      control_owner varchar(255),
      control_status varchar(50),
      implementation_description text,
      implementation_evidence text,
      effective_date date NOT NULL,
      review_date date NOT NULL,
      comments text,
      CONSTRAINT overviews_subrequirement_id_fkey FOREIGN KEY (subrequirement_id)
        REFERENCES subrequirements (id)
        ON DELETE SET NULL
    );`,
    insertString:
      "INSERT INTO overviews(subrequirement_id, control_name, control_description, control_owner, control_status, implementation_description, implementation_evidence, effective_date, review_date, comments) VALUES ",
    generateValuesString: function (overview: Overview) {
      return `(${overview.subrequirement_id}, '${
        overview.control_name
      }', '${overview.control_description}', '${overview.control_owner}', '${
        overview.control_status
      }', '${overview.implementation_description}', '${
        overview.implementation_evidence
      }', '${overview.effective_date.toISOString().split("T")[0]}', '${
        overview.review_date.toISOString().split("T")[0]
      }', '${overview.comments}')`;
    },
  },
  {
    mockData: auditorFeedbacks,
    tableName: "auditorfeedbacks",
    createString: `CREATE TABLE auditorfeedbacks(
      id SERIAL PRIMARY KEY,
      subrequirement_id integer,
      assessment_type varchar(50),
      assessment_date date NOT NULL,
      auditor_id integer,
      compliance_status varchar(50),
      findings text,
      recommendations text,
      corrective_actions text,
      follow_up_date date,
      follow_up_notes text,
      attachments varchar(255),
      created_at date NOT NULL DEFAULT CURRENT_DATE,
      updated_at date NOT NULL DEFAULT CURRENT_DATE,
      CONSTRAINT fk_auditor FOREIGN KEY (auditor_id)
        REFERENCES users (id)
        ON DELETE SET NULL,
      CONSTRAINT fk_subrequirement FOREIGN KEY (subrequirement_id)
        REFERENCES subrequirements (id)
        ON DELETE SET NULL
    );`,
    insertString:
      "INSERT INTO auditorfeedbacks(subrequirement_id, assessment_type, assessment_date, auditor_id, compliance_status, findings, recommendations, corrective_actions, follow_up_date, follow_up_notes, attachments, created_at, updated_at) VALUES ",
    generateValuesString: function (auditorFeedback: AuditorFeedback) {
      return `(${auditorFeedback.subrequirement_id}, '${
        auditorFeedback.assessment_type
      }', '${auditorFeedback.assessment_date.toISOString().split("T")[0]}', ${
        auditorFeedback.auditor_id
      }, '${auditorFeedback.compliance_status}', '${
        auditorFeedback.findings
      }', '${auditorFeedback.recommendations}', '${
        auditorFeedback.corrective_actions
      }', '${auditorFeedback.follow_up_date.toISOString().split("T")[0]}', '${
        auditorFeedback.follow_up_notes
      }', '${auditorFeedback.attachments}', '${
        auditorFeedback.created_at.toISOString().split("T")[0]
      }', '${auditorFeedback.updated_at.toISOString().split("T")[0]}')`;
    },
  },
  {
    mockData: subrequirementEvidence,
    tableName: "subrequirementevidences",
    createString: `CREATE TABLE subrequirementevidences (
      id SERIAL PRIMARY KEY,
      subrequirement_id INT,
      document_name VARCHAR(255) NOT NULL,
      document_type VARCHAR(50) NOT NULL,
      file_path VARCHAR(255) NOT NULL,
      upload_date DATE NOT NULL,
      uploader_id INT,
      description TEXT NOT NULL,
      status VARCHAR(50) NOT NULL,
      last_reviewed DATE,
      reviewer_id INT,
      reviewer_comments TEXT,
      FOREIGN KEY (subrequirement_id) REFERENCES subrequirements (id) ON DELETE SET NULL,
      FOREIGN KEY (uploader_id) REFERENCES users (id) ON DELETE SET NULL,
      FOREIGN KEY (reviewer_id) REFERENCES users (id) ON DELETE SET NULL
    );`,
    insertString:
      "INSERT INTO subrequirementevidences (subrequirement_id, document_name, document_type, file_path, upload_date, uploader_id, description, status, last_reviewed, reviewer_id, reviewer_comments) VALUES ",
    generateValuesString: function (
      subrequirementEvidence: SubrequirementEvidence
    ) {
      return `(${
        subrequirementEvidence.subrequirement_id
      }, '${subrequirementEvidence.document_name}', '${
        subrequirementEvidence.document_type
      }', '${subrequirementEvidence.file_path}', '${
        subrequirementEvidence.upload_date.toISOString().split("T")[0]
      }', ${subrequirementEvidence.uploader_id}, '${
        subrequirementEvidence.description
      }', '${subrequirementEvidence.status}', '${
        subrequirementEvidence.last_reviewed.toISOString().split("T")[0]
      }', ${subrequirementEvidence.reviewer_id}, '${
        subrequirementEvidence.reviewer_comments
      }')`;
    },
  },
  {
    mockData: sections,
    tableName: "sections",
    createString: `CREATE TABLE sections(
      id SERIAL PRIMARY KEY,
      assessment_tracker_id integer,
      name varchar(255),
      total_questions integer NOT NULL,
      completed_questions integer NOT NULL,
      CONSTRAINT fk_assessment_tracker FOREIGN KEY (assessment_tracker_id)
        REFERENCES assessmenttrackers (id)
        ON DELETE SET NULL
    );`,
    insertString:
      "INSERT INTO sections(assessment_tracker_id, name, total_questions, completed_questions) VALUES ",
    generateValuesString: function (section: Section) {
      return `(${section.assessment_tracker_id}, '${section.name}', ${section.total_questions}, ${section.completed_questions})`;
    },
  },
  {
    mockData: questions,
    tableName: "questions",
    createString: `CREATE TABLE questions(
      id SERIAL PRIMARY KEY,
      section_id integer,
      question_text text,
      answer_type varchar(50),
      required boolean NOT NULL,
      CONSTRAINT fk_section FOREIGN KEY (section_id)
        REFERENCES sections (id)
        ON DELETE SET NULL
    );`,
    insertString:
      "INSERT INTO questions(section_id, question_text, answer_type, required) VALUES ",
    generateValuesString: function (question: Question) {
      return `(${question.section_id}, '${question.question_text}', '${question.answer_type}', ${question.required})`;
    },
  },
  {
    mockData: question_evidence,
    tableName: "questionevidences",
    createString: `CREATE TABLE questionevidences (
      id SERIAL PRIMARY KEY,
      question_id INT,
      section_id INT,
      assessment_review TEXT NOT NULL,
      evidence TEXT NOT NULL,
      FOREIGN KEY (question_id) REFERENCES questions (id) ON DELETE SET NULL,
      FOREIGN KEY (section_id) REFERENCES sections (id) ON DELETE SET NULL
    );`,
    insertString:
      "INSERT INTO questionevidences (question_id, section_id, assessment_review, evidence) VALUES ",
    generateValuesString: function (questionEvidence: QuestionEvidence) {
      return `(${questionEvidence.question_id}, ${questionEvidence.section_id}, '${questionEvidence.assessment_review}', '${questionEvidence.evidence}')`;
    },
  },
];

export async function insertMockData() {
  for (let entry of insertQuery) {
    let {
      mockData,
      tableName,
      createString,
      insertString,
      generateValuesString,
    } = entry;
    if (!(await checkTableExists(tableName as string))) {
      await createTable(createString as string);
    }
    await deleteExistingData(tableName as string);
    const values = mockData.map((d) => generateValuesString(d as any));
    insertString += values.join(",") + ";";
    await insertData(insertString as string);
  }
}<|MERGE_RESOLUTION|>--- conflicted
+++ resolved
@@ -64,7 +64,7 @@
   TableEntry<SubrequirementEvidence>,
   TableEntry<Section>,
   TableEntry<Question>,
-  TableEntry<QuestionEvidence>,
+  TableEntry<QuestionEvidence>
 ];
 
 const insertQuery: TableList = [
@@ -99,9 +99,7 @@
     insertString:
       "INSERT INTO users(name, email, password_hash, role, created_at, last_login) VALUES ",
     generateValuesString: function (user: User) {
-      return `('${user.name}', '${user.email}', '${
-        user.password_hash
-      }', ${
+      return `('${user.name}', '${user.email}', '${user.password_hash}', ${
         user.role
       }, '${user.created_at.toISOString()}', '${user.last_login.toISOString()}')`;
     },
@@ -157,17 +155,7 @@
     insertString:
       "INSERT INTO vendors(name, project_id, description, website, contact_person, review_result, review_status, reviewer_id, review_date, risk_status) VALUES ",
     generateValuesString: function (vendor: Vendor) {
-<<<<<<< HEAD
       return `(${vendor.id}, '${vendor.name}', '${vendor.type}', '${vendor.description}', '${vendor.website}', '${vendor.contact_person}', '${vendor.assignee}', '${vendor.status}', '${vendor.review_result}', '${vendor.reviewer}', '${vendor.review_date}', '${vendor.review_status}', '${vendor.risk_status}')`;
-=======
-      return `('${vendor.name}', ${vendor.project_id}, '${
-        vendor.description
-      }', '${vendor.website}', '${vendor.contact_person}', '${
-        vendor.review_result
-      }', '${vendor.review_status}', ${
-        vendor.reviewer_id
-      }, '${vendor.review_date.toISOString()}', '${vendor.risk_status}')`;
->>>>>>> 3955e8be
     },
   },
   {
@@ -344,15 +332,15 @@
     insertString:
       "INSERT INTO overviews(subrequirement_id, control_name, control_description, control_owner, control_status, implementation_description, implementation_evidence, effective_date, review_date, comments) VALUES ",
     generateValuesString: function (overview: Overview) {
-      return `(${overview.subrequirement_id}, '${
-        overview.control_name
-      }', '${overview.control_description}', '${overview.control_owner}', '${
-        overview.control_status
-      }', '${overview.implementation_description}', '${
-        overview.implementation_evidence
-      }', '${overview.effective_date.toISOString().split("T")[0]}', '${
-        overview.review_date.toISOString().split("T")[0]
-      }', '${overview.comments}')`;
+      return `(${overview.subrequirement_id}, '${overview.control_name}', '${
+        overview.control_description
+      }', '${overview.control_owner}', '${overview.control_status}', '${
+        overview.implementation_description
+      }', '${overview.implementation_evidence}', '${
+        overview.effective_date.toISOString().split("T")[0]
+      }', '${overview.review_date.toISOString().split("T")[0]}', '${
+        overview.comments
+      }')`;
     },
   },
   {
@@ -423,11 +411,11 @@
     generateValuesString: function (
       subrequirementEvidence: SubrequirementEvidence
     ) {
-      return `(${
-        subrequirementEvidence.subrequirement_id
-      }, '${subrequirementEvidence.document_name}', '${
-        subrequirementEvidence.document_type
-      }', '${subrequirementEvidence.file_path}', '${
+      return `(${subrequirementEvidence.subrequirement_id}, '${
+        subrequirementEvidence.document_name
+      }', '${subrequirementEvidence.document_type}', '${
+        subrequirementEvidence.file_path
+      }', '${
         subrequirementEvidence.upload_date.toISOString().split("T")[0]
       }', ${subrequirementEvidence.uploader_id}, '${
         subrequirementEvidence.description
