--- conflicted
+++ resolved
@@ -44,40 +44,8 @@
 } from "../utils/autoDriver.util";
 import { deleteProjectByIdQuery } from "../utils/project.utils";
 
-<<<<<<< HEAD
 const insertQuery = {
   roles: {
-=======
-interface TableEntry<T> {
-  mockData: T[];
-  tableName: string;
-  createString: string;
-  insertString: string;
-  generateValuesString: (item: T) => string;
-}
-
-type TableList = [
-  TableEntry<Role>,
-  TableEntry<User>,
-  TableEntry<Project>,
-  TableEntry<Vendor>,
-  TableEntry<Assessment>,
-  TableEntry<ControlCategory>,
-  TableEntry<Control>,
-  TableEntry<Subcontrol>,
-  TableEntry<ProjectRisk>,
-  TableEntry<VendorRisk>,
-  TableEntry<ProjectScope>,
-  TableEntry<Topic>,
-  TableEntry<Subtopic>,
-  TableEntry<Question>,
-  TableEntry<File>,
-  TableEntry<VendorsProjects>
-];
-
-const insertQuery: TableList = [
-  {
->>>>>>> 920b38b2
     mockData: roles,
     tableName: "roles",
     createString: `CREATE TABLE roles (
@@ -180,12 +148,7 @@
       "INSERT INTO vendors(vendor_name, assignee, vendor_provides, website, vendor_contact_person, review_result, review_status, reviewer, risk_status, review_date, risk_description, impact_description, impact, probability, action_owner, action_plan, risk_severity, risk_level, likelihood) VALUES ",
     generateValuesString: function (vendor: Vendor) {
       return `(
-<<<<<<< HEAD
-        ${vendor.projectId},
         'DEMO - ${vendor.vendorName}',
-=======
-        '${vendor.vendorName}',
->>>>>>> 920b38b2
         '${vendor.assignee}',
         '${vendor.vendorProvides}',
         '${vendor.website}',
@@ -498,7 +461,22 @@
       )`;
     },
   },
-<<<<<<< HEAD
+  vendorsProjects: {
+    mockData: vendorsProjects,
+    tableName: "vendors_projects",
+    createString: `CREATE TABLE vendors_projects (
+      vendor_id INT REFERENCES vendors(id),
+      project_id INT REFERENCES projects(id),
+      PRIMARY KEY (vendor_id, project_id)
+    );`,
+    insertString: "INSERT INTO vendors_projects(vendor_id, project_id) VALUES ",
+    generateValuesString: (vendors_projects: VendorsProjects) => {
+      return `(
+        '${vendors_projects.vendor_id}',
+        '${vendors_projects.project_id}'
+      )`;
+    },
+  },
 };
 
 export async function insertMockData() {
@@ -553,9 +531,30 @@
   } = insertQuery["vendors"];
   let vendors;
   if (vendorMockData.length !== 0) {
-    const values = vendorMockData(projects![0].id, projects![1].id).map((d) => vendorGenerateValuesString(d as any));
+    const values = vendorMockData.map((d) => vendorGenerateValuesString(d as any));
     insertString += values.join(",") + "RETURNING id;";
     vendors = await insertData(insertString as string);
+  }
+
+  var {
+    mockData: vendorsProjectsMockData,
+    tableName,
+    createString,
+    insertString,
+    generateValuesString: vendorsProjectsGenerateValuesString,
+  } = insertQuery["vendorsProjects"];
+  let vendorsProjects;
+  if (vendorsProjectsMockData.length !== 0) {
+    const values = vendorsProjectsMockData(
+      vendors![0].id,
+      vendors![1].id,
+      vendors![2].id,
+      vendors![3].id,
+      projects![0].id,
+      projects![1].id
+    ).map((d) => vendorsProjectsGenerateValuesString(d as any));
+    insertString += values.join(",") + ";";
+    vendorsProjects = await insertData(insertString as string);
   }
 
   var {
@@ -753,52 +752,6 @@
     ).map((d) => questionGenerateValuesString(d as any));
     insertString += values.join(",") + "RETURNING id;";
     questions = await insertData(insertString as string);
-=======
-  {
-    mockData: vendorsProjects,
-    tableName: "vendors_projects",
-    createString: `CREATE TABLE vendors_projects (
-      vendor_id INT REFERENCES vendors(id),
-      project_id INT REFERENCES projects(id),
-      PRIMARY KEY (vendor_id, project_id)
-    );`,
-    insertString: "INSERT INTO vendors_projects(vendor_id, project_id) VALUES ",
-    generateValuesString: (vendors_projects: VendorsProjects) => {
-      return `(
-        '${vendors_projects.vendor_id}',
-        '${vendors_projects.project_id}'
-      )`;
-    },
-  },
-];
-
-const deleteQueryExecutionOrder = [
-  "questions", "subtopics", "files", "topics", "projectscopes", "projectrisks", "vendorrisks",
-  "subcontrols", "controls", "controlcategories", "assessments", "vendors_projects", "vendors", "projects"
-]
-
-export async function insertMockData() {
-  for (let entry of insertQuery) {
-    let {
-      mockData,
-      tableName,
-      createString,
-      insertString,
-      generateValuesString,
-    } = entry;
-    if (!(await checkTableExists(tableName as string))) {
-      await createTable(createString as string);
-    }
-    if (await checkDataExists(tableName) > 1) {
-      continue
-    }
-    if (mockData.length !== 0) {
-      const values = mockData.map((d) => generateValuesString(d as any));
-      insertString += values.join(",") + ";";
-      console.log(`Inserting ${mockData.length} records for ${tableName}`);
-      await insertData(insertString as string);
-    }
->>>>>>> 920b38b2
   }
 }
 
@@ -806,7 +759,8 @@
   const projects = await getDEMOProjects()
   for (let project of projects) {
     await deleteProjectByIdQuery(project.id)
-  }
-  await deleteExistingData("users", "name")
-  await deleteExistingData("roles", "name")
+  };
+  await deleteExistingData("vendors", "vendor_name");
+  await deleteExistingData("users", "name");
+  await deleteExistingData("roles", "name");
 }