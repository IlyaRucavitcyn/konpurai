--- conflicted
+++ resolved
@@ -56,7 +56,7 @@
   TableEntry<Subtopic>,
   TableEntry<Question>,
   TableEntry<Role>,
-  TableEntry<User>,
+  TableEntry<User>
 ];
 
 const insertQuery: TableList = [
@@ -75,7 +75,8 @@
       last_updated DATE,
       last_updated_by VARCHAR(255)
     );`,
-    insertString: "INSERT INTO projects(project_title, owner, users, start_date, ai_risk_classification, type_of_high_risk_role, goal, last_updated, last_updated_by) VALUES ",
+    insertString:
+      "INSERT INTO projects(project_title, owner, users, start_date, ai_risk_classification, type_of_high_risk_role, goal, last_updated, last_updated_by) VALUES ",
     generateValuesString: function (project: Project) {
       return `(
         '${project.project_title}',
@@ -116,7 +117,8 @@
       risk_level VARCHAR(255),
       likelihood FLOAT
     );`,
-    insertString: "INSERT INTO vendors(project_id, vendor_name, assignee, vendor_provides, website, vendor_contact_person, review_result, review_status, reviewer, risk_status, review_date, risk_description, impact_description, impact, probability, action_owner, action_plan, risk_severity, risk_level, likelihood) VALUES ",
+    insertString:
+      "INSERT INTO vendors(project_id, vendor_name, assignee, vendor_provides, website, vendor_contact_person, review_result, review_status, reviewer, risk_status, review_date, risk_description, impact_description, impact, probability, action_owner, action_plan, risk_severity, risk_level, likelihood) VALUES ",
     generateValuesString: function (vendor: Vendor) {
       return `(
         ${vendor.projectId},
@@ -170,7 +172,8 @@
       due_date DATE,
       implementation_details TEXT
     );`,
-    insertString: "INSERT INTO controls(project_id, status, approver, risk_review, owner, reviewer, due_date, implementation_details) VALUES ",
+    insertString:
+      "INSERT INTO controls(project_id, status, approver, risk_review, owner, reviewer, due_date, implementation_details) VALUES ",
     generateValuesString: function (control: Control) {
       return `(
         '${control.projectId}',
@@ -201,7 +204,8 @@
       attachment VARCHAR(255),
       feedback TEXT
     );`,
-    insertString: "INSERT INTO subcontrols(control_id, status, approver, risk_review, owner, reviewer, due_date, implementation_details, evidence, attachment, feedback) VALUES ",
+    insertString:
+      "INSERT INTO subcontrols(control_id, status, approver, risk_review, owner, reviewer, due_date, implementation_details, evidence, attachment, feedback) VALUES ",
     generateValuesString: function (subControl: Subcontrol) {
       return `(
         '${subControl.controlId}',
@@ -249,7 +253,8 @@
       approval_status VARCHAR(255),
       date_of_assessment DATE
     );`,
-    insertString: "INSERT INTO projectrisks(project_id, risk_name, risk_owner, ai_lifecycle_phase, risk_description, risk_category, impact, assessment_mapping, controls_mapping, likelihood, severity, risk_level_autocalculated, review_notes, mitigation_status, current_risk_level, deadline, mitigation_plan, implementation_strategy, mitigation_evidence_document, likelihood_mitigation, risk_severity, final_risk_level, risk_approval, approval_status, date_of_assessment) VALUES ",
+    insertString:
+      "INSERT INTO projectrisks(project_id, risk_name, risk_owner, ai_lifecycle_phase, risk_description, risk_category, impact, assessment_mapping, controls_mapping, likelihood, severity, risk_level_autocalculated, review_notes, mitigation_status, current_risk_level, deadline, mitigation_plan, implementation_strategy, mitigation_evidence_document, likelihood_mitigation, risk_severity, final_risk_level, risk_approval, approval_status, date_of_assessment) VALUES ",
     generateValuesString: function (projectRisk: ProjectRisk) {
       return `(
         '${projectRisk.project_id}',
@@ -292,7 +297,8 @@
       risk_level VARCHAR(255),
       review_date DATE
     );`,
-    insertString: "INSERT INTO vendorrisks(project_id, vendor_name, risk_name, owner, risk_level, review_date) VALUES ",
+    insertString:
+      "INSERT INTO vendorrisks(project_id, vendor_name, risk_name, owner, risk_level, review_date) VALUES ",
     generateValuesString: function (vendorRisk: VendorRisk) {
       return `(
         '${vendorRisk.project_id}',
@@ -309,7 +315,37 @@
     tableName: "projectscopes",
     createString: `CREATE TABLE projectscopes (
       id SERIAL PRIMARY KEY,
-<<<<<<< HEAD
+      assessment_id INT REFERENCES assessments(id),
+      describe_ai_environment TEXT,
+      is_new_ai_technology BOOLEAN,
+      uses_personal_data BOOLEAN,
+      project_scope_documents VARCHAR(255),
+      technology_type VARCHAR(255),
+      has_ongoing_monitoring BOOLEAN,
+      unintended_outcomes TEXT,
+      technology_documentation VARCHAR(255)
+    );`,
+    insertString:
+      "INSERT INTO projectscopes(assessment_id, describe_ai_environment, is_new_ai_technology, uses_personal_data, project_scope_documents, technology_type, has_ongoing_monitoring, unintended_outcomes, technology_documentation) VALUES ",
+    generateValuesString: function (projectScope: ProjectScope) {
+      return `(
+        '${projectScope.assessmentId}',
+        '${projectScope.describeAiEnvironment}',
+        '${projectScope.isNewAiTechnology}',
+        '${projectScope.usesPersonalData}',
+        '${projectScope.projectScopeDocuments}',
+        '${projectScope.technologyType}',
+        '${projectScope.hasOngoingMonitoring}',
+        '${projectScope.unintendedOutcomes}',
+        '${projectScope.technologyDocumentation}'
+      )`;
+    },
+  },
+  {
+    mockData: topics,
+    tableName: "topics",
+    createString: `CREATE TABLE topics (
+      id SERIAL PRIMARY KEY,
       subtopic_id integer,
       question_text text,
       answer_type varchar(50),
@@ -329,40 +365,27 @@
         ? `{${question.evidenceFiles.join(",")}}`
         : "{}";
       return `(${question.subtopicId}, '${question.questionText}', '${question.answerType}', ${question.evidenceFileRequired}, '${question.hint}', ${question.isRequired}, '${question.priorityLevel}', '${evidenceFilesArray}')`;
-=======
-      assessment_id INT REFERENCES assessments(id),
-      describe_ai_environment TEXT,
-      is_new_ai_technology BOOLEAN,
-      uses_personal_data BOOLEAN,
-      project_scope_documents VARCHAR(255),
-      technology_type VARCHAR(255),
-      has_ongoing_monitoring BOOLEAN,
-      unintended_outcomes TEXT,
-      technology_documentation VARCHAR(255)
-    );`,
-    insertString: "INSERT INTO projectscopes(assessment_id, describe_ai_environment, is_new_ai_technology, uses_personal_data, project_scope_documents, technology_type, has_ongoing_monitoring, unintended_outcomes, technology_documentation) VALUES ",
-    generateValuesString: function (projectScope: ProjectScope) {
-      return `(
-        '${projectScope.assessmentId}',
-        '${projectScope.describeAiEnvironment}',
-        '${projectScope.isNewAiTechnology}',
-        '${projectScope.usesPersonalData}',
-        '${projectScope.projectScopeDocuments}',
-        '${projectScope.technologyType}',
-        '${projectScope.hasOngoingMonitoring}',
-        '${projectScope.unintendedOutcomes}',
-        '${projectScope.technologyDocumentation}'
-      )`;
->>>>>>> 8be89178
-    },
-  },
-  {
-    mockData: topics,
-    tableName: "topics",
-    createString: `CREATE TABLE topics (
-      id SERIAL PRIMARY KEY,
-      assessment_id INT REFERENCES assessments(id),
-      title VARCHAR(255)
+    },
+  },
+  {
+    mockData: subcontrols,
+    tableName: "subcontrols",
+    createString: `CREATE TABLE subcontrols(
+      id SERIAL PRIMARY KEY,
+      control_id integer,
+      status varchar(50) CHECK (status IN ('Waiting', 'In progress', 'Done')),
+      approver varchar(100),
+      risk_review varchar(50) CHECK (risk_review IN ('Acceptable risk', 'Residual risk', 'Unacceptable risk')),
+      owner varchar(100),
+      reviewer varchar(100),
+      due_date DATE,
+      implementation_details text,
+      evidence text,
+      attachment text,
+      feedback text,
+      CONSTRAINT subcontrols_control_id_fkey FOREIGN KEY (control_id)
+        REFERENCES controls(id)
+        ON DELETE SET NULL
     );`,
     insertString: "INSERT INTO topics(assessment_id, title) VALUES ",
     generateValuesString: function (topic: Topic) {
@@ -402,7 +425,8 @@
       is_required BOOLEAN,
       priority_options VARCHAR(255)
     );`,
-    insertString: "INSERT INTO questions(subtopic_id, question_text, answer_type, dropdown_options, has_file_upload, has_hint, is_required, priority_options) VALUES ",
+    insertString:
+      "INSERT INTO questions(subtopic_id, question_text, answer_type, dropdown_options, has_file_upload, has_hint, is_required, priority_options) VALUES ",
     generateValuesString: function (question: Question) {
       return `(
         ${question.subtopicId},
@@ -444,7 +468,8 @@
       created_at DATE,
       last_login DATE
     );`,
-    insertString: "INSERT INTO users(name, email, password_hash, role, created_at, last_login) VALUES ",
+    insertString:
+      "INSERT INTO users(name, email, password_hash, role, created_at, last_login) VALUES ",
     generateValuesString: function (user: User) {
       return `(
         '${user.name}',
