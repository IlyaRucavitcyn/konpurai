import { Project } from "../models/project.model";

import {
  getData,
  deleteDemoVendorsData,
} from "../utils/autoDriver.util";
import { createEUFrameworkQuery } from "../utils/eu.utils";
import { sequelize } from "../database/db";
import { createNewProjectQuery, deleteProjectByIdQuery } from "../utils/project.utils";
import { createProjectRiskQuery } from "../utils/projectRisk.utils";
import { createNewVendorQuery } from "../utils/vendor.utils";
import { createNewVendorRiskQuery } from "../utils/vendorRisk.util";
import { createNewUserQuery } from "../utils/user.utils";
import { User } from "../models/user.model";
import { Vendor } from "../models/vendor.model";
<<<<<<< HEAD
import { addVendorProjects } from "../utils/vendor.utils";
=======
import { createISOFrameworkQuery } from "../utils/iso42001.utils";
>>>>>>> 9fba42dc

export async function insertMockData() {
  const transaction = await sequelize.transaction();
  try {
    let users = await getData("users", transaction) as User[];
    if (users.length < 2) {
      let u1 = await createNewUserQuery(
        {
          name: "John",
          surname: "Doe",
          email: `john.doe.${Date.now()}@example.com`,
          password_hash: "hashed_password",
          role_id: 1,
          created_at: new Date(Date.now()),
          last_login: new Date(Date.now()),
        },
        transaction
      )
      let u2 = await createNewUserQuery(
        {
          name: "Alice",
          surname: "Smith",
          email: `alice.smith.${Date.now()}@example.com`,
          password_hash: "hashed_password",
          role_id: 2,
          created_at: new Date(Date.now()),
          last_login: new Date(Date.now()),
        },
        transaction
      )
      users.push(u1, u2);
    }

    let projects = (await getData("projects", transaction) as Project[])[0];
    if (!projects) {
      // create project
      const project = await createNewProjectQuery(
        {
          project_title: "AI Compliance Checker",
          owner: users[0].id!,
          start_date: new Date(Date.now()),
          ai_risk_classification: "High risk",
          type_of_high_risk_role: "Deployer",
          goal: "To ensure compliance with AI governance standards",
          last_updated: new Date(Date.now()),
          last_updated_by: users[0].id!,
        },
        users.map((user) => user.id!),
        [1, 2], // frameworks
        transaction,
        true // is demo
      )

      // ---- no need of is demo
      // create project risks
      await createProjectRiskQuery(
        {
          project_id: project.id,
          risk_name: "Data Privacy Compliance",
          risk_owner: users[0].id!,
          ai_lifecycle_phase: "Monitoring & maintenance",
          risk_description: "Risk of non-compliance with data privacy regulations.",
          risk_category: "Cybersecurity risk",
          impact: "High",
          assessment_mapping: "GDPR Compliance Check",
          controls_mapping: "Data Access Controls",
          likelihood: "Possible",
          severity: "Minor",
          risk_level_autocalculated: "Medium risk",
          review_notes: "Need for regular audits.",
          mitigation_status: "Requires review",
          current_risk_level: "Medium risk",
          deadline: new Date(Date.now() + 30 * 24 * 60 * 60 * 1000), // 30 days from now
          mitigation_plan: "In Progress",
          implementation_strategy:
            "Anonymize user data in production environments.",
          mitigation_evidence_document: "Data_Anonymization_Plan.pdf",
          likelihood_mitigation: "Almost Certain",
          risk_severity: "Moderate",
          final_risk_level: "Low",
          risk_approval: users[1].id!,
          approval_status: "In Progress",
          date_of_assessment: new Date(Date.now()),
        },
        transaction
      )

      // create vendor
      let vendor = (await getData("vendors", transaction) as Vendor[])[0];
      if (!vendor) {
        vendor = await createNewVendorQuery(
          {
            projects: [project.id],
            vendor_name: "Vendor A",
            vendor_provides: "Consulting Services",
            assignee: users[0].id!,
            website: "www.vendora.com",
            vendor_contact_person: "Jane Smith",
            review_result: "Positive",
            review_status: "Requires follow-up",
            reviewer: users[1].id!,
            risk_status: "Very high risk",
            review_date: new Date(Date.now()),
          },
          transaction,
          true // is demo
        )
      }
      
      // create association between the vendor and the project
      // calling the addVendorProject function to make the changes
      let vendor_projects = await addVendorProjects(vendor.id!,projects, transaction);
      

      // ---- no need of is demo
      // create vendor risks
      await createNewVendorRiskQuery(
        {
          vendor_id: vendor.id,
          risk_description: "Data Security",
          impact_description: "Alice",
          impact: "Critical",
          likelihood: "Almost certain",
          risk_severity: "Catastrophic",
          action_plan: "Vendor Risk 1 action plan",
          action_owner: users[0].id!,
          risk_level: "High risk",
        },
        transaction
      )

      // create eu framework
      await createEUFrameworkQuery(project.id!, true, transaction, true)
      await createISOFrameworkQuery(project.id!, true, transaction, true)
    } else {
      // project already exists, delete it and insert a new one
    }
    await transaction.commit();
  } catch (error) {
    await transaction.rollback();
    throw error;
  }
}

export async function deleteMockData() {
  const transaction = await sequelize.transaction();
  try {
    const demoProject = await getData("projects", transaction) as Project[];
    for (let project of demoProject) {
      await deleteProjectByIdQuery(project.id!, transaction);
    }
    // delete vendor related data
    await deleteDemoVendorsData(transaction)
    await transaction.commit();
  } catch (error) {
    await transaction.rollback();
    throw error;
  }
}<|MERGE_RESOLUTION|>--- conflicted
+++ resolved
@@ -13,11 +13,9 @@
 import { createNewUserQuery } from "../utils/user.utils";
 import { User } from "../models/user.model";
 import { Vendor } from "../models/vendor.model";
-<<<<<<< HEAD
+
+import { createISOFrameworkQuery } from "../utils/iso42001.utils";
 import { addVendorProjects } from "../utils/vendor.utils";
-=======
-import { createISOFrameworkQuery } from "../utils/iso42001.utils";
->>>>>>> 9fba42dc
 
 export async function insertMockData() {
   const transaction = await sequelize.transaction();
