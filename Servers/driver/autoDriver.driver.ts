--- conflicted
+++ resolved
@@ -4,19 +4,16 @@
 import { complianceTrackers } from "../mocks/complianceTrackers/complianceTrackers.data";
 import { overviews } from "../mocks/overviews/overviews.data";
 import { projects } from "../mocks/projects/projects.data";
-<<<<<<< HEAD
 import { question_evidence } from "../mocks/questionEvidence/questionEvidence.data";
 import { risks } from "../mocks/risks/risks.data";
 import { roles } from "../mocks/roles/roles.data";
 import { subrequirementEvidence } from "../mocks/subrequirementEvidence/subrequirementEvidence.data";
-=======
 import { questions } from "../mocks/questions/questions.data";
 import { requirements } from "../mocks/requirements/requirements.data";
 import { risks } from "../mocks/risks/risks.data";
 import { roles } from "../mocks/roles/roles.data";
 import { sections } from "../mocks/sections/sections.data";
 import { subrequirements } from "../mocks/subrequirements/subrequirements.data";
->>>>>>> cc86218a
 import { users } from "../mocks/users/users.data";
 import { vendorRisks } from "../mocks/vendorRisks/vendorRisks.data";
 import { vendors } from "../mocks/vendors/vendors.data";
@@ -26,19 +23,16 @@
 import { ComplianceTracker } from "../models/ComplianceTracker";
 import { Overview } from "../models/Overview";
 import { Project } from "../models/Project";
-<<<<<<< HEAD
 import { QuestionEvidence } from "../models/QuestionEvidence";
 import { Risk } from "../models/Risk";
 import { Role } from "../models/Role";
 import { SubrequirementEvidence } from "../models/SubrequirementEvidence";
-=======
 import { Question } from "../models/Question";
 import { Requirement } from "../models/Requirement";
 import { Risk } from "../models/Risk";
 import { Role } from "../models/Role";
 import { Section } from "../models/Section";
 import { Subrequirement } from "../models/Subrequirement";
->>>>>>> cc86218a
 import { User } from "../models/User";
 import { Vendor } from "../models/Vendor";
 import { VendorRisk } from "../models/VendorRisk";
@@ -62,17 +56,14 @@
   TableEntry<Risk>,
   TableEntry<VendorRisk>,
   TableEntry<ComplianceList>,
-<<<<<<< HEAD
   TableEntry<Overview>,
   TableEntry<SubrequirementEvidence>,
   TableEntry<QuestionEvidence>,
-  TableEntry<AuditorFeedback>
-=======
+  TableEntry<AuditorFeedback>,
   TableEntry<Requirement>,
   TableEntry<Subrequirement>,
   TableEntry<Section>,
   TableEntry<Question>
->>>>>>> cc86218a
 ]
 
 const insertQuery: TableList = [
@@ -249,7 +240,6 @@
     generateValuesString: function (complianceList: ComplianceList) { return `(${complianceList.id}, ${complianceList.compliance_tracker_id}, '${complianceList.name}', '${complianceList.description}')`; },
   },
   {
-<<<<<<< HEAD
     mockData: overviews,
     tableName: "overviews",
     createString: `CREATE TABLE overviews(
@@ -336,7 +326,7 @@
     );`,
     insertString: "INSERT INTO auditorfeedbacks(id, subrequirement_id, assessment_type, assessment_date, auditor_id, compliance_status, findings, recommendations, corrective_actions, follow_up_date, follow_up_notes, attachments, created_at, updated_at) VALUES ",
     generateValuesString: function (auditorFeedback: AuditorFeedback) { return `(${auditorFeedback.id}, ${auditorFeedback.subrequirement_id}, '${auditorFeedback.assessment_type}', '${auditorFeedback.assessment_date.toISOString().split("T")[0]}', ${auditorFeedback.auditor_id}, '${auditorFeedback.compliance_status}', '${auditorFeedback.findings}', '${auditorFeedback.recommendations}', '${auditorFeedback.corrective_actions}', '${auditorFeedback.follow_up_date.toISOString().split("T")[0]}', '${auditorFeedback.follow_up_notes}', '${auditorFeedback.attachments}', '${auditorFeedback.created_at.toISOString().split("T")[0]}', '${auditorFeedback.updated_at.toISOString().split("T")[0]}')`; },
-=======
+{
     mockData: requirements,
     tableName: "requirements",
     createString: `CREATE TABLE requirements(
@@ -399,7 +389,7 @@
     );`,
     insertString: "INSERT INTO questions(id, section_id, question_text, answer_type, required) VALUES ",
     generateValuesString: function (question: Question) { return `(${question.id}, ${question.section_id}, '${question.question_text}', '${question.answer_type}', ${question.required})`; },
->>>>>>> cc86218a
+
   }
 ]
 
