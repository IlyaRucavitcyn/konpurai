--- conflicted
+++ resolved
@@ -50,13 +50,7 @@
       users.push(u1, u2);
     }
 
-<<<<<<< HEAD
-    let projects = ((await getData("projects", tenant, transaction)) as Project[])[0];
-=======
-    let projects = (
-      (await getData("projects", transaction)) as ProjectModel[]
-    )[0];
->>>>>>> 1d709eda
+    let projects = ((await getData("projects", tenant, transaction)) as ProjectModel[])[0];
     if (!projects) {
       const owner = userId ?? users[0].id!;
       // create project
@@ -177,14 +171,7 @@
 export async function deleteMockData(tenant: string) {
   const transaction = await sequelize.transaction();
   try {
-<<<<<<< HEAD
-    const demoProject = (await getData("projects", tenant, transaction)) as Project[];
-=======
-    const demoProject = (await getData(
-      "projects",
-      transaction
-    )) as ProjectModel[];
->>>>>>> 1d709eda
+    const demoProject = (await getData("projects", tenant, transaction)) as ProjectModel[];
     for (let project of demoProject) {
       await deleteProjectByIdQuery(project.id!, tenant, transaction);
     }
