import { Project } from "../models/project.model";

import {
  getData,
  deleteDemoVendorsData,
} from "../utils/autoDriver.utils";
import { createEUFrameworkQuery } from "../utils/eu.utils";
import { sequelize } from "../database/db";
import { createNewProjectQuery, deleteProjectByIdQuery } from "../utils/project.utils";
import { createProjectRiskQuery } from "../utils/projectRisk.utils";
import { createNewVendorQuery } from "../utils/vendor.utils";
import { createNewVendorRiskQuery } from "../utils/vendorRisk.utils";
import { createNewUserQuery } from "../utils/user.utils";
import { User } from "../models/user.model";
import { Vendor } from "../models/vendor.model";

import { createISOFrameworkQuery } from "../utils/iso42001.utils";
import { addVendorProjects } from "../utils/vendor.utils";

export async function insertMockData(userId: number | null = null) {
  const transaction = await sequelize.transaction();
  try {
    let users = await getData("users", transaction) as User[];
    if (users.length < 2) {
      let u1 = await createNewUserQuery(
        {
          name: "John",
          surname: "Doe",
          email: `john.doe.${Date.now()}@example.com`,
          password_hash: "hashed_password",
          role_id: 1,
          created_at: new Date(Date.now()),
          last_login: new Date(Date.now()),
        },
        transaction,
        true // is demo
      )
      let u2 = await createNewUserQuery(
        {
          name: "Alice",
          surname: "Smith",
          email: `alice.smith.${Date.now()}@example.com`,
          password_hash: "hashed_password",
          role_id: 2,
          created_at: new Date(Date.now()),
          last_login: new Date(Date.now()),
        },
        transaction,
        true // is demo
      )
      users.push(u1, u2);
    }

    let projects = (await getData("projects", transaction) as Project[])[0];
    if (!projects) {
<<<<<<< HEAD
     
=======
      const owner = userId ?? users[0].id!;
>>>>>>> 8c23c864
      // create project
      const project = await createNewProjectQuery(
        {
          project_title: "AI Compliance Checker",
          owner: owner,
          start_date: new Date(Date.now()),
          ai_risk_classification: "High risk",
          type_of_high_risk_role: "Deployer",
          goal: "To ensure compliance with AI governance standards",
          last_updated: new Date(Date.now()),
          last_updated_by: users[0].id!,
        },
        users.reduce((acc: number[], user) => {
          if (user.id !== owner) {
            acc.push(user.id!);
          }
          return acc;
        }, []),
        [1, 2], // frameworks
        transaction,
        true // is demo
      )

      // ---- no need of is demo
      // create project risks
      await createProjectRiskQuery(
        {
          project_id: project.id,
          risk_name: "Data Privacy Compliance",
          risk_owner: users[0].id!,
          ai_lifecycle_phase: "Monitoring & maintenance",
          risk_description: "Risk of non-compliance with data privacy regulations.",
          risk_category: "Cybersecurity risk",
          impact: "High",
          assessment_mapping: "GDPR Compliance Check",
          controls_mapping: "Data Access Controls",
          likelihood: "Possible",
          severity: "Minor",
          risk_level_autocalculated: "Medium risk",
          review_notes: "Need for regular audits.",
          mitigation_status: "Requires review",
          current_risk_level: "Medium risk",
          deadline: new Date(Date.now() + 30 * 24 * 60 * 60 * 1000), // 30 days from now
          mitigation_plan: "In Progress",
          implementation_strategy:
            "Anonymize user data in production environments.",
          mitigation_evidence_document: "Data_Anonymization_Plan.pdf",
          likelihood_mitigation: "Almost Certain",
          risk_severity: "Moderate",
          final_risk_level: "Low",
          risk_approval: users[1].id!,
          approval_status: "In Progress",
          date_of_assessment: new Date(Date.now()),
        },
        transaction
      )

      // create vendor
      let vendor = (await getData("vendors", transaction) as Vendor[])[0];
      if (!vendor) {
        
        vendor = await createNewVendorQuery(
          {
            projects: [project.id],
            vendor_name: "Vendor A",
            vendor_provides: "Consulting Services",
            assignee: users[0].id!,
            website: "www.vendora.com",
            vendor_contact_person: "Jane Smith",
            review_result: "Positive",
            review_status: "Requires follow-up",
            reviewer: users[1].id!,
            risk_status: "Very high risk",
            review_date: new Date(Date.now()),
          },
          transaction,
          true // is demo
        )

      } else {
        await addVendorProjects(vendor.id!, [project.id!], transaction);
      }      

      // create association vendors and projects
      let vendor_project = await addVendorProjects(vendor.id!,projects,transaction);


      // ---- no need of is demo
      // create vendor risks
      await createNewVendorRiskQuery(
        {
          vendor_id: vendor.id,
          risk_description: "Data Security",
          impact_description: "Alice",
          likelihood: "Almost certain",
          risk_severity: "Catastrophic",
          action_plan: "Vendor Risk 1 action plan",
          action_owner: users[0].id!,
          risk_level: "High risk",
        },
        transaction
      )

      // create eu framework
      
      await createEUFrameworkQuery(project.id!, true, transaction, true)
      await createISOFrameworkQuery(project.id!, true, transaction, true)
    } else {
      // project already exists, delete it and insert a new one
    }
    
    await transaction.commit();
  } catch (error) {
    await transaction.rollback();
    throw error;
  }
}

export async function deleteMockData() {
  const transaction = await sequelize.transaction();
  try {
    const demoProject = await getData("projects", transaction) as Project[];
    for (let project of demoProject) {
      await deleteProjectByIdQuery(project.id!, transaction);
    }
    // delete vendor related data
    await deleteDemoVendorsData(transaction)
    await transaction.commit();
  } catch (error) {
    await transaction.rollback();
    throw error;
  }
}<|MERGE_RESOLUTION|>--- conflicted
+++ resolved
@@ -53,11 +53,8 @@
 
     let projects = (await getData("projects", transaction) as Project[])[0];
     if (!projects) {
-<<<<<<< HEAD
+      const owner = userId ?? users[0].id!;
      
-=======
-      const owner = userId ?? users[0].id!;
->>>>>>> 8c23c864
       // create project
       const project = await createNewProjectQuery(
         {
