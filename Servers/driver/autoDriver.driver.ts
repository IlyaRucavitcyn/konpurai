// Purpose: Driver to insert mock data into the database.

import { Assessments } from "../mocks/assessment.mock.data";
import { mockControls } from "../mocks/control.mock.data";
import { ControlCategories } from "../mocks/controlCategory.mock.data";
import Projects from "../mocks/project.mock.data";
import mockProjectRisks from "../mocks/projectRisks.mock.data";
import { projectScopes } from "../mocks/projectScope.mock.data";
import { questions } from "../mocks/question.mock.data";
import { roles } from "../mocks/role.mock.data";
import { subcontrols } from "../mocks/subcontrol.mock.data";
import { subtopics } from "../mocks/subtopic.mock.data";
import { topics } from "../mocks/topic.mock.data";
import { users } from "../mocks/users.data";
import { vendors } from "../mocks/vendor.mock.data";
import mockVendorRisks from "../mocks/vendorRisk.mock.data";
import { vendorsProjects } from "../mocks/vendorsProjects.mock.data";

import { Assessment } from "../models/assessment.model";
import { Control } from "../models/control.model";
import { ControlCategory } from "../models/controlCategory.model";
import { File } from "../models/file.model";
import { Project } from "../models/project.model";
import { ProjectRisk } from "../models/projectRisk.model";
import { ProjectScope } from "../models/projectScope.model";
import { Question } from "../models/question.model";
import { Role } from "../models/role.model";
import { Subcontrol } from "../models/subcontrol.model";
import { Subtopic } from "../models/subtopic.model";
import { Topic } from "../models/topic.model";
import { User } from "../models/user.model";
import { Vendor } from "../models/vendor.model";
import { VendorRisk } from "../models/vendorRisk.model";
import { VendorsProjects } from "../models/vendorsProjects.model";

import {
  deleteExistingData,
  checkTableExists,
  createTable,
  insertData,
  dropTable,
  checkDataExists,
  getDEMOProjects,
} from "../utils/autoDriver.util";
import { deleteProjectByIdQuery } from "../utils/project.utils";

const insertQuery = {
  roles: {
    mockData: roles,
    tableName: "roles",
    insertString: "INSERT INTO roles(name, description) VALUES ",
    generateValuesString: function (role: Role) {
      return `(
        'DEMO - ${role.name}',
        '${role.description}'
      )`;
    },
  },
  users: {
    mockData: users,
    tableName: "users",
    insertString:
      "INSERT INTO users(name, surname, email, password_hash, role, created_at, last_login) VALUES ",
    generateValuesString: function (user: User) {
      return `(
        'DEMO - ${user.name}',
        '${user.surname}',
        '${user.email}',
        '${user.password_hash}',
        ${user.role},
        '${user.created_at.toISOString().split("T")[0]}',
        '${user.last_login.toISOString().split("T")[0]}'
      )`;
    },
  },
  projects: {
    mockData: Projects,
    tableName: "projects",
    insertString:
      "INSERT INTO projects(project_title, owner, members, start_date, ai_risk_classification, type_of_high_risk_role, goal, last_updated, last_updated_by) VALUES ",
    generateValuesString: function (project: Project) {
      return `(
        'DEMO - ${project.project_title}',
        '${project.owner}',
        '{${project.members}}',
        '${project.start_date.toISOString().split("T")[0]}',
        '${project.ai_risk_classification}',
        '${project.type_of_high_risk_role}',
        '${project.goal}',
        '${project.last_updated.toISOString().split("T")[0]}',
        '${project.last_updated_by}'
      )`;
    },
  },
  vendors: {
    mockData: vendors,
    tableName: "vendors",
    insertString: `INSERT INTO vendors (
      order_no, vendor_name, vendor_provides, assignee, website, vendor_contact_person, 
      review_result, review_status, reviewer, risk_status, review_date
    ) VALUES `,
    generateValuesString: function (vendor: Vendor) {
      return `(
        ${vendor.order_no},
        'DEMO - ${vendor.vendor_name}',
        '${vendor.vendor_provides}',
        '${vendor.assignee}',
        '${vendor.website}',
        '${vendor.vendor_contact_person}',
        '${vendor.review_result}',
        '${vendor.review_status}',
        '${vendor.reviewer}',
        '${vendor.risk_status}',
        '${vendor.review_date.toISOString().split("T")[0]}'
      )`;
    },
  },
  assessments: {
    mockData: Assessments,
    tableName: "assessments",
    insertString: "INSERT INTO assessments(project_id) VALUES ",
    generateValuesString: function (assessment: Assessment) {
      return `(
        '${assessment.project_id}'
      )`;
    },
  },
  controlCategories: {
    mockData: ControlCategories,
    tableName: "controlcategories",
    insertString: "INSERT INTO controlcategories(project_id, title, order_no) VALUES ",
    generateValuesString: function (controlCategory: ControlCategory) {
      return `(
        '${controlCategory.project_id}',
        'DEMO - ${controlCategory.title}',
        ${controlCategory.order_no}
      )`;
    },
  },
  mockControls: {
    mockData: mockControls,
    tableName: "controls",
    insertString: `INSERT INTO controls(
        title, description, order_no,
        status, approver, risk_review, 
        owner, reviewer, due_date, 
        implementation_details, control_category_id) VALUES `,
    generateValuesString: function (control: Control) {
      return `(
        '${control.title}',
        '${control.description}',
        ${control.order_no},
        '${control.status}',
        '${control.approver}',
        '${control.risk_review}',
        '${control.owner}',
        '${control.reviewer}',
        '${control.due_date!.toISOString().split("T")[0]}',
        'DEMO - ${control.implementation_details}',
        ${control.control_category_id}
      )`;
    },
  },
  subcontrols: {
    mockData: subcontrols,
    tableName: "subcontrols",
    insertString: `INSERT INTO subcontrols(
        title, description, order_no, 
        status, approver, risk_review, 
        owner, reviewer, due_date, 
        implementation_details, evidence_description, feedback_description, 
        evidence_files, feedback_files, control_id) VALUES `,
    generateValuesString: function (subControl: Subcontrol) {
      return `(
        '${subControl.title}',
        '${subControl.description}',
        ${subControl.order_no},
        '${subControl.status}',
        '${subControl.approver}',
        '${subControl.risk_review}',
        '${subControl.owner}',
        '${subControl.reviewer}',
        '${subControl.due_date!.toISOString().split("T")[0]}',
        'DEMO - ${subControl.implementation_details}',
        '${subControl.evidence_description}',
        '${subControl.feedback_description}',
        ARRAY[]::TEXT[],
        ARRAY[]::TEXT[],
        '${subControl.control_id}'
      )`;
    },
  },
  mockProjectRisks: {
    mockData: mockProjectRisks,
    tableName: "projectrisks",
    insertString:
      "INSERT INTO projectrisks(project_id, risk_name, risk_owner, ai_lifecycle_phase, risk_description, risk_category, impact, assessment_mapping, controls_mapping, likelihood, severity, risk_level_autocalculated, review_notes, mitigation_status, current_risk_level, deadline, mitigation_plan, implementation_strategy, mitigation_evidence_document, likelihood_mitigation, risk_severity, final_risk_level, risk_approval, approval_status, date_of_assessment) VALUES ",
    generateValuesString: function (projectRisk: ProjectRisk) {
      return `(
        '${projectRisk.project_id}',
        'DEMO - ${projectRisk.risk_name}',
        '${projectRisk.risk_owner}',
        '${projectRisk.ai_lifecycle_phase}',
        '${projectRisk.risk_description}',
        '${projectRisk.risk_category}',
        '${projectRisk.impact}',
        '${projectRisk.assessment_mapping}',
        '${projectRisk.controls_mapping}',
        '${projectRisk.likelihood}',
        '${projectRisk.severity}',
        '${projectRisk.risk_level_autocalculated}',
        '${projectRisk.review_notes}',
        '${projectRisk.mitigation_status}',
        '${projectRisk.current_risk_level}',
        '${projectRisk.deadline.toISOString().split("T")[0]}',
        '${projectRisk.mitigation_plan}',
        '${projectRisk.implementation_strategy}',
        '${projectRisk.mitigation_evidence_document}',
        '${projectRisk.likelihood_mitigation}',
        '${projectRisk.risk_severity}',
        '${projectRisk.final_risk_level}',
        '${projectRisk.risk_approval}',
        '${projectRisk.approval_status}',
        '${projectRisk.date_of_assessment.toISOString().split("T")[0]}'
      )`;
    },
  },
  mockVendorRisks: {
    mockData: mockVendorRisks,
    tableName: "vendorrisks",
    insertString: `INSERT INTO vendorRisks (
        vendor_id, order_no, risk_description, impact_description, impact, 
        likelihood, risk_severity, action_plan, action_owner, risk_level
      ) VALUES `,
    generateValuesString: function (vendorRisk: VendorRisk) {
      return `(
        ${vendorRisk.vendor_id},
        ${vendorRisk.order_no},
        'DEMO - ${vendorRisk.risk_description}',
        '${vendorRisk.impact_description}',
        '${vendorRisk.impact}',
        '${vendorRisk.likelihood}',
        '${vendorRisk.risk_severity}',
        '${vendorRisk.action_plan}',
        '${vendorRisk.action_owner}',
        '${vendorRisk.risk_level}'
      )`;
    },
  },
  projectScopes: {
    mockData: projectScopes,
    tableName: "projectscopes",
    insertString:
      "INSERT INTO projectscopes(assessment_id, describe_ai_environment, is_new_ai_technology, uses_personal_data, project_scope_documents, technology_type, has_ongoing_monitoring, unintended_outcomes, technology_documentation) VALUES ",
    generateValuesString: function (projectScope: ProjectScope) {
      return `(
        '${projectScope.assessmentId}',
        'DEMO - ${projectScope.describeAiEnvironment}',
        '${projectScope.isNewAiTechnology}',
        '${projectScope.usesPersonalData}',
        '${projectScope.projectScopeDocuments}',
        '${projectScope.technologyType}',
        '${projectScope.hasOngoingMonitoring}',
        '${projectScope.unintendedOutcomes}',
        '${projectScope.technologyDocumentation}'
      )`;
    },
  },
  topics: {
    mockData: topics,
    tableName: "topics",
    insertString: "INSERT INTO topics(assessment_id, title, order_no) VALUES ",
    generateValuesString: function (topic: Topic) {
      return `(${topic.assessment_id}, 'DEMO - ${topic.title}', ${topic.order_no})`;
    },
  },
  subtopics: {
    mockData: subtopics,
    tableName: "subtopics",
    insertString: "INSERT INTO subtopics(topic_id, title, order_no) VALUES ",
    generateValuesString: function (subTopic: Subtopic) {
      return `(
        ${subTopic.topic_id},
        'DEMO - ${subTopic.title}',
        ${subTopic.order_no}
      )`;
    },
  },
  questions: {
    mockData: questions,
    tableName: "questions",
    insertString: `INSERT INTO questions(subtopic_id, question, 
        answer_type, evidence_required, hint, 
        is_required, priority_level, evidence_files,
        dropdown_options, answer, input_type, order_no) VALUES `,
    generateValuesString: function (question: Question) {
      return `(
        ${question.subtopic_id},
        'DEMO - ${question.question}',
        '${question.answer_type}',
        ${question.evidence_required},
        '${question.hint}',
        ${question.is_required},
        '${question.priority_level}',
        ARRAY[]::TEXT[],
        ARRAY[]::TEXT[],
        '${question.answer}',
        '${question.input_type}',
        ${question.order_no}
      )`;
    },
  },
  files: {
    mockData: [] as File[],
    tableName: "files",
    insertString: "INSERT INTO files(filename, content) VALUES ",
    generateValuesString: (file: File) => {
      return `(
        '${file.filename}',
        '${file.content}'
      )`;
    },
  },
  vendorsProjects: {
    mockData: vendorsProjects,
    tableName: "vendors_projects",
    insertString: "INSERT INTO vendors_projects(vendor_id, project_id) VALUES ",
    generateValuesString: (vendors_projects: VendorsProjects) => {
      return `(
        '${vendors_projects.vendor_id}',
        '${vendors_projects.project_id}'
      )`;
    },
  },
};

export async function insertMockData() {
  // var {
  //   mockData: roleMockData,
  //   tableName,
  //   insertString,
  //   generateValuesString: roleGenerateValuesString,
  // } = insertQuery["roles"];
  // let roles;
  // if (roleMockData.length !== 0) {
  //   const values = roleMockData.map((d) => roleGenerateValuesString(d as any));
  //   insertString += values.join(",") + "RETURNING id;";
  //   roles = await insertData(insertString as string);
  // }

  var {
    mockData: userMockData,
    tableName,
    insertString,
    generateValuesString: userGenerateValuesString,
  } = insertQuery["users"];
  let users;
  if (userMockData.length !== 0) {
    const values = userMockData(1, 2, 3, 4).map((d) =>
      userGenerateValuesString(d as any)
    );
    insertString += values.join(",") + "RETURNING id;";
    users = await insertData(insertString as string);
  }

  var {
    mockData: projectMockData,
    tableName,
    insertString,
    generateValuesString: projectGenerateValuesString,
  } = insertQuery["projects"];
  let projects;
  if (projectMockData.length !== 0) {
    const values = projectMockData(users![0].id, users![1].id).map((d) =>
      projectGenerateValuesString(d as any)
    );
    insertString += values.join(",") + "RETURNING id;";
    projects = await insertData(insertString as string);
  }

  var {
    mockData: vendorMockData,
    tableName,
    insertString,
    generateValuesString: vendorGenerateValuesString,
  } = insertQuery["vendors"];
  let vendors;
  if (vendorMockData.length !== 0) {
    const values = vendorMockData.map((d) =>
      vendorGenerateValuesString(d as any)
    );
    insertString += values.join(",") + "RETURNING id;";
    vendors = await insertData(insertString as string);
  }

  var {
    mockData: vendorsProjectsMockData,
    tableName,
    insertString,
    generateValuesString: vendorsProjectsGenerateValuesString,
  } = insertQuery["vendorsProjects"];
  let vendorsProjects;
  if (vendorsProjectsMockData.length !== 0) {
    const values = vendorsProjectsMockData(
      vendors![0].id,
      vendors![1].id,
      vendors![2].id,
      vendors![3].id,
      projects![0].id,
      projects![1].id
    ).map((d) => vendorsProjectsGenerateValuesString(d as any));
    insertString += values.join(",") + ";";
    vendorsProjects = await insertData(insertString as string);
  }

  var {
    mockData: assessmentMockData,
    tableName,
    insertString,
    generateValuesString: assessmentGenerateValuesString,
  } = insertQuery["assessments"];
  let assessments;
  if (assessmentMockData.length !== 0) {
    const values = assessmentMockData(projects![0].id, projects![1].id).map(
      (d) => assessmentGenerateValuesString(d as any)
    );
    insertString += values.join(",") + "RETURNING id;";
    assessments = await insertData(insertString as string);
  }

  var {
    mockData: controlCategoriesMockData,
    tableName,
    insertString,
    generateValuesString: controlCategoriesGenerateValuesString,
  } = insertQuery["controlCategories"];
  let controlCategories;
  if (controlCategoriesMockData.length !== 0) {
    const values = controlCategoriesMockData(
      projects![0].id,
      projects![1].id
    ).map((d) => controlCategoriesGenerateValuesString(d as any));
    insertString += values.join(",") + "RETURNING id;";
    controlCategories = await insertData(insertString as string);
  }

  var {
    mockData: controlMockData,
    tableName,
    insertString,
    generateValuesString: controlGenerateValuesString,
  } = insertQuery["mockControls"];
  let controls;
  if (controlMockData.length !== 0) {
<<<<<<< HEAD
    const values = controlMockData(controlCategories!.map(c => c.id)).map((d) => controlGenerateValuesString(d as any));
=======
    const values = controlMockData(
      controlCategories![0].id,
      controlCategories![1].id
    ).map((d) => controlGenerateValuesString(d as any));
>>>>>>> b9794351
    insertString += values.join(",") + "RETURNING id;";
    controls = await insertData(insertString as string);
  }

  var {
    mockData: subControlMockData,
    tableName,
    insertString,
    generateValuesString: subControlGenerateValuesString,
  } = insertQuery["subcontrols"];
  let subControls;
  if (controlMockData.length !== 0) {
<<<<<<< HEAD
    const values = subControlMockData(controls!.map(c => c.id)).map((d) => subControlGenerateValuesString(d as any));
=======
    const values = subControlMockData(
      controls![0].id,
      controls![1].id,
      controls![2].id,
      controls![3].id,
      controls![4].id,
      controls![5].id
    ).map((d) => subControlGenerateValuesString(d as any));
>>>>>>> b9794351
    insertString += values.join(",") + "RETURNING id;";
    subControls = await insertData(insertString as string);
  }

  var {
    mockData: projectRisksMockData,
    tableName,
    insertString,
    generateValuesString: projectRisksGenerateValuesString,
  } = insertQuery["mockProjectRisks"];
  let projectRisks;
  if (controlMockData.length !== 0) {
    const values = projectRisksMockData(projects![0].id).map((d) =>
      projectRisksGenerateValuesString(d as any)
    );
    insertString += values.join(",") + "RETURNING id;";
    projectRisks = await insertData(insertString as string);
  }

  var {
    mockData: vendorRisksMockData,
    tableName,
    insertString,
    generateValuesString: vendorRisksGenerateValuesString,
  } = insertQuery["mockVendorRisks"];
  let vendorRisks;
  if (controlMockData.length !== 0) {
<<<<<<< HEAD
    const values = vendorRisksMockData(
      vendors![0].id,
      vendors![1].id,
      vendors![2].id,
      vendors![3].id,
    ).map((d) => vendorRisksGenerateValuesString(d as any));
=======
    const values = vendorRisksMockData(projects![0].id, projects![0].id).map(
      (d) => vendorRisksGenerateValuesString(d as any)
    );
>>>>>>> b9794351
    insertString += values.join(",") + "RETURNING id;";
    vendorRisks = await insertData(insertString as string);
  }

  var {
    mockData: projectScopeMockData,
    tableName,
    insertString,
    generateValuesString: projectScopeGenerateValuesString,
  } = insertQuery["projectScopes"];
  let projectScopes;
  if (projectScopeMockData.length !== 0) {
    const values = projectScopeMockData(assessments![0].id).map((d) =>
      projectScopeGenerateValuesString(d as any)
    );
    insertString += values.join(",") + "RETURNING id;";
    projectScopes = await insertData(insertString as string);
  }

  var {
    mockData: topicMockData,
    tableName,
    insertString,
    generateValuesString: topicGenerateValuesString,
  } = insertQuery["topics"];
  let topics;
  if (topicMockData.length !== 0) {
    const values = topicMockData(assessments![0].id, assessments![1].id).map(
      (d) => topicGenerateValuesString(d as any)
    );
    insertString += values.join(",") + "RETURNING id;";
    topics = await insertData(insertString as string);
  }

  var {
    mockData: subTopicMockData,
    tableName,
    insertString,
    generateValuesString: subTopicGenerateValuesString,
  } = insertQuery["subtopics"];
  let subTopics;
  if (subTopicMockData.length !== 0) {
    const values = subTopicMockData(topics!.map((t) => t.id)).map((d) =>
      subTopicGenerateValuesString(d as any)
    );
    insertString += values.join(",") + "RETURNING id;";
    subTopics = await insertData(insertString as string);
  }

  var {
    mockData: questionMockData,
    tableName,
    insertString,
    generateValuesString: questionGenerateValuesString,
  } = insertQuery["questions"];
  let questions;
  if (questionMockData.length !== 0) {
    const values = questionMockData(subTopics!.map((s) => s.id)).map((d) =>
      questionGenerateValuesString(d as any)
    );
    insertString += values.join(",") + "RETURNING id;";
    questions = await insertData(insertString as string);
  }
}

export async function deleteMockData() {
  const projects = await getDEMOProjects();
  for (let project of projects) {
    await deleteProjectByIdQuery(project.id);
  }
  await deleteExistingData("vendors", "vendor_name");
  await deleteExistingData("users", "name");
  // await deleteExistingData("roles", "name");
}<|MERGE_RESOLUTION|>--- conflicted
+++ resolved
@@ -452,14 +452,7 @@
   } = insertQuery["mockControls"];
   let controls;
   if (controlMockData.length !== 0) {
-<<<<<<< HEAD
     const values = controlMockData(controlCategories!.map(c => c.id)).map((d) => controlGenerateValuesString(d as any));
-=======
-    const values = controlMockData(
-      controlCategories![0].id,
-      controlCategories![1].id
-    ).map((d) => controlGenerateValuesString(d as any));
->>>>>>> b9794351
     insertString += values.join(",") + "RETURNING id;";
     controls = await insertData(insertString as string);
   }
@@ -472,18 +465,7 @@
   } = insertQuery["subcontrols"];
   let subControls;
   if (controlMockData.length !== 0) {
-<<<<<<< HEAD
     const values = subControlMockData(controls!.map(c => c.id)).map((d) => subControlGenerateValuesString(d as any));
-=======
-    const values = subControlMockData(
-      controls![0].id,
-      controls![1].id,
-      controls![2].id,
-      controls![3].id,
-      controls![4].id,
-      controls![5].id
-    ).map((d) => subControlGenerateValuesString(d as any));
->>>>>>> b9794351
     insertString += values.join(",") + "RETURNING id;";
     subControls = await insertData(insertString as string);
   }
@@ -511,18 +493,12 @@
   } = insertQuery["mockVendorRisks"];
   let vendorRisks;
   if (controlMockData.length !== 0) {
-<<<<<<< HEAD
     const values = vendorRisksMockData(
       vendors![0].id,
       vendors![1].id,
       vendors![2].id,
       vendors![3].id,
     ).map((d) => vendorRisksGenerateValuesString(d as any));
-=======
-    const values = vendorRisksMockData(projects![0].id, projects![0].id).map(
-      (d) => vendorRisksGenerateValuesString(d as any)
-    );
->>>>>>> b9794351
     insertString += values.join(",") + "RETURNING id;";
     vendorRisks = await insertData(insertString as string);
   }
