/**
 * @fileoverview JWT Authentication Middleware
 *
 * Provides comprehensive JWT token validation and user authentication for protected routes.
 * Implements multi-layered security checks including token verification, expiration validation,
 * role validation, and multi-tenant organization isolation.
 *
 * Security Layers:
 * 1. Token presence validation
 * 2. JWT signature verification
 * 3. Token expiration check
 * 4. Payload structure validation
 * 5. Organization membership verification
 * 6. Role consistency validation
 * 7. Tenant hash validation for multi-tenancy
 *
 * Features:
 * - Bearer token extraction from Authorization header
 * - Comprehensive token payload validation
 * - Multi-tenant organization isolation
 * - Role-based access control integration
 * - AsyncLocalStorage context propagation
 * - Detailed error responses for debugging
 *
 * @module middleware/auth
 */

import { NextFunction, Request, Response } from "express";
import { getTokenPayload } from "../utils/jwt.utils";
import { STATUS_CODE } from "../utils/statusCode.utils";
import { getTenantHash } from "../tools/getTenantHash";
import { doesUserBelongsToOrganizationQuery, getUserByIdQuery } from "../utils/user.utils";
import { asyncLocalStorage } from '../utils/context/context';

/**
 * Role ID to role name mapping for validation
 *
 * Maps database role IDs to their corresponding role names.
 * Used to validate that token role matches current user role in database.
 *
 * @constant
 */
const roleMap = new Map([
  [1, "Admin"],
  [2, "Reviewer"],
  [3, "Editor"],
  [4, "Auditor"],
])

/**
 * Express middleware for JWT authentication and authorization
 *
 * Validates JWT tokens and enforces multi-tenant organization isolation.
 * Attaches user information to request object for downstream route handlers.
 *
 * @async
 * @param {Request} req - Express request object
 * @param {Response} res - Express response object
 * @param {NextFunction} next - Express next middleware function
 * @returns {Promise<void|Response>} Continues to next middleware or returns error response
 *
 * @security
 * - Validates JWT signature using secret key
 * - Checks token expiration timestamp
 * - Verifies user belongs to claimed organization
 * - Validates role hasn't changed since token issuance
 * - Verifies tenant hash for multi-tenancy security
 * - Prevents token reuse across organizations
 *
 * @validation_flow
 * 1. Extract Bearer token from Authorization header
 * 2. Verify JWT signature and decode payload
 * 3. Check token expiration
 * 4. Validate payload structure (id, roleName)
 * 5. Verify organization membership in database
 * 6. Validate role consistency with current user role
 * 7. Verify tenant hash matches organization
 * 8. Attach user context to request
 * 9. Initialize AsyncLocalStorage for request tracing
 *
 * @example
 * // Protect a route with authentication
 * app.get('/api/protected', authenticateJWT, (req, res) => {
 *   console.log(`User ${req.userId} from org ${req.organizationId}`);
 *   // req.userId, req.role, req.tenantId, req.organizationId available
 * });
 *
 * @example
 * // Make authenticated request
 * fetch('/api/protected', {
 *   headers: {
 *     'Authorization': 'Bearer eyJhbGciOiJIUzI1NiIsInR5cCI6IkpXVCJ9...'
 *   }
 * });
 */
const authenticateJWT = async (
  req: Request,
  res: Response,
  next: NextFunction
): Promise<void | Response> => {
  // Extract Bearer token from Authorization header
  const token = req.headers.authorization?.split(" ")[1];

  if (!token) {
    return res.status(400).json(
      STATUS_CODE[400]({
        message: "Token not found",
      })
    );
  }

  try {
    // Verify JWT signature and decode payload
    const decoded = getTokenPayload(token);

    if (!decoded)
      return res.status(401).json(
        STATUS_CODE[401]({
          message: "Unauthorized **",
        })
      );

    // Check token expiration
    if (decoded.expire < Date.now())
      return res
        .status(406)
        .json(STATUS_CODE[406]({ message: "Token expired" }));

    // Validate payload structure
    if (
      !decoded.id ||
      typeof decoded.id !== 'number' ||
      decoded.id <= 0 ||
      !decoded.roleName ||
      typeof decoded.roleName !== 'string'
    ) {
      return res.status(400).json({ message: 'Invalid token' });
    }

    // Verify user belongs to the organization claimed in token
    const belongs = await doesUserBelongsToOrganizationQuery(decoded.id, decoded.organizationId);
    if (!belongs.belongs) {
      return res.status(403).json({ message: 'User does not belong to this organization' });
    }

    // Validate role hasn't changed since token was issued
    const user = await getUserByIdQuery(decoded.id)
    if (decoded.roleName !== roleMap.get(user.role_id)) {
      return res.status(403).json({ message: 'Not allowed to access' });
    }

    // Verify tenant hash for multi-tenancy security
    if (decoded.tenantId !== getTenantHash(decoded.organizationId)) {
      return res.status(400).json({ message: 'Invalid token' });
    }

    // Attach user context to request for downstream handlers
    req.userId = decoded.id;
    req.role = decoded.roleName;
    req.tenantId = decoded.tenantId;
    req.organizationId = decoded.organizationId;

<<<<<<< HEAD
    // Initialize AsyncLocalStorage context with tenant information
    asyncLocalStorage.run({
      userId: decoded.id,
      tenantId: decoded.tenantId,
      organizationId: decoded.organizationId
    }, () => {
=======
    // Initialize AsyncLocalStorage context for request tracing
    asyncLocalStorage.run({ userId: decoded.id }, () => {
>>>>>>> 0e80df4f
      next();
    });
  } catch (error) {
    return res.status(500).json(STATUS_CODE[500]((error as Error).message));
  }
};

export default authenticateJWT;<|MERGE_RESOLUTION|>--- conflicted
+++ resolved
@@ -160,17 +160,12 @@
     req.tenantId = decoded.tenantId;
     req.organizationId = decoded.organizationId;
 
-<<<<<<< HEAD
     // Initialize AsyncLocalStorage context with tenant information
     asyncLocalStorage.run({
       userId: decoded.id,
       tenantId: decoded.tenantId,
       organizationId: decoded.organizationId
     }, () => {
-=======
-    // Initialize AsyncLocalStorage context for request tracing
-    asyncLocalStorage.run({ userId: decoded.id }, () => {
->>>>>>> 0e80df4f
       next();
     });
   } catch (error) {
