import { NextFunction, Request, Response } from "express";
import { getTokenPayload } from "../utils/jwt.utils";
import { STATUS_CODE } from "../utils/statusCode.utils";
<<<<<<< HEAD
import { getTenantHash } from "../tools/getTenantHash";
import { doesUserBelongsToOrganizationQuery } from "../utils/user.utils";
=======
import { asyncLocalStorage } from '../utils/context/context';
>>>>>>> c1e439eb

const authenticateJWT = async (
  req: Request,
  res: Response,
  next: NextFunction
): Promise<void | Response> => {
  const token = req.headers.authorization?.split(" ")[1];

  if (!token) {
    return res.status(400).json(
      STATUS_CODE[400]({
        message: "Token not found",
      })
    );
  }

  try {
    const decoded = getTokenPayload(token);

    if (!decoded)
      return res.status(401).json(
        STATUS_CODE[401]({
          message: "Unauthorized **",
        })
      );

    if (decoded.expire < Date.now())
      return res
        .status(406)
        .json(STATUS_CODE[406]({ message: "Token expired" }));

    if (
      !decoded.id ||
      typeof decoded.id !== 'number' ||
      decoded.id <= 0 ||
      !decoded.roleName ||
      typeof decoded.roleName !== 'string'
    ) {
      return res.status(400).json({ message: 'Invalid token' });
    }
<<<<<<< HEAD

    const belongs = await doesUserBelongsToOrganizationQuery(decoded.id, decoded.organizationId);
    if (!belongs.belongs) {
      return res.status(403).json({ message: 'User does not belong to this organization' });
    }

    if (decoded.tenantId !== getTenantHash(decoded.organizationId)) {
      return res.status(400).json({ message: 'Invalid token' });
    }

    req.userId = decoded.id;
    req.role = decoded.roleName;
    req.tenantId = decoded.tenantId;
    req.organizationId = decoded.organizationId;
    next();
=======
    req.userId = decoded.id;
    req.role = decoded.roleName;
    
    // Initialize AsyncLocalStorage context here
    asyncLocalStorage.run({ userId: decoded.id }, () => {
      next();
    });
>>>>>>> c1e439eb
  } catch (error) {
    return res.status(500).json(STATUS_CODE[500]((error as Error).message));
  }
};

export default authenticateJWT;<|MERGE_RESOLUTION|>--- conflicted
+++ resolved
@@ -1,12 +1,9 @@
 import { NextFunction, Request, Response } from "express";
 import { getTokenPayload } from "../utils/jwt.utils";
 import { STATUS_CODE } from "../utils/statusCode.utils";
-<<<<<<< HEAD
 import { getTenantHash } from "../tools/getTenantHash";
 import { doesUserBelongsToOrganizationQuery } from "../utils/user.utils";
-=======
 import { asyncLocalStorage } from '../utils/context/context';
->>>>>>> c1e439eb
 
 const authenticateJWT = async (
   req: Request,
@@ -47,7 +44,6 @@
     ) {
       return res.status(400).json({ message: 'Invalid token' });
     }
-<<<<<<< HEAD
 
     const belongs = await doesUserBelongsToOrganizationQuery(decoded.id, decoded.organizationId);
     if (!belongs.belongs) {
@@ -62,16 +58,11 @@
     req.role = decoded.roleName;
     req.tenantId = decoded.tenantId;
     req.organizationId = decoded.organizationId;
-    next();
-=======
-    req.userId = decoded.id;
-    req.role = decoded.roleName;
-    
+
     // Initialize AsyncLocalStorage context here
     asyncLocalStorage.run({ userId: decoded.id }, () => {
       next();
     });
->>>>>>> c1e439eb
   } catch (error) {
     return res.status(500).json(STATUS_CODE[500]((error as Error).message));
   }
