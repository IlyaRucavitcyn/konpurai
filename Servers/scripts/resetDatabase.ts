--- conflicted
+++ resolved
@@ -69,15 +69,9 @@
     // await transaction.commit();
     // console.log('Default admin user created.');
 
-<<<<<<< HEAD
     // // Insert mock data (awaiting it to complete)
-    // await insertMockData();
+    // await insertMockData(admin.id);
     // console.log('Mock data inserted.');
-=======
-    // Insert mock data (awaiting it to complete)
-    await insertMockData(admin.id);
-    console.log('Mock data inserted.');
->>>>>>> 8c23c864
 
     // // Fetch the first project to get its ID
     // const project = await sequelize.query(
