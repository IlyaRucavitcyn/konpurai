--- conflicted
+++ resolved
@@ -624,70 +624,6 @@
         FOREIGN KEY (projects_risks_id) REFERENCES "${tenantHash}".projectrisks(id) ON DELETE CASCADE
       );`, { transaction });
 
-<<<<<<< HEAD
-    // Create task ENUM types if they don't exist
-    await sequelize.query(`CREATE TYPE IF NOT EXISTS enum_tasks_priority AS ENUM ('Low', 'Medium', 'High');`, { transaction });
-    
-    await sequelize.query(`CREATE TYPE IF NOT EXISTS enum_tasks_status AS ENUM ('Open', 'In Progress', 'Completed', 'Overdue', 'Deleted');`, { transaction });
-
-    // Create tasks table
-    await sequelize.query(`CREATE TABLE IF NOT EXISTS "${tenantHash}".tasks
-    (
-      id serial NOT NULL,
-      title character varying(255) NOT NULL,
-      description text,
-      creator_id integer,
-      organization_id integer,
-      due_date timestamp with time zone,
-      priority enum_tasks_priority NOT NULL DEFAULT 'Medium',
-      status enum_tasks_status NOT NULL DEFAULT 'Open',
-      categories jsonb DEFAULT '[]',
-      created_at timestamp with time zone NOT NULL DEFAULT now(),
-      updated_at timestamp with time zone NOT NULL DEFAULT now(),
-      CONSTRAINT tasks_pkey PRIMARY KEY (id),
-      CONSTRAINT tasks_creator_id_fkey FOREIGN KEY (creator_id)
-        REFERENCES public.users (id) MATCH SIMPLE
-        ON UPDATE CASCADE ON DELETE SET NULL,
-      CONSTRAINT tasks_organization_id_fkey FOREIGN KEY (organization_id)
-        REFERENCES public.organizations (id) MATCH SIMPLE
-        ON UPDATE CASCADE ON DELETE SET NULL
-    );`, { transaction });
-
-    // Add indexes for tasks table
-    await Promise.all([
-      `CREATE INDEX IF NOT EXISTS "${tenantHash}_tasks_creator_id_idx" ON "${tenantHash}".tasks (creator_id);`,
-      `CREATE INDEX IF NOT EXISTS "${tenantHash}_tasks_due_date_idx" ON "${tenantHash}".tasks (due_date);`,
-      `CREATE INDEX IF NOT EXISTS "${tenantHash}_tasks_status_idx" ON "${tenantHash}".tasks (status);`,
-      `CREATE INDEX IF NOT EXISTS "${tenantHash}_tasks_priority_idx" ON "${tenantHash}".tasks (priority);`,
-      `CREATE INDEX IF NOT EXISTS "${tenantHash}_tasks_created_at_idx" ON "${tenantHash}".tasks (created_at);`,
-      `CREATE INDEX IF NOT EXISTS "${tenantHash}_tasks_organization_id_idx" ON "${tenantHash}".tasks (organization_id);`,
-    ].map(query => sequelize.query(query, { transaction })));
-
-    // Create task_assignees table
-    await sequelize.query(`CREATE TABLE IF NOT EXISTS "${tenantHash}".task_assignees
-    (
-      id serial NOT NULL,
-      task_id integer NOT NULL,
-      user_id integer NOT NULL,
-      assigned_at timestamp with time zone NOT NULL DEFAULT now(),
-      created_at timestamp with time zone NOT NULL DEFAULT now(),
-      updated_at timestamp with time zone NOT NULL DEFAULT now(),
-      CONSTRAINT task_assignees_pkey PRIMARY KEY (id),
-      CONSTRAINT task_assignees_task_id_fkey FOREIGN KEY (task_id)
-        REFERENCES "${tenantHash}".tasks (id) MATCH SIMPLE
-        ON UPDATE CASCADE ON DELETE CASCADE,
-      CONSTRAINT task_assignees_user_id_fkey FOREIGN KEY (user_id)
-        REFERENCES public.users (id) MATCH SIMPLE
-        ON UPDATE CASCADE ON DELETE CASCADE,
-      CONSTRAINT unique_task_user_assignment UNIQUE (task_id, user_id)
-    );`, { transaction });
-
-    // Add indexes for task_assignees table
-    await Promise.all([
-      `CREATE INDEX IF NOT EXISTS "${tenantHash}_task_assignees_task_id_idx" ON "${tenantHash}".task_assignees (task_id);`,
-      `CREATE INDEX IF NOT EXISTS "${tenantHash}_task_assignees_user_id_idx" ON "${tenantHash}".task_assignees (user_id);`
-    ].map(query => sequelize.query(query, { transaction })));
-=======
     await sequelize.query(
       `CREATE TABLE IF NOT EXISTS "${tenantHash}".policy_manager (
         "id" SERIAL PRIMARY KEY,
@@ -724,7 +660,69 @@
           REFERENCES public.users (id) MATCH SIMPLE
           ON UPDATE NO ACTION ON DELETE SET NULL
       );`, { transaction });
->>>>>>> 02f7bd99
+
+    // Create task ENUM types if they don't exist
+    await sequelize.query(`CREATE TYPE IF NOT EXISTS enum_tasks_priority AS ENUM ('Low', 'Medium', 'High');`, { transaction });
+    
+    await sequelize.query(`CREATE TYPE IF NOT EXISTS enum_tasks_status AS ENUM ('Open', 'In Progress', 'Completed', 'Overdue', 'Deleted');`, { transaction });
+
+    // Create tasks table
+    await sequelize.query(`CREATE TABLE IF NOT EXISTS "${tenantHash}".tasks
+    (
+      id serial NOT NULL,
+      title character varying(255) NOT NULL,
+      description text,
+      creator_id integer,
+      organization_id integer,
+      due_date timestamp with time zone,
+      priority enum_tasks_priority NOT NULL DEFAULT 'Medium',
+      status enum_tasks_status NOT NULL DEFAULT 'Open',
+      categories jsonb DEFAULT '[]',
+      created_at timestamp with time zone NOT NULL DEFAULT now(),
+      updated_at timestamp with time zone NOT NULL DEFAULT now(),
+      CONSTRAINT tasks_pkey PRIMARY KEY (id),
+      CONSTRAINT tasks_creator_id_fkey FOREIGN KEY (creator_id)
+        REFERENCES public.users (id) MATCH SIMPLE
+        ON UPDATE CASCADE ON DELETE SET NULL,
+      CONSTRAINT tasks_organization_id_fkey FOREIGN KEY (organization_id)
+        REFERENCES public.organizations (id) MATCH SIMPLE
+        ON UPDATE CASCADE ON DELETE SET NULL
+    );`, { transaction });
+
+    // Add indexes for tasks table
+    await Promise.all([
+      `CREATE INDEX IF NOT EXISTS "${tenantHash}_tasks_creator_id_idx" ON "${tenantHash}".tasks (creator_id);`,
+      `CREATE INDEX IF NOT EXISTS "${tenantHash}_tasks_due_date_idx" ON "${tenantHash}".tasks (due_date);`,
+      `CREATE INDEX IF NOT EXISTS "${tenantHash}_tasks_status_idx" ON "${tenantHash}".tasks (status);`,
+      `CREATE INDEX IF NOT EXISTS "${tenantHash}_tasks_priority_idx" ON "${tenantHash}".tasks (priority);`,
+      `CREATE INDEX IF NOT EXISTS "${tenantHash}_tasks_created_at_idx" ON "${tenantHash}".tasks (created_at);`,
+      `CREATE INDEX IF NOT EXISTS "${tenantHash}_tasks_organization_id_idx" ON "${tenantHash}".tasks (organization_id);`,
+    ].map(query => sequelize.query(query, { transaction })));
+
+    // Create task_assignees table
+    await sequelize.query(`CREATE TABLE IF NOT EXISTS "${tenantHash}".task_assignees
+    (
+      id serial NOT NULL,
+      task_id integer NOT NULL,
+      user_id integer NOT NULL,
+      assigned_at timestamp with time zone NOT NULL DEFAULT now(),
+      created_at timestamp with time zone NOT NULL DEFAULT now(),
+      updated_at timestamp with time zone NOT NULL DEFAULT now(),
+      CONSTRAINT task_assignees_pkey PRIMARY KEY (id),
+      CONSTRAINT task_assignees_task_id_fkey FOREIGN KEY (task_id)
+        REFERENCES "${tenantHash}".tasks (id) MATCH SIMPLE
+        ON UPDATE CASCADE ON DELETE CASCADE,
+      CONSTRAINT task_assignees_user_id_fkey FOREIGN KEY (user_id)
+        REFERENCES public.users (id) MATCH SIMPLE
+        ON UPDATE CASCADE ON DELETE CASCADE,
+      CONSTRAINT unique_task_user_assignment UNIQUE (task_id, user_id)
+    );`, { transaction });
+
+    // Add indexes for task_assignees table
+    await Promise.all([
+      `CREATE INDEX IF NOT EXISTS "${tenantHash}_task_assignees_task_id_idx" ON "${tenantHash}".task_assignees (task_id);`,
+      `CREATE INDEX IF NOT EXISTS "${tenantHash}_task_assignees_user_id_idx" ON "${tenantHash}".task_assignees (user_id);`
+    ].map(query => sequelize.query(query, { transaction })));
   }
   catch (error) {
     throw error;
