import { getMembersByProjectIdQuery } from "../utils/reporting.utils";
import { DefaultReportName, ReportType } from "../models/reporting.model";
import { getProjectRiskMarkdown } from "./markdowns/projectRiskMarkdown";
import { getVendorReportMarkdown } from "./markdowns/vendorAndRisksMarkdown";
import { getAssessmentTrackerMarkdown } from './markdowns/assessmentTrackerMarkdown';
import { getAnnexesMarkdown } from './markdowns/annexesMarkdown';
import { getComplianceMarkdown } from './markdowns/complianceMarkdown';
<<<<<<< HEAD
import { getAllReportMarkdown } from './markdowns/allReportMarkdown';
=======
import { getClausesMarkdown } from './markdowns/clausesMarkdown';
>>>>>>> fadd9c2e

export interface ReportBodyData {
  projectTitle: string,
  projectOwner: string
}

/** 
 * Format the report name
 * if request body includes report name, return the report name as user requested
 * If not, return as {type}_{YYYYMMDD}_{HHMMSS}
*/
export function getFormattedReportName(name: string, type: string) {
  let reportType;
  switch(type) {
    case ReportType.PROJECTRISK_REPORT:
      reportType = DefaultReportName.PROJECTRISK_REPORT;
      break;
    case ReportType.VENDOR_REPORT:
      reportType = DefaultReportName.VENDOR_REPORT;
      break;
    case ReportType.ASSESSMENT_REPORT:
      reportType = DefaultReportName.ASSESSMENT_REPORT;
      break;
    case ReportType.COMPLIANCE_REPORT:
      reportType = DefaultReportName.COMPLIANCE_REPORT;
      break;
    case ReportType.CLAUSES_REPORT:
      reportType = DefaultReportName.CLAUSES_REPORT;
      break;
    case ReportType.ANNEXES_REPORT:
      reportType = DefaultReportName.ANNEXES_REPORT;
      break;
    default:
      reportType = DefaultReportName.ALL_REPORT;
  }

  const date = new Date();
  
  const year = date.getFullYear();
  const month = String(date.getMonth() + 1).padStart(2, '0');
  const day = String(date.getDate()).padStart(2, '0');

  const hour = String(date.getHours()).padStart(2, '0');
  const minute = String(date.getMinutes()).padStart(2, '0');
  const second = String(date.getSeconds()).padStart(2, '0');

  if(name.length === 0 ) {
    return `${type}_${year}${month}${day}_${hour}${minute}${second}`;
  } else {
    return name;
  }
}

/*
  Get member lists by projectId
  Check whether the user belongs to current project
*/
export async function isAuthorizedUser(
  projectId: number,
  userId: number
) : Promise<any> {
  const members = await getMembersByProjectIdQuery(projectId);
  const membersArray = members.map(m => m.user_id);

  if(!membersArray.includes(userId)){
    return false;
  }else{
    return true;
  }
}

/*
  Get report data base on requested report type
*/
export async function getReportData(
    projectId: number,
    frameworkId: number,
    reportType: string,
    reportBody: ReportBodyData
  ) : Promise<any> {
  let markdownFormattedData;
  switch(reportType) {
    case ReportType.PROJECTRISK_REPORT:
      markdownFormattedData = await getProjectRiskMarkdown(projectId, reportBody)
      break;
    case ReportType.ASSESSMENT_REPORT:
      markdownFormattedData = await getAssessmentTrackerMarkdown(projectId, frameworkId, reportBody)
      break;
    case ReportType.VENDOR_REPORT:
      markdownFormattedData = await getVendorReportMarkdown(projectId, reportBody)
      break;
    case ReportType.ANNEXES_REPORT:
      markdownFormattedData = await getAnnexesMarkdown(frameworkId, reportBody)
      break;
    case ReportType.COMPLIANCE_REPORT:
      markdownFormattedData = await getComplianceMarkdown(frameworkId, reportBody)
      break;
<<<<<<< HEAD
    case ReportType.ALL_REPORT:
      markdownFormattedData = await getAllReportMarkdown(frameworkId, projectId, reportBody)
=======
    case ReportType.CLAUSES_REPORT:
      markdownFormattedData = await getClausesMarkdown(frameworkId, reportBody)
>>>>>>> fadd9c2e
      break;
    default:
      throw new Error(`Report type "${reportType}" is not supported`);
  }
  return markdownFormattedData;
}<|MERGE_RESOLUTION|>--- conflicted
+++ resolved
@@ -5,11 +5,8 @@
 import { getAssessmentTrackerMarkdown } from './markdowns/assessmentTrackerMarkdown';
 import { getAnnexesMarkdown } from './markdowns/annexesMarkdown';
 import { getComplianceMarkdown } from './markdowns/complianceMarkdown';
-<<<<<<< HEAD
 import { getAllReportMarkdown } from './markdowns/allReportMarkdown';
-=======
 import { getClausesMarkdown } from './markdowns/clausesMarkdown';
->>>>>>> fadd9c2e
 
 export interface ReportBodyData {
   projectTitle: string,
@@ -107,13 +104,11 @@
     case ReportType.COMPLIANCE_REPORT:
       markdownFormattedData = await getComplianceMarkdown(frameworkId, reportBody)
       break;
-<<<<<<< HEAD
     case ReportType.ALL_REPORT:
       markdownFormattedData = await getAllReportMarkdown(frameworkId, projectId, reportBody)
-=======
+      break;
     case ReportType.CLAUSES_REPORT:
       markdownFormattedData = await getClausesMarkdown(frameworkId, reportBody)
->>>>>>> fadd9c2e
       break;
     default:
       throw new Error(`Report type "${reportType}" is not supported`);
