--- conflicted
+++ resolved
@@ -3,11 +3,8 @@
 import { getProjectRiskMarkdown } from "./markdowns/projectRiskMarkdown";
 import { getVendorReportMarkdown } from "./markdowns/vendorAndRisksMarkdown";
 import { getAssessmentTrackerMarkdown } from './markdowns/assessmentTrackerMarkdown';
-<<<<<<< HEAD
 import { getAnnexesMarkdown } from './markdowns/annexesMarkdown';
-=======
 import { getComplianceMarkdown } from './markdowns/complianceMarkdown';
->>>>>>> c0db6885
 
 export interface ReportBodyData {
   projectTitle: string,
@@ -99,13 +96,10 @@
     case ReportType.VENDOR_REPORT:
       markdownFormattedData = await getVendorReportMarkdown(projectId, reportBody)
       break;
-<<<<<<< HEAD
     case ReportType.ANNEXES_REPORT:
       markdownFormattedData = await getAnnexesMarkdown(frameworkId, reportBody)
-=======
     case ReportType.COMPLIANCE_REPORT:
       markdownFormattedData = await getComplianceMarkdown(frameworkId, reportBody)
->>>>>>> c0db6885
       break;
     default:
       throw new Error(`Report type "${reportType}" is not supported`);
