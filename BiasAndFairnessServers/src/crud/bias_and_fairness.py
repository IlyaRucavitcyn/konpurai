--- conflicted
+++ resolved
@@ -100,11 +100,7 @@
     result = await db.execute(
         text(f'''
             INSERT INTO "{tenant}".bias_fairness_evaluations 
-<<<<<<< HEAD
-            (eval_id, model_name, dataset_name, model_task, label_behavior, config_data ) 
-=======
             (eval_id, model_name, dataset_name, model_task, label_behavior, config_data) 
->>>>>>> 87e94151
             VALUES (:eval_id, :model_name, :dataset_name, :model_task, :label_behavior, :config_data) 
             RETURNING id
         '''),
@@ -114,12 +110,7 @@
             "dataset_name": dataset_name,
             "model_task": model_task,
             "label_behavior": label_behavior,
-<<<<<<< HEAD
-            "config_data": config_data,
-            
-=======
             "config_data": config_data
->>>>>>> 87e94151
         }
     )
     row = result.fetchone()
@@ -143,11 +134,7 @@
                 updated_at
             FROM "{tenant}".bias_fairness_evaluations 
             ORDER BY created_at DESC
-<<<<<<< HEAD
-        '''),
-=======
-        ''')
->>>>>>> 87e94151
+        '''),
     )
     rows = result.mappings().all()
     return rows
