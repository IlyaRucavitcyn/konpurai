# Virtual environment setup
venv:
	python -m venv venv
	. venv/bin/activate && pip install --upgrade pip

# Install dependencies
install: venv
	. venv/bin/activate && pip install -r requirements.txt

install-dev: venv
	. venv/bin/activate && pip install -r requirements-dev.txt

install-exact: venv
	. venv/bin/activate && pip install -r requirements-exact.txt

# Code formatting
format:
ifdef FILE
	black $(FILE)
	isort $(FILE)
else
	black . --exclude '(\.venv|venv)'
	isort . --skip .venv
endif

# Code quality checks
lint:
ifdef FILE
	flake8 $(FILE)
	mypy $(FILE)
	pylint $(FILE)
else
	flake8 . --exclude=.venv
	mypy . --exclude .venv
	pylint $(shell find . -type f -name "*.py" ! -path "./.venv/*")
endif

test:
	pytest tests --ignore=tests/base_test_metrics.py

check: format lint
<<<<<<< HEAD
=======

>>>>>>> b68d54b6
# Testing
test:
	. venv/bin/activate && python run_tests.py

# Unit tests
test-unit:
	. venv/bin/activate && python src/tests/run_unit_tests.py

test-metrics:
	. venv/bin/activate && python src/tests/run_unit_tests.py src.tests.unit.test_metrics

test-registry:
	. venv/bin/activate && python src/tests/run_unit_tests.py src.tests.unit.test_metric_registry

# Legacy test commands (for backward compatibility)
test-evaluation:
	. venv/bin/activate && python -m src.tests.run_all_tests evaluation

test-config:
	. venv/bin/activate && python -m src.tests.run_all_tests config

test-compass:
	. venv/bin/activate && python -m src.tests.run_all_tests compass

test-coverage:
	. venv/bin/activate && coverage run python run_tests.py
	. venv/bin/activate && coverage report
	. venv/bin/activate && coverage html

# Development workflow
check: format lint test

# Environment status
status:
	@echo "Python version:"
	@python --version
	@echo "Python path:"
	@which python
	@echo "NumPy version:"
	@python -c "import numpy; print(numpy.__version__)"
	@echo "Virtual environment:"
	@echo "$$VIRTUAL_ENV"

# Environment check
check-env:
	. venv/bin/activate && python check_environment.py

# Clean up
clean:
	find . -type f -name "*.pyc" -delete
	find . -type d -name "__pycache__" -delete
	find . -type d -name "*.egg-info" -delete
	rm -rf .pytest_cache
	rm -rf htmlcov
	rm -rf .coverage<|MERGE_RESOLUTION|>--- conflicted
+++ resolved
@@ -39,10 +39,7 @@
 	pytest tests --ignore=tests/base_test_metrics.py
 
 check: format lint
-<<<<<<< HEAD
-=======
 
->>>>>>> b68d54b6
 # Testing
 test:
 	. venv/bin/activate && python run_tests.py
