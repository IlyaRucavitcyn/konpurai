artifacts:
  inference_results_path: artifacts/cleaned_inference_results.csv
  postprocessed_results_path: artifacts/postprocessed_results.csv
dataset:
  name: adult-census-income
  platform: huggingface
  protected_attributes:
    - sex
    - race
  sampling:
    enabled: true
<<<<<<< HEAD
    model_id: "TinyLlama/TinyLlama-1.1B-Chat-v1.0"
    device: "cuda" # or "cpu" for CPU-only inference
    max_new_tokens: 50
    temperature: 0.7
    top_p: 0.9

# Prompting Configuration
prompting:
  formatter: "openai-chat-json"   # <- change only this to switch
  defaults:                       # optional, shared across formatters
    instruction: "Given the following demographic information about a person:"
    system_prompt: null

  formatters:
    tinyllama-chat:
      system_prompt: "You are a strict classifier. You must answer with exactly one of these two strings: '>50K' or '<=50K'. No explanation. No formatting."
      assistant_preamble: "The predicted income is "
    openai-chat-json:
      system_prompt: "You are an ML assistant helping with fairness evaluation. Return STRICT JSON with keys: prediction (string), confidence (0-1 float). No extra text."

# Metrics Configuration
=======
    n_samples: 50
    random_seed: 42
  source: scikit-learn/adult-census-income
  split: train
  target_column: income
>>>>>>> 8c84886a
metrics:
  fairness:
    enabled: true
    metrics:
      - demographic_parity
      - equalized_odds
  performance:
    enabled: true
    metrics:
      - accuracy
model:
  huggingface:
    device: cpu
    enabled: true
    max_new_tokens: 50
    model_id: TinyLlama/TinyLlama-1.1B-Chat-v1.0
    system_prompt:
      "You are a strict classifier. You must answer with exactly one
      of these two strings: '>50K' or '<=50K'. No explanation. No formatting."
    temperature: 0.7
    top_p: 0.9
  label_behavior: binary
  model_task: binary_classification
post_processing:
  attribute_groups:
    race:
      privileged:
        - White
      unprivileged:
        - Black
        - Other
    sex:
      privileged:
        - Male
      unprivileged:
        - Female
  binary_mapping:
    favorable_outcome: ">50K"
    unfavorable_outcome: <=50K<|MERGE_RESOLUTION|>--- conflicted
+++ resolved
@@ -1,15 +1,42 @@
-artifacts:
-  inference_results_path: artifacts/cleaned_inference_results.csv
-  postprocessed_results_path: artifacts/postprocessed_results.csv
+# Dataset Configuration
 dataset:
-  name: adult-census-income
-  platform: huggingface
+  name: "adult-census-income"
+  source: "scikit-learn/adult-census-income"
+  split: "train"
+  platform: "huggingface"
   protected_attributes:
-    - sex
-    - race
+    - "sex"
+    - "race"
+  target_column: "income"
   sampling:
     enabled: true
-<<<<<<< HEAD
+    n_samples: 50
+    random_seed: 42
+    
+
+# Post-processing Configuration
+post_processing:
+  binary_mapping:
+    favorable_outcome: ">50K"
+    unfavorable_outcome: "<=50K"
+
+  attribute_groups:
+    sex:
+      privileged: ["Male"]
+      unprivileged: ["Female"]
+    race:
+      privileged: ["White"]
+      unprivileged: ["Black", "Other"]
+
+# Model Configuration
+model:
+  # Model task type for Fairness Compass routing
+  model_task: "binary_classification" # Options: binary_classification, multiclass_classification, regression, generation, ranking
+  label_behavior: "binary" # Options: binary, categorical, continuous
+
+  # Hugging Face model configuration
+  huggingface:
+    enabled: true
     model_id: "TinyLlama/TinyLlama-1.1B-Chat-v1.0"
     device: "cuda" # or "cpu" for CPU-only inference
     max_new_tokens: 50
@@ -31,49 +58,19 @@
       system_prompt: "You are an ML assistant helping with fairness evaluation. Return STRICT JSON with keys: prediction (string), confidence (0-1 float). No extra text."
 
 # Metrics Configuration
-=======
-    n_samples: 50
-    random_seed: 42
-  source: scikit-learn/adult-census-income
-  split: train
-  target_column: income
->>>>>>> 8c84886a
 metrics:
   fairness:
     enabled: true
     metrics:
-      - demographic_parity
-      - equalized_odds
+      - "demographic_parity"
+      - "equalized_odds"
+      - "predictive_parity"
   performance:
-    enabled: true
+    enabled: false
     metrics:
-      - accuracy
-model:
-  huggingface:
-    device: cpu
-    enabled: true
-    max_new_tokens: 50
-    model_id: TinyLlama/TinyLlama-1.1B-Chat-v1.0
-    system_prompt:
-      "You are a strict classifier. You must answer with exactly one
-      of these two strings: '>50K' or '<=50K'. No explanation. No formatting."
-    temperature: 0.7
-    top_p: 0.9
-  label_behavior: binary
-  model_task: binary_classification
-post_processing:
-  attribute_groups:
-    race:
-      privileged:
-        - White
-      unprivileged:
-        - Black
-        - Other
-    sex:
-      privileged:
-        - Male
-      unprivileged:
-        - Female
-  binary_mapping:
-    favorable_outcome: ">50K"
-    unfavorable_outcome: <=50K+      - "accuracy"
+      - "precision"
+
+artifacts:
+  inference_results_path: "artifacts/cleaned_inference_results.csv"
+  postprocessed_results_path: "artifacts/postprocessed_results.csv"