# Common Variables
# NOTE: Please do not change the BACKEND_PORT
BACKEND_PORT=3000
BACKEND_URL=http://localhost:3000 # localhost needs to be replaced by ip
FRONTEND_PORT=8080
FRONTEND_URL=http://localhost:8080 # localhost needs to be replaced by ip
ALLOWED_ORIGINS=["http://localhost:5173", "http://localhost:8080"] # localhost needs to be replaced by ip
BIAS_AND_FAIRNESS_PORT=8000
NODE_ENV=production
# NOTE: Please do not change this unless the database is hosted on a different server and you want to use SSL for the connection
DB_SSL=false

<<<<<<< HEAD
MULTI_TENANCY_ENABLED=false
=======
RESEND_API_KEY=your-resend-api-key
>>>>>>> 133880de

# Database
DB_PORT=5432
LOCAL_DB_PORT=5433
DB_HOST=localhost
DB_NAME=verifywise

DB_USER=verifywise-prod
DB_PASSWORD=verifywise

# Backend Settings
MOCK_DATA_ON=false
JWT_SECRET=aacc459503e937c73ac3c4ebd874578a81b95861e83cdd923eeca8f7dadffea9d026e1581ee966a7fc4a74a8c6126ddec75c2c662ed7777a90e3aefb00ef1a87
REFRESH_TOKEN_SECRET=e628d7938c76308774cecf87dcb9bee6b8cae80ed2d20731ef94e211cf9c9b82b4632b55cead3632d59dd72d7e0d28f0afe125bfeaa0ea82b548be86c0de179d

EMAIL_ID=your-email@gmail.com
# Your password from: https://myaccount.google.com/apppasswords
EMAIL_PASSWORD="aaaa bbbb cccc dddd"<|MERGE_RESOLUTION|>--- conflicted
+++ resolved
@@ -10,11 +10,9 @@
 # NOTE: Please do not change this unless the database is hosted on a different server and you want to use SSL for the connection
 DB_SSL=false
 
-<<<<<<< HEAD
 MULTI_TENANCY_ENABLED=false
-=======
+
 RESEND_API_KEY=your-resend-api-key
->>>>>>> 133880de
 
 # Database
 DB_PORT=5432
