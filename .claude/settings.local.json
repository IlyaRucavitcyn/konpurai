{
  "permissions": {
    "allow": [
      "Bash(npm run build:*)",
      "Bash(mkdir:*)",
      "Bash(npm run lint)",
      "Bash(npx tsc:*)",
<<<<<<< HEAD
      "Bash(git checkout:*)",
      "Bash(git add:*)",
      "Bash(git commit:*)",
      "Bash(git push:*)",
      "Bash(gh pr create:*)",
      "Bash(grep:*)",
      "Bash(git pull:*)",
      "Bash(node:*)",
      "Bash(npm start)",
      "Bash(npx swagger-jsdoc:*)",
      "Bash(gh pr list:*)",
      "Bash(find:*)",
      "Bash(cat:*)",
      "Bash(git fetch:*)",
      "Bash(git merge:*)",
      "Bash(git stash:*)"
=======
      "Bash(npm run lint:*)",
      "Bash(npx eslint:*)",
      "Bash(grep:*)",
      "Bash(find:*)"
>>>>>>> 0b665e43
    ],
    "deny": [],
    "ask": []
  }
}<|MERGE_RESOLUTION|>--- conflicted
+++ resolved
@@ -4,8 +4,9 @@
       "Bash(npm run build:*)",
       "Bash(mkdir:*)",
       "Bash(npm run lint)",
+      "Bash(npm run lint:*)",
       "Bash(npx tsc:*)",
-<<<<<<< HEAD
+      "Bash(npx eslint:*)",
       "Bash(git checkout:*)",
       "Bash(git add:*)",
       "Bash(git commit:*)",
@@ -21,13 +22,8 @@
       "Bash(cat:*)",
       "Bash(git fetch:*)",
       "Bash(git merge:*)",
-      "Bash(git stash:*)"
-=======
-      "Bash(npm run lint:*)",
-      "Bash(npx eslint:*)",
-      "Bash(grep:*)",
-      "Bash(find:*)"
->>>>>>> 0b665e43
+      "Bash(git stash:*)",
+      "Bash(gh pr view:*)"
     ],
     "deny": [],
     "ask": []
