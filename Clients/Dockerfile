# Step 1: Use a Node.js base image
FROM node:20-alpine AS build

# Step 2: Set the working directory
WORKDIR /app

# Step 3: Copy package.json and package-lock.json
COPY package.json package-lock.json ./

# Step 4: Install dependencies
RUN npm install

# Step 5: Copy the rest of the application files
COPY . .

<<<<<<< HEAD
# Step 6: Accept env variables for Vite
ARG VITE_GOOGLE_CLIENT_ID
ENV VITE_GOOGLE_CLIENT_ID=$VITE_GOOGLE_CLIENT_ID

# Step 7: Build the application
=======
ARG VITE_SLACK_CLIENT_ID
ENV VITE_SLACK_CLIENT_ID=$VITE_SLACK_CLIENT_ID

# Step 6: Build the application
>>>>>>> 8b0de157
RUN npm run build

# Step 8: Use a lightweight web server for production
FROM nginx:1.25-alpine

# Step 9: Copy the build output to NGINX's default public directory
COPY --from=build /app/dist /usr/share/nginx/html

# Step 9: Copy the custom error page
# COPY upgrade.html /usr/share/nginx/html/upgrade.html

# Step 10: Copy the custom NGINX configuration
COPY nginx.conf /etc/nginx/conf.d/default.conf

# Step 11: Expose port 80
EXPOSE 80

# Step 12: Start NGINX server
CMD ["nginx", "-g", "daemon off;"]<|MERGE_RESOLUTION|>--- conflicted
+++ resolved
@@ -13,18 +13,14 @@
 # Step 5: Copy the rest of the application files
 COPY . .
 
-<<<<<<< HEAD
 # Step 6: Accept env variables for Vite
 ARG VITE_GOOGLE_CLIENT_ID
 ENV VITE_GOOGLE_CLIENT_ID=$VITE_GOOGLE_CLIENT_ID
 
-# Step 7: Build the application
-=======
 ARG VITE_SLACK_CLIENT_ID
 ENV VITE_SLACK_CLIENT_ID=$VITE_SLACK_CLIENT_ID
 
-# Step 6: Build the application
->>>>>>> 8b0de157
+# Step 7: Build the application
 RUN npm run build
 
 # Step 8: Use a lightweight web server for production
