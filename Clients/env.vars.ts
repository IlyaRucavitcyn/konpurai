--- conflicted
+++ resolved
@@ -8,10 +8,7 @@
       : "http://localhost:3000/"), // final Node/SSR fallback
   IS_DEMO_APP: import.meta.env.VITE_IS_DEMO_APP === "true",
   IS_MULTI_TENANT: import.meta.env.VITE_IS_MULTI_TENANT === "true",
-<<<<<<< HEAD
   GOOGLE_CLIENT_ID: import.meta.env.VITE_GOOGLE_CLIENT_ID ?? "",
-=======
   CLIENT_ID: import.meta.env.VITE_CLIENT_ID,
   SLACK_URL: import.meta.env.VITE_SLACK_URL,
->>>>>>> 08757cbd
 };