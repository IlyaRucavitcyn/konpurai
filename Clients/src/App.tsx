--- conflicted
+++ resolved
@@ -149,6 +149,7 @@
                   <Route path="/team" element={<Team />} />
                   <Route path="/test/project-view" element={<ProjectView />} />
                   <Route path="/file-manager" element={<FileManager />} />
+                  <Route path="/reporting" element={<Reporting />}/>
                   <Route path="/" element={<VWHome />} />
                   <Route path="/project-view" element={<VWProjectView />} />
                 </Route>
@@ -180,53 +181,6 @@
                   path="/reset-password-continue"
                   element={<ProtectedRoute Component={ResetPasswordContinue} />}
                 />
-<<<<<<< HEAD
-                <Route path="/assessment" element={<AssessmentTracker />} />
-                <Route path="/vendors" element={<Vendors />} />
-                <Route path="/setting" element={<Setting />} />
-                <Route path="/team" element={<Team />} />
-                <Route path="/test/project-view" element={<ProjectView />} />
-                <Route path="/file-manager" element={<FileManager />} />
-                <Route path="/" element={<VWHome />} />
-                <Route path="/project-view" element={<VWProjectView />} />
-                <Route path="/reporting" element={<Reporting />}/>
-              </Route>
-              <Route
-                path="/admin-reg"
-                element={<ProtectedRoute Component={RegisterAdmin} />}
-              />
-              <Route
-                path="/user-reg"
-                element={<ProtectedRoute Component={RegisterUser} />}
-              />
-              <Route
-                path="/login"
-                element={<ProtectedRoute Component={Login} />}
-              />
-              <Route
-                path="/forgot-password"
-                element={<ProtectedRoute Component={ForgotPassword} />}
-              />
-              <Route
-                path="/reset-password"
-                element={<ProtectedRoute Component={ResetPassword} />}
-              />
-              <Route
-                path="/set-new-password"
-                element={<ProtectedRoute Component={SetNewPassword} />}
-              />
-              <Route
-                path="/reset-password-continue"
-                element={<ProtectedRoute Component={ResetPasswordContinue} />}
-              />
-              <Route path="/playground" element={<Playground />} />
-              <Route path="*" element={<PageNotFound />} />
-            </Routes>
-          </ThemeProvider>
-        </VerifyWiseContext.Provider>
-      </PersistGate>
-    </Provider>
-=======
                 <Route path="/playground" element={<Playground />} />
                 <Route path="*" element={<PageNotFound />} />
               </Routes>
@@ -235,7 +189,6 @@
         </PersistGate>
       </Provider>
     </CookiesProvider>
->>>>>>> 8dd2bb1d
   );
 }
 
