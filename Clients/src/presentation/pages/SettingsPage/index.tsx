--- conflicted
+++ resolved
@@ -1,14 +1,9 @@
-<<<<<<< HEAD
-import React, { useEffect, useState } from "react";
-import { Tabs, Tab, Stack } from "@mui/material";
-=======
-import React, { useState } from "react";
+import React, { useState, useEffect } from "react";
 import { Box, Stack } from "@mui/material";
 import TabContext from "@mui/lab/TabContext";
 import TabList from "@mui/lab/TabList";
 import TabPanel from "@mui/lab/TabPanel";
 import Tab from "@mui/material/Tab";
->>>>>>> 1490809f
 import PageBreadcrumbs from "../../components/Breadcrumbs/PageBreadcrumbs";
 import Profile from "./Profile/index";
 import Password from "./Password/index";
@@ -28,24 +23,24 @@
   const { userRoleName } = useAuth();
   const isTeamManagementDisabled =
     !allowedRoles.projects.editTeamMembers.includes(userRoleName);
-<<<<<<< HEAD
   const isSlackTabDisabled = !allowedRoles.slack.view.includes(userRoleName);
-  const [activeTab, setActiveTab] = useState(0);
-  const [searchParams] = useSearchParams();
+  const [activeTab, setActiveTab] = useState("profile");
+  const [searchParams, setSearchParams] = useSearchParams();
   const activeSetting = searchParams.get("activeTab");
 
   useEffect(() => {
     if (activeSetting) {
-      setActiveTab(parseInt(activeSetting, 10));
+      setActiveTab(activeSetting);
     }
   }, [activeSetting]);
-=======
-  const [activeTab, setActiveTab] = useState("profile");
->>>>>>> 1490809f
   const [isHelperDrawerOpen, setIsHelperDrawerOpen] = useState(false);
 
   const handleTabChange = (_: React.SyntheticEvent, newValue: string) => {
     setActiveTab(newValue);
+    if (activeSetting) {
+      searchParams.delete("activeTab");
+      setSearchParams(searchParams);
+    }
   };
 
   return (
@@ -65,7 +60,6 @@
         helpContent={settingsHelpContent}
         pageTitle="Settings"
       />
-<<<<<<< HEAD
       <PageHeader
         title="Settings"
         description=""
@@ -76,41 +70,6 @@
           />
         }
       />
-      <Tabs
-        value={activeTab}
-        onChange={handleTabChange}
-        TabIndicatorProps={tabIndicatorStyle}
-        sx={tabContainerStyle}
-      >
-        <Tab label="Profile" disableRipple sx={settingTabStyle} />
-        <Tab label="Password" disableRipple sx={settingTabStyle} />
-        <Tab
-          label="Team"
-          disableRipple
-          sx={settingTabStyle}
-          disabled={isTeamManagementDisabled}
-        />
-        <Tab label="Organization" disableRipple sx={settingTabStyle} />
-        <Tab
-          label="Slack"
-          disableRipple
-          sx={settingTabStyle}
-          disabled={isSlackTabDisabled}
-        />
-      </Tabs>
-=======
-       <PageHeader
-               title="Settings"
-               description=""
-               rightContent={
-                  <HelperIcon
-                     onClick={() =>
-                     setIsHelperDrawerOpen(!isHelperDrawerOpen)
-                     }
-                     size="small"
-                    />
-                 }
-             />
       <TabContext value={activeTab}>
         <Box sx={{ borderBottom: 1, borderColor: "divider" }}>
           <TabList
@@ -118,8 +77,18 @@
             TabIndicatorProps={tabIndicatorStyle}
             sx={tabContainerStyle}
           >
-            <Tab label="Profile" value="profile" disableRipple sx={settingTabStyle} />
-            <Tab label="Password" value="password" disableRipple sx={settingTabStyle} />
+            <Tab
+              label="Profile"
+              value="profile"
+              disableRipple
+              sx={settingTabStyle}
+            />
+            <Tab
+              label="Password"
+              value="password"
+              disableRipple
+              sx={settingTabStyle}
+            />
             <Tab
               label="Team"
               value="team"
@@ -127,10 +96,21 @@
               sx={settingTabStyle}
               disabled={isTeamManagementDisabled}
             />
-            <Tab label="Organization" value="organization" disableRipple sx={settingTabStyle} />
+            <Tab
+              label="Organization"
+              value="organization"
+              disableRipple
+              sx={settingTabStyle}
+            />
+            <Tab
+              label="Slack"
+              value="slack"
+              disableRipple
+              sx={settingTabStyle}
+              disabled={isSlackTabDisabled}
+            />
           </TabList>
         </Box>
->>>>>>> 1490809f
 
         <TabPanel value="profile">
           <Profile />
@@ -144,16 +124,14 @@
           <TeamManagement />
         </TabPanel>
 
-<<<<<<< HEAD
-      {activeTab === 3 && <Organization />}
-
-      {activeTab === 4 && <Slack />}
-=======
         <TabPanel value="organization">
           <Organization />
         </TabPanel>
+
+        <TabPanel value="slack">
+          <Slack />
+        </TabPanel>
       </TabContext>
->>>>>>> 1490809f
     </Stack>
   );
 }