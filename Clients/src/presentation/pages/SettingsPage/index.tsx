--- conflicted
+++ resolved
@@ -12,13 +12,9 @@
 import Organization from "./Organization";
 import allowedRoles from "../../../application/constants/permissions";
 import { useAuth } from "../../../application/hooks/useAuth";
-<<<<<<< HEAD
 import Slack from "./Slack";
 import { useSearchParams } from "react-router-dom";
-import HelperDrawer from "../../components/Drawer/HelperDrawer";
-=======
 import HelperDrawer from "../../components/HelperDrawer";
->>>>>>> f1e3a30e
 import HelperIcon from "../../components/HelperIcon";
 import PageHeader from "../../components/Layout/PageHeader";
 
@@ -68,26 +64,26 @@
           {
             label: "Update Profile",
             description: "Manage your personal information and preferences",
-            primary: true
+            primary: true,
           },
           {
             label: "Manage Team",
-            description: "Add users and configure role-based permissions"
-          }
+            description: "Add users and configure role-based permissions",
+          },
         ]}
         useCases={[
           "**User onboarding** with appropriate *role assignments* and **access levels**",
-          "**Security configuration** including *password policies* and **authentication methods**"
+          "**Security configuration** including *password policies* and **authentication methods**",
         ]}
         keyFeatures={[
           "**Role-based access control** with *granular permission settings*",
           "**Team management** with *user invitation* and **deactivation workflows**",
-          "**Organization-wide settings** for *branding* and **compliance preferences**"
+          "**Organization-wide settings** for *branding* and **compliance preferences**",
         ]}
         tips={[
           "**Regularly review** user access to ensure *appropriate permissions*",
           "Enable **two-factor authentication** for *enhanced security*",
-          "Document **role definitions** to ensure *consistent permission assignments*"
+          "Document **role definitions** to ensure *consistent permission assignments*",
         ]}
       />
       <PageHeader
