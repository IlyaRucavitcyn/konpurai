--- conflicted
+++ resolved
@@ -1,8 +1,4 @@
-<<<<<<< HEAD
-import React, { useContext, useState, useEffect } from "react";
-=======
-import React, { useState } from "react";
->>>>>>> f0fc9138
+import React, { useState, useEffect } from "react";
 import { Tabs, Tab, Stack } from "@mui/material";
 import { useSearchParams } from "react-router-dom";
 import PageBreadcrumbs from "../../components/Breadcrumbs/PageBreadcrumbs";
@@ -11,11 +7,7 @@
 import TeamManagement from "./Team/index";
 import { settingTabStyle, tabContainerStyle, tabIndicatorStyle } from "./style";
 import Organization from "./Organization";
-<<<<<<< HEAD
 import Subscription from "./Subscription";
-import { VerifyWiseContext } from "../../../application/contexts/VerifyWise.context";
-=======
->>>>>>> f0fc9138
 import allowedRoles from "../../../application/constants/permissions";
 import { useAuth } from "../../../application/hooks/useAuth";
 
