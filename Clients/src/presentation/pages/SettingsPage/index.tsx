import React, { useEffect, useState } from "react";
import { Tabs, Tab, Stack } from "@mui/material";
import PageBreadcrumbs from "../../components/Breadcrumbs/PageBreadcrumbs";
import Profile from "./Profile/index";
import Password from "./Password/index";
import TeamManagement from "./Team/index";
import { settingTabStyle, tabContainerStyle, tabIndicatorStyle } from "./style";
import Organization from "./Organization";
import allowedRoles from "../../../application/constants/permissions";
import { useAuth } from "../../../application/hooks/useAuth";
<<<<<<< HEAD
import SlackIntegration from "./Slack";
import { useSearchParams } from "react-router-dom";
=======
import HelperDrawer from "../../components/Drawer/HelperDrawer";
import HelperIcon from "../../components/HelperIcon";
import settingsHelpContent from "../../helpers/settings-help.html?raw";
import PageHeader from "../../components/Layout/PageHeader";
>>>>>>> 1e193351

export default function ProfilePage() {
  const { userRoleName } = useAuth();
  const isTeamManagementDisabled =
    !allowedRoles.projects.editTeamMembers.includes(userRoleName);
  const [activeTab, setActiveTab] = useState(0);
<<<<<<< HEAD
  const [searchParams] = useSearchParams();
  const activeSetting = searchParams.get("activeTab");

  useEffect(() => {
    if (activeSetting) {
      setActiveTab(parseInt(activeSetting, 10));
    }
  }, [activeSetting]);
=======
  const [isHelperDrawerOpen, setIsHelperDrawerOpen] = useState(false);
>>>>>>> 1e193351

  const handleTabChange = (_: React.SyntheticEvent, newValue: number) => {
    setActiveTab(newValue);
  };

  return (
    <Stack className="vwhome">
     <Stack direction="row" alignItems="center" justifyContent="space-between" sx={{ height: 45 }} > <PageBreadcrumbs /> </Stack>
      <HelperDrawer
        isOpen={isHelperDrawerOpen}
        onClose={() => setIsHelperDrawerOpen(!isHelperDrawerOpen)}
        helpContent={settingsHelpContent}
        pageTitle="Settings"
      />
       <PageHeader
               title="Settings"
               description=""
               rightContent={
                  <HelperIcon
                     onClick={() =>
                     setIsHelperDrawerOpen(!isHelperDrawerOpen)
                     }
                     size="small"
                    />
                 }
             />
      <Tabs
        value={activeTab}
        onChange={handleTabChange}
        TabIndicatorProps={tabIndicatorStyle}
        sx={tabContainerStyle}
      >
        <Tab label="Profile" disableRipple sx={settingTabStyle} />
        <Tab label="Password" disableRipple sx={settingTabStyle} />
        <Tab
          label="Team"
          disableRipple
          sx={settingTabStyle}
          disabled={isTeamManagementDisabled}
        />
        <Tab label="Organization" disableRipple sx={settingTabStyle} />
        <Tab label="Slack" disableRipple sx={settingTabStyle} />
      </Tabs>

      {activeTab === 0 && <Profile />}

      {activeTab === 1 && <Password />}

      {activeTab === 2 && <TeamManagement />}

      {activeTab === 3 && <Organization />}

      {activeTab === 4 && <SlackIntegration />}
    </Stack>
  );
}<|MERGE_RESOLUTION|>--- conflicted
+++ resolved
@@ -8,22 +8,18 @@
 import Organization from "./Organization";
 import allowedRoles from "../../../application/constants/permissions";
 import { useAuth } from "../../../application/hooks/useAuth";
-<<<<<<< HEAD
 import SlackIntegration from "./Slack";
 import { useSearchParams } from "react-router-dom";
-=======
 import HelperDrawer from "../../components/Drawer/HelperDrawer";
 import HelperIcon from "../../components/HelperIcon";
 import settingsHelpContent from "../../helpers/settings-help.html?raw";
 import PageHeader from "../../components/Layout/PageHeader";
->>>>>>> 1e193351
 
 export default function ProfilePage() {
   const { userRoleName } = useAuth();
   const isTeamManagementDisabled =
     !allowedRoles.projects.editTeamMembers.includes(userRoleName);
   const [activeTab, setActiveTab] = useState(0);
-<<<<<<< HEAD
   const [searchParams] = useSearchParams();
   const activeSetting = searchParams.get("activeTab");
 
@@ -32,9 +28,7 @@
       setActiveTab(parseInt(activeSetting, 10));
     }
   }, [activeSetting]);
-=======
   const [isHelperDrawerOpen, setIsHelperDrawerOpen] = useState(false);
->>>>>>> 1e193351
 
   const handleTabChange = (_: React.SyntheticEvent, newValue: number) => {
     setActiveTab(newValue);
@@ -42,25 +36,31 @@
 
   return (
     <Stack className="vwhome">
-     <Stack direction="row" alignItems="center" justifyContent="space-between" sx={{ height: 45 }} > <PageBreadcrumbs /> </Stack>
+      <Stack
+        direction="row"
+        alignItems="center"
+        justifyContent="space-between"
+        sx={{ height: 45 }}
+      >
+        {" "}
+        <PageBreadcrumbs />{" "}
+      </Stack>
       <HelperDrawer
         isOpen={isHelperDrawerOpen}
         onClose={() => setIsHelperDrawerOpen(!isHelperDrawerOpen)}
         helpContent={settingsHelpContent}
         pageTitle="Settings"
       />
-       <PageHeader
-               title="Settings"
-               description=""
-               rightContent={
-                  <HelperIcon
-                     onClick={() =>
-                     setIsHelperDrawerOpen(!isHelperDrawerOpen)
-                     }
-                     size="small"
-                    />
-                 }
-             />
+      <PageHeader
+        title="Settings"
+        description=""
+        rightContent={
+          <HelperIcon
+            onClick={() => setIsHelperDrawerOpen(!isHelperDrawerOpen)}
+            size="small"
+          />
+        }
+      />
       <Tabs
         value={activeTab}
         onChange={handleTabChange}
