<<<<<<< HEAD
import React, { useState, useEffect } from "react";
import { useSearchParams } from "react-router-dom";
import { Tabs, Tab, Stack, Typography, Box } from "@mui/material";
=======
import React, { useState } from "react";
import { Tabs, Tab, Stack } from "@mui/material";
>>>>>>> 2877f990
import PageBreadcrumbs from "../../components/Breadcrumbs/PageBreadcrumbs";
import Profile from "./Profile/index";
import Password from "./Password/index";
import TeamManagement from "./Team/index";
import { settingTabStyle, tabContainerStyle, tabIndicatorStyle } from "./style";
import Organization from "./Organization";
import Subscription from "./Subscription";
import allowedRoles from "../../../application/constants/permissions";
import { useAuth } from "../../../application/hooks/useAuth";
import HelperDrawer from "../../components/Drawer/HelperDrawer";
import HelperIcon from "../../components/HelperIcon";
import settingsHelpContent from "../../helpers/settings-help.html?raw";
import PageHeader from "../../components/Layout/PageHeader";

export default function ProfilePage() {
  const { userRoleName } = useAuth();
  const isTeamManagementDisabled =
    !allowedRoles.projects.editTeamMembers.includes(userRoleName);
  const [activeTab, setActiveTab] = useState(0);
  const [searchParams] = useSearchParams();
  const [isHelperDrawerOpen, setIsHelperDrawerOpen] = useState(false);

  const handleTabChange = (_: React.SyntheticEvent, newValue: number) => {
    setActiveTab(newValue);
  };

  // Handle payment redirect - navigate to subscription tab if session_id and tierId are present
  useEffect(() => {
    const sessionId = searchParams.get('session_id');
    const tierId = searchParams.get('tierId');
    
    if (sessionId && tierId) {
      setActiveTab(4);
    }
  }, [searchParams]);

  return (
    <Stack className="vwhome">
     <Stack direction="row" alignItems="center" justifyContent="space-between" sx={{ height: 45 }} > <PageBreadcrumbs /> </Stack>
      <HelperDrawer
        isOpen={isHelperDrawerOpen}
        onClose={() => setIsHelperDrawerOpen(!isHelperDrawerOpen)}
        helpContent={settingsHelpContent}
        pageTitle="Settings"
      />
       <PageHeader
               title="Settings"
               description=""
               rightContent={
                  <HelperIcon
                     onClick={() =>
                     setIsHelperDrawerOpen(!isHelperDrawerOpen)
                     }
                     size="small"
                    />
                 }
             />
      <Tabs
        value={activeTab}
        onChange={handleTabChange}
        TabIndicatorProps={tabIndicatorStyle}
        sx={tabContainerStyle}
      >
        <Tab label="Profile" disableRipple sx={settingTabStyle} />
        <Tab label="Password" disableRipple sx={settingTabStyle} />
        <Tab
          label="Team"
          disableRipple
          sx={settingTabStyle}
          disabled={isTeamManagementDisabled}
        />
        <Tab label="Organization" disableRipple sx={settingTabStyle} />
        <Tab label="Subscription" disableRipple sx={settingTabStyle} />
      </Tabs>

      {activeTab === 0 && <Profile />}

      {activeTab === 1 && <Password />}

      {activeTab === 2 && <TeamManagement />}

      {activeTab === 3 && <Organization />}
      {activeTab === 4 && <Subscription />}
    </Stack>
  );
}<|MERGE_RESOLUTION|>--- conflicted
+++ resolved
@@ -1,11 +1,6 @@
-<<<<<<< HEAD
 import React, { useState, useEffect } from "react";
 import { useSearchParams } from "react-router-dom";
-import { Tabs, Tab, Stack, Typography, Box } from "@mui/material";
-=======
-import React, { useState } from "react";
 import { Tabs, Tab, Stack } from "@mui/material";
->>>>>>> 2877f990
 import PageBreadcrumbs from "../../components/Breadcrumbs/PageBreadcrumbs";
 import Profile from "./Profile/index";
 import Password from "./Password/index";
