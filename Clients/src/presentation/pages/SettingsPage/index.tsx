<<<<<<< HEAD
import React, { useEffect, useState } from "react";
=======
import React, { useState, useEffect } from "react";
>>>>>>> 08757cbd
import { Box, Stack } from "@mui/material";
import TabContext from "@mui/lab/TabContext";
import TabList from "@mui/lab/TabList";
import TabPanel from "@mui/lab/TabPanel";
import Tab from "@mui/material/Tab";
import PageBreadcrumbs from "../../components/Breadcrumbs/PageBreadcrumbs";
import Profile from "./Profile/index";
import Password from "./Password/index";
import TeamManagement from "./Team/index";
import { settingTabStyle, tabContainerStyle, tabIndicatorStyle } from "./style";
import Organization from "./Organization";
import Subscription from "./Subscription";
import allowedRoles from "../../../application/constants/permissions";
import { useAuth } from "../../../application/hooks/useAuth";
// import Slack from "./Slack";
import { useSearchParams } from "react-router-dom";
import HelperDrawer from "../../components/HelperDrawer";
import HelperIcon from "../../components/HelperIcon";
import PageHeader from "../../components/Layout/PageHeader";
import { useSearchParams } from "react-router-dom";

export default function ProfilePage() {
  const authorizedActiveTabs = ["profile", "password", "team", "organization"];
  const { userRoleName } = useAuth();
  const isTeamManagementDisabled =
    !allowedRoles.projects.editTeamMembers.includes(userRoleName);
  // const isSlackTabDisabled = !allowedRoles.slack.view.includes(userRoleName);
  const [activeTab, setActiveTab] = useState("profile");
<<<<<<< HEAD
  const [searchParams] = useSearchParams();
=======
  const [searchParams, setSearchParams] = useSearchParams();
  const activeSetting = searchParams.get("activeTab");

  useEffect(() => {
    if (activeSetting && authorizedActiveTabs.includes(activeSetting)) {
      setActiveTab(activeSetting);
    } else {
      searchParams.delete("activeTab");
      setSearchParams(searchParams);
      setActiveTab("profile");
    }
  }, [activeSetting]);
>>>>>>> 08757cbd
  const [isHelperDrawerOpen, setIsHelperDrawerOpen] = useState(false);

  const handleTabChange = (_: React.SyntheticEvent, newValue: string) => {
    if (activeSetting) {
      searchParams.delete("activeTab");
      setSearchParams(searchParams);
    }
    setActiveTab(newValue);
  };

  // Handle payment redirect - navigate to subscription tab if session_id and tierId are present
  useEffect(() => {
    const sessionId = searchParams.get('session_id');
    const tierId = searchParams.get('tierId');
    
    if (sessionId && tierId) {
      setActiveTab("subscription");
    }
  }, [searchParams]);

  return (
    <Stack className="vwhome">
      <Stack
        direction="row"
        alignItems="center"
        justifyContent="space-between"
        sx={{ height: 45 }}
      >
        {" "}
        <PageBreadcrumbs />{" "}
      </Stack>
      <HelperDrawer
        open={isHelperDrawerOpen}
        onClose={() => setIsHelperDrawerOpen(false)}
        title="Settings & configuration"
        description="Manage your account, organization, and system preferences"
        whatItDoes="Configure **user profiles**, *security settings*, **team management**, and *organizational preferences*. Control **access permissions**, *notification preferences*, and **system integrations**."
        whyItMatters="Proper **configuration** ensures your *AI governance platform* operates **securely** and efficiently. Settings management helps maintain **user access controls**, enforce *security policies*, and customize the platform to your *organization's needs*."
        quickActions={[
          {
            label: "Update Profile",
            description: "Manage your personal information and preferences",
            primary: true,
          },
          {
            label: "Manage Team",
            description: "Add users and configure role-based permissions",
          },
        ]}
        useCases={[
          "**User onboarding** with appropriate *role assignments* and **access levels**",
          "**Security configuration** including *password policies* and **authentication methods**",
        ]}
        keyFeatures={[
          "**Role-based access control** with *granular permission settings*",
          "**Team management** with *user invitation* and **deactivation workflows**",
          "**Organization-wide settings** for *branding* and **compliance preferences**",
        ]}
        tips={[
          "**Regularly review** user access to ensure *appropriate permissions*",
          "Enable **two-factor authentication** for *enhanced security*",
          "Document **role definitions** to ensure *consistent permission assignments*",
        ]}
      />
      <PageHeader
        title="Settings"
        description=""
        rightContent={
          <HelperIcon
            onClick={() => setIsHelperDrawerOpen(!isHelperDrawerOpen)}
            size="small"
          />
        }
      />
      <TabContext value={activeTab}>
        <Box sx={{ borderBottom: 1, borderColor: "divider" }}>
          <TabList
            onChange={handleTabChange}
            TabIndicatorProps={tabIndicatorStyle}
            sx={tabContainerStyle}
          >
            <Tab
              label="Profile"
              value="profile"
              disableRipple
              sx={settingTabStyle}
            />
            <Tab
              label="Password"
              value="password"
              disableRipple
              sx={settingTabStyle}
            />
            <Tab
              label="Team"
              value="team"
              disableRipple
              sx={settingTabStyle}
              disabled={isTeamManagementDisabled}
            />
<<<<<<< HEAD
            <Tab label="Organization" value="organization" disableRipple sx={settingTabStyle} />
            <Tab label="Subscription" value="subscription" disableRipple sx={settingTabStyle} />
=======
            <Tab
              label="Organization"
              value="organization"
              disableRipple
              sx={settingTabStyle}
            />
            {/* <Tab
              label="Slack"
              value="slack"
              disableRipple
              sx={settingTabStyle}
              disabled={isSlackTabDisabled}
            /> */}
>>>>>>> 08757cbd
          </TabList>
        </Box>

        <TabPanel value="profile">
          <Profile />
        </TabPanel>

        <TabPanel value="password">
          <Password />
        </TabPanel>

        <TabPanel value="team">
          <TeamManagement />
        </TabPanel>

        <TabPanel value="organization">
          {activeTab === "organization" && <Organization />}
          {activeTab === "subscription" && <Subscription />}
        </TabPanel>

        {/* Hiding the slack until all the Slack work has been resolved */}
        {/* <TabPanel value="slack">
          <Slack />
        </TabPanel> */}
      </TabContext>
    </Stack>
  );
}<|MERGE_RESOLUTION|>--- conflicted
+++ resolved
@@ -1,8 +1,4 @@
-<<<<<<< HEAD
 import React, { useEffect, useState } from "react";
-=======
-import React, { useState, useEffect } from "react";
->>>>>>> 08757cbd
 import { Box, Stack } from "@mui/material";
 import TabContext from "@mui/lab/TabContext";
 import TabList from "@mui/lab/TabList";
@@ -18,7 +14,6 @@
 import allowedRoles from "../../../application/constants/permissions";
 import { useAuth } from "../../../application/hooks/useAuth";
 // import Slack from "./Slack";
-import { useSearchParams } from "react-router-dom";
 import HelperDrawer from "../../components/HelperDrawer";
 import HelperIcon from "../../components/HelperIcon";
 import PageHeader from "../../components/Layout/PageHeader";
@@ -31,9 +26,6 @@
     !allowedRoles.projects.editTeamMembers.includes(userRoleName);
   // const isSlackTabDisabled = !allowedRoles.slack.view.includes(userRoleName);
   const [activeTab, setActiveTab] = useState("profile");
-<<<<<<< HEAD
-  const [searchParams] = useSearchParams();
-=======
   const [searchParams, setSearchParams] = useSearchParams();
   const activeSetting = searchParams.get("activeTab");
 
@@ -46,7 +38,6 @@
       setActiveTab("profile");
     }
   }, [activeSetting]);
->>>>>>> 08757cbd
   const [isHelperDrawerOpen, setIsHelperDrawerOpen] = useState(false);
 
   const handleTabChange = (_: React.SyntheticEvent, newValue: string) => {
@@ -147,16 +138,8 @@
               sx={settingTabStyle}
               disabled={isTeamManagementDisabled}
             />
-<<<<<<< HEAD
             <Tab label="Organization" value="organization" disableRipple sx={settingTabStyle} />
             <Tab label="Subscription" value="subscription" disableRipple sx={settingTabStyle} />
-=======
-            <Tab
-              label="Organization"
-              value="organization"
-              disableRipple
-              sx={settingTabStyle}
-            />
             {/* <Tab
               label="Slack"
               value="slack"
@@ -164,7 +147,6 @@
               sx={settingTabStyle}
               disabled={isSlackTabDisabled}
             /> */}
->>>>>>> 08757cbd
           </TabList>
         </Box>
 
