import React, { useEffect, useState, useCallback } from "react";
import { 
  Card, Button, Typography, Stack, CircularProgress, 
  Box, Alert, Tooltip, Table, TableBody, TableCell, TableContainer, 
  TableRow
} from "@mui/material";
import { useSearchParams } from "react-router-dom";
import { useSubscriptionManagement } from "../../../../application/hooks/useSubscriptionManagement";
import { useSubscriptionData } from "../../../../application/hooks/useSubscriptionData";
import { extractUserToken } from "../../../../application/tools/extractToken";
import { getAuthToken } from "../../../../application/redux/auth/getAuthToken";
  
import CheckCircleIcon from '@mui/icons-material/CheckCircle';
import CloseIcon from '@mui/icons-material/Close';
import ArrowForwardIcon from '@mui/icons-material/ArrowForward';
import { getAllTiers } from "../../../../application/repository/tiers.repository";
import { useDashboard } from "../../../../application/hooks/useDashboard";

const pricingUrlMap = {
  Team: 'https://buy.stripe.com/6oU7sK74p75f6kyfB5a7C09',
  Business: 'https://buy.stripe.com/eVq00i4Wh61b6kybkPa7C0a',
  Enterprise: 'https://buy.stripe.com/cNidR8fAVfBL10e9cHa7C0b',
};

// Enhanced pricing plans with detailed features for comparison table
const ENHANCED_PLAN_FEATURES = {
  'Free': {
    description: 'Perfect for getting started',
    popular: false,
    features: {
      'Core Features': {
        'Seats': '1 seat',
        'Projects': '1 project',
        'Frameworks': '1 framework'
      },
      'AI Governance Features': {
        'Project risks': true,
        'Reports': true,
        'Evidence center': true,
        'Vendor & risk module': true,
        'Bias & fairness check': true,
        'AI policy manager': true,
        'Model inventory': true,
        'Tasks': true,
        'MIT AI risk inventory': true,
        'AI trust center': true,
        'Audit logs': true,
        'AI training register': true
      },
      'Support & Training': {
        'Support': 'Email support',
        'Private Discord channel': false,
        'Response SLA': '24 hours',
        'Training': false
      }
    }
  },
  'Team': {
    description: 'Ideal for small teams',
    popular: false,
    features: {
      'Core Features': {
        'Seats': 'Unlimited seats',
        'Projects': '10 projects',
        'Frameworks': 'All frameworks'
      },
      'AI Governance Features': {
        'Project risks': true,
        'Reports': true,
        'Evidence center': true,
        'Vendor & risk module': true,
        'Bias & fairness check': true,
        'AI policy manager': true,
        'Model inventory': true,
        'Tasks': true,
        'MIT AI risk inventory': true,
        'AI trust center': true,
        'Audit logs': true,
        'AI training register': true
      },
      'Support & Training': {
        'Support': 'Email support',
        'Private Discord channel': false,
        'Response SLA': '12 hours',
        'Training': false
      }
    }
  },
  'Growth': {
    description: 'Best for growing organizations',
    popular: true,
    features: {
      'Core Features': {
        'Seats': 'Unlimited seats',
        'Projects': '50 projects',
        'Frameworks': 'All frameworks'
      },
      'AI Governance Features': {
        'Project risks': true,
        'Reports': true,
        'Evidence center': true,
        'Vendor & risk module': true,
        'Bias & fairness check': true,
        'AI policy manager': true,
        'Model inventory': true,
        'Tasks': true,
        'MIT AI risk inventory': true,
        'AI trust center': true,
        'Audit logs': true,
        'AI training register': true
      },
      'Support & Training': {
        'Support': 'Priority email support',
        'Private Discord channel': true,
        'Response SLA': '4 hours',
        'Training': false
      }
    }
  },
  'Business': {
    description: 'Best for growing organizations',
    popular: true,
    features: {
      'Core Features': {
        'Seats': 'Unlimited seats',
        'Projects': '50 projects',
        'Frameworks': 'All frameworks'
      },
      'AI Governance Features': {
        'Project risks': true,
        'Reports': true,
        'Evidence center': true,
        'Vendor & risk module': true,
        'Bias & fairness check': true,
        'AI policy manager': true,
        'Model inventory': true,
        'Tasks': true,
        'MIT AI risk inventory': true,
        'AI trust center': true,
        'Audit logs': true,
        'AI training register': true
      },
      'Support & Training': {
        'Support': 'Email support',
        'Private Discord channel': true,
        'Response SLA': '8 hours',
        'Training': 'Two onboarding workshops'
      }
    }
  },
  'Enterprise': {
    description: 'For large enterprises',
    popular: false,
    features: {
      'Core Features': {
        'Seats': 'Unlimited seats',
        'Projects': 'Unlimited projects',
        'Frameworks': 'All frameworks'
      },
      'AI Governance Features': {
        'Project risks': true,
        'Reports': true,
        'Evidence center': true,
        'Vendor & risk module': true,
        'Bias & fairness check': true,
        'AI policy manager': true,
        'Model inventory': true,
        'Tasks': true,
        'MIT AI risk inventory': true,
        'AI trust center': true,
        'Audit logs': true,
        'AI training register': true
      },
      'Support & Training': {
        'Support': 'Phone + email support',
        'Private Discord channel': true,
        'Response SLA': '4 hours',
        'Training': 'Two onboarding workshops'
      }
    }
  }
};


type Tier = { id: number; name: string; price: number | null; features?: Record<string, string | number> };

const Subscription: React.FC = () => {
  const [searchParams, setSearchParams] = useSearchParams();
  const [alertMessage, setAlertMessage] = useState<string>('');
  const [showPaymentSuccess, setShowPaymentSuccess] = useState<boolean>(false);

  const userToken = extractUserToken(getAuthToken());
  const organizationId = userToken?.organizationId;

  const [allTiers, setAllTiers] = useState<Tier[]>([]);

  const clearSearchParams = useCallback(() => {
    setSearchParams({});
  }, [setSearchParams]);

  useEffect(() => {
    const fetchAllTiers = async () => {
      const allTiers = await getAllTiers({});
      setAllTiers(allTiers);
    };
    fetchAllTiers();
  }, []);
  
  const { organizationTierId, loading, error: dataError, refetch: refetchSubscriptionData } = useSubscriptionData();
  const { dashboard, fetchDashboard } = useDashboard();

  useEffect(() => {
    const fetchProjects = async () => {
      await fetchDashboard();
    };
    fetchProjects();
  }, [fetchDashboard]);

  const {
    isProcessing,
    error: subscriptionError,
    success: subscriptionSuccess,
    processSubscription,
    clearError,
    clearSuccess,
  } = useSubscriptionManagement();


  useEffect(() => {
    const sessionId = searchParams.get("session_id");
    const tierId = searchParams.get("tierId");

    if (sessionId && tierId && organizationId) {
      setShowPaymentSuccess(true);

      processSubscription(Number(organizationId), Number(tierId), sessionId)
        .then((success) => {
          if (success) {
            console.log("Subscription processed successfully");
            // Refetch subscription data to get updated orgTierId
            refetchSubscriptionData();
          }
        });

      const timer = setTimeout(() => {
        setShowPaymentSuccess(false);
        clearSuccess();
        clearSearchParams();
      }, 5000);

      return () => clearTimeout(timer);
    }
  }, [searchParams, organizationId, processSubscription, clearSuccess, clearSearchParams, refetchSubscriptionData]);


  const handleSubscribe = (tierId: number) => {
<<<<<<< HEAD
    if ((dashboard?.projects ?? 0) >= Number(allTiers?.find((tier: Tier) => tier.id === tierId)?.features?.projects)) {
=======
    const selectedTier = allTiers?.find((tier: Tier) => tier.id === tierId);
    const projectLimit = Number(selectedTier?.features?.projects);
    
    // If project limit is 0, it means unlimited projects (Enterprise tier)
    // Only show warning if tier has a project limit > 0 and current projects exceed that limit
    if (projectLimit > 0 && dashboard?.projects >= projectLimit) {
>>>>>>> 66e0cf1a
      setAlertMessage("You can't subscribe to this tier since the project exceeds the limit. Doing so will make you unable to use VerifyWise.");
      return;
    } else {
      const url = `${pricingUrlMap[selectedTier?.name as keyof typeof pricingUrlMap]}`;
      window.location.href = url;
    }
  };

  if (loading) {
    return (
      <Box sx={{ display: 'flex', justifyContent: 'center', py: 5 }}>
        <CircularProgress />
      </Box>
    );
  }


  const renderFeatureValue = (value: boolean | string) => {
    if (typeof value === 'boolean') {
      return value ? (
        <CheckCircleIcon sx={{ color: 'success.main', fontSize: 20 }} />
      ) : (
        <CloseIcon sx={{ color: 'action.disabled', fontSize: 20 }} />
      );
    }
    return (
      <Typography variant="body2" sx={{ fontSize: '0.875rem' }}>
        {value}
      </Typography>
    );
  };

  // Get feature categories for comparison table
  const getFeatureCategories = () => {
    if (!allTiers.length) return [];
    
    const sampleTier = allTiers.find(tier => ENHANCED_PLAN_FEATURES[tier.name]);
    if (!sampleTier) return [];
    
    const enhancedFeatures = ENHANCED_PLAN_FEATURES[sampleTier.name].features;
    return Object.keys(enhancedFeatures);
  };

  const getFeaturesByCategory = (category: string) => {
    if (!allTiers.length) return [];
    
    const sampleTier = allTiers.find(tier => ENHANCED_PLAN_FEATURES[tier.name]);
    if (!sampleTier) return [];
    
    const enhancedFeatures = ENHANCED_PLAN_FEATURES[sampleTier.name].features;
    return Object.keys(enhancedFeatures[category] || {});
  };

  return (
    <Box sx={{ mt: 3, px: 3, maxWidth: '100%' }}>
      <Stack spacing={4}>
        {/* Alert Messages */}
        {alertMessage && (
          <Alert severity="warning" sx={{ mb: 2 }} onClose={() => setAlertMessage('')}>
            {alertMessage}
          </Alert>
        )}
        
        {showPaymentSuccess && subscriptionSuccess && (
          <Alert severity="success" sx={{ mb: 2 }}>
            Payment successful! Your subscription has been updated. Thank you for your purchase.
          </Alert>
        )}
        
        {subscriptionError && (
          <Alert severity="error" sx={{ mb: 2 }} onClose={clearError}>
            Failed to process subscription: {subscriptionError}
          </Alert>
        )}
        
        {dataError && (
          <Alert severity="error" sx={{ mb: 2 }}>
            {dataError}
          </Alert>
        )}
        
        {isProcessing && (
          <Alert severity="info" sx={{ mb: 2 }}>
            Processing your subscription...
          </Alert>
        )}
        
        <Typography 
          component="h1" 
          align="center" 
          sx={{
            fontSize: 24,
            color: "#2D3748",
            fontWeight: 600,
            mb: 2
          }}
        >
          Choose Your Plan
        </Typography>

        <Typography 
          align="center" 
          variant="body2" 
          color="text.secondary"
          sx={{ mb: 4 }}
        >
          If you are looking for on-premise, air-gapped deployment, please{' '}
          <Typography 
            component="a" 
            href="https://verifywise.ai/contact" 
            target="_blank" 
            rel="noopener noreferrer"
            sx={{ 
              color: 'primary.main', 
              textDecoration: 'underline',
              '&:hover': {
                textDecoration: 'none'
              }
            }}
          >
            contact us
          </Typography>
        </Typography>

        {/* Unified Pricing and Features Table */}
        <Card variant="outlined" sx={{ borderRadius: '8px' }}>
            <TableContainer>
              <Table sx={{ tableLayout: 'fixed', width: '100%' }}>
                <TableBody>
                  {/* Pricing Header Rows */}

                  {/* Plan Name Row */}
                  <TableRow>
                    <TableCell sx={{ width: '25%', py: 2, borderRight: 1, borderColor: 'grey.200' }}>
                      {/* Empty cell for feature column */}
                    </TableCell>
                    {allTiers?.map((tier: Tier) => (
                        <TableCell key={`name-${tier.id}`} align="center" sx={{ width: '18.75%', py: 2, borderRight: tier.id !== allTiers[allTiers.length - 1]?.id ? 1 : 0, borderColor: 'grey.200' }}>
                          <Typography variant="h6" fontWeight="bold">
                            {tier.name}
                          </Typography>
                        </TableCell>
                    ))}
                  </TableRow>

                  {/* Price Row */}
                  <TableRow>
                    <TableCell sx={{ width: '25%', py: 2, borderRight: 1, borderColor: 'grey.200' }}>
                      {/* Empty cell for feature column */}
                    </TableCell>
                    {allTiers?.map((tier: Tier) => (
                      <TableCell key={`price-${tier.id}`} align="center" sx={{ width: '18.75%', py: 2, borderRight: tier.id !== allTiers[allTiers.length - 1]?.id ? 1 : 0, borderColor: 'grey.200' }}>
                        <Typography variant="h5" fontWeight="bold" color="primary.main">
                          {tier.price === null ? 'Contact Us' : `$${tier.price}`}
                          {tier.price !== null && (
                            <Typography component="span" variant="body2" color="text.secondary">
                              /month
                            </Typography>
                          )}
                        </Typography>
                      </TableCell>
                    ))}
                  </TableRow>

                  {/* Description Row */}
                  <TableRow>
                    <TableCell sx={{ width: '25%', py: 2, borderRight: 1, borderColor: 'grey.200' }}>
                      {/* Empty cell for feature column */}
                    </TableCell>
                    {allTiers?.map((tier: Tier) => {
                      const enhancedPlan = ENHANCED_PLAN_FEATURES[tier.name];
                      return (
                        <TableCell key={`desc-${tier.id}`} align="center" sx={{ width: '18.75%', py: 2, borderRight: tier.id !== allTiers[allTiers.length - 1]?.id ? 1 : 0, borderColor: 'grey.200' }}>
                          <Typography variant="body2" color="text.secondary">
                            {enhancedPlan?.description || 'Choose this plan for your needs'}
                          </Typography>
                        </TableCell>
                      );
                    })}
                  </TableRow>

                  {/* CTA Button Row */}
                  <TableRow sx={{ borderBottom: 2, borderColor: 'grey.300' }}>
                    <TableCell sx={{ width: '25%', py: 2, borderRight: 1, borderColor: 'grey.200' }}>
                      {/* Empty cell for feature column */}
                    </TableCell>
                    {allTiers?.map((tier: Tier) => (
                      <TableCell key={`cta-${tier.id}`} align="center" sx={{ width: '18.75%', py: 2, borderRight: tier.id !== allTiers[allTiers.length - 1]?.id ? 1 : 0, borderColor: 'grey.200' }}>
                        <Tooltip 
                          title={
                            organizationTierId === tier.id || (tier.id === 1 && organizationTierId !== 1)
                              ? 'To cancel your subscription head over to stripe' 
                              : ''
                          }
                          arrow
                          placement="bottom"
                        >
                          <span style={{ width: '100%', display: 'block' }}>
                            <Button
                              variant="contained"
                              fullWidth
                              size="medium"
                              onClick={() => handleSubscribe(tier.id)}
                              disabled={organizationTierId === tier.id || (tier.id === 1 && organizationTierId !== 1)}
                              endIcon={<ArrowForwardIcon />}
                              disableRipple={true}
                              sx={{
                                bgcolor: 'primary.main',
                                '&:hover': {
                                  bgcolor: 'primary.dark',
                                  transform: 'scale(1.02)',
                                },
                                transition: 'all 0.15s ease-in-out',
                              }}
                            >
                              {organizationTierId === tier.id ? 'Current Plan' : (tier.id === 1 && organizationTierId !== 1) ? 'Not Available' : 'Subscribe'}
                            </Button>
                          </span>
                        </Tooltip>
                      </TableCell>
                    ))}
                  </TableRow>

                  {/* Feature Categories */}
                  {getFeatureCategories().map((category) => (
                    <React.Fragment key={category}>
                      {/* Category Header */}
                      <TableRow sx={{ bgcolor: 'grey.50' }}>
                        <TableCell colSpan={allTiers.length + 1} sx={{ py: 2, borderBottom: 1, borderColor: 'grey.200' }}>
                          <Typography variant="h6" fontWeight="semibold" color="text.primary">
                            {category}
                          </Typography>
                        </TableCell>
                      </TableRow>
                      
                      {/* Feature Rows */}
                      {getFeaturesByCategory(category).map((feature) => (
                        <TableRow key={feature} sx={{ '&:hover': { bgcolor: 'grey.50' } }}>
                          <TableCell sx={{ width: '25%', py: 2, borderRight: 1, borderColor: 'grey.200' }}>
                            <Typography variant="body2" fontWeight="medium">
                              {feature}
                            </Typography>
                          </TableCell>
                          
                          {allTiers.map((tier: Tier) => {
                            const enhancedPlan = ENHANCED_PLAN_FEATURES[tier.name];
                            const featureValue = enhancedPlan?.features[category]?.[feature];
                            
                            return (
                              <TableCell key={tier.id} align="center" sx={{ width: '18.75%', py: 2, borderRight: tier.id !== allTiers[allTiers.length - 1]?.id ? 1 : 0, borderColor: 'grey.200' }}>
                                {renderFeatureValue(featureValue || false)}
                              </TableCell>
                            );
                          })}
                        </TableRow>
                      ))}
                    </React.Fragment>
                  ))}
                </TableBody>
              </Table>
            </TableContainer>
          </Card>
      </Stack>
    </Box>
  );
};

export default Subscription;<|MERGE_RESOLUTION|>--- conflicted
+++ resolved
@@ -254,16 +254,12 @@
 
 
   const handleSubscribe = (tierId: number) => {
-<<<<<<< HEAD
-    if ((dashboard?.projects ?? 0) >= Number(allTiers?.find((tier: Tier) => tier.id === tierId)?.features?.projects)) {
-=======
     const selectedTier = allTiers?.find((tier: Tier) => tier.id === tierId);
     const projectLimit = Number(selectedTier?.features?.projects);
     
     // If project limit is 0, it means unlimited projects (Enterprise tier)
     // Only show warning if tier has a project limit > 0 and current projects exceed that limit
-    if (projectLimit > 0 && dashboard?.projects >= projectLimit) {
->>>>>>> 66e0cf1a
+    if (projectLimit > 0 && ((dashboard?.projects ?? 0) >= projectLimit)) {
       setAlertMessage("You can't subscribe to this tier since the project exceeds the limit. Doing so will make you unable to use VerifyWise.");
       return;
     } else {
@@ -300,21 +296,23 @@
   const getFeatureCategories = () => {
     if (!allTiers.length) return [];
     
-    const sampleTier = allTiers.find(tier => ENHANCED_PLAN_FEATURES[tier.name]);
+    const sampleTier = allTiers.find(tier => ENHANCED_PLAN_FEATURES[tier.name as keyof typeof ENHANCED_PLAN_FEATURES]);
     if (!sampleTier) return [];
-    
-    const enhancedFeatures = ENHANCED_PLAN_FEATURES[sampleTier.name].features;
+
+    const enhancedFeatures = ENHANCED_PLAN_FEATURES[sampleTier.name as keyof typeof ENHANCED_PLAN_FEATURES].features;
     return Object.keys(enhancedFeatures);
   };
 
   const getFeaturesByCategory = (category: string) => {
     if (!allTiers.length) return [];
     
-    const sampleTier = allTiers.find(tier => ENHANCED_PLAN_FEATURES[tier.name]);
+    const sampleTier = allTiers.find(tier => ENHANCED_PLAN_FEATURES[tier.name as keyof typeof ENHANCED_PLAN_FEATURES]);
     if (!sampleTier) return [];
     
-    const enhancedFeatures = ENHANCED_PLAN_FEATURES[sampleTier.name].features;
-    return Object.keys(enhancedFeatures[category] || {});
+    const enhancedFeatures = ENHANCED_PLAN_FEATURES[sampleTier.name as keyof typeof ENHANCED_PLAN_FEATURES].features;
+    return Object.keys(
+      enhancedFeatures[category as keyof typeof enhancedFeatures] || {}
+    );
   };
 
   return (
@@ -434,7 +432,7 @@
                       {/* Empty cell for feature column */}
                     </TableCell>
                     {allTiers?.map((tier: Tier) => {
-                      const enhancedPlan = ENHANCED_PLAN_FEATURES[tier.name];
+                      const enhancedPlan = ENHANCED_PLAN_FEATURES[tier.name as keyof typeof ENHANCED_PLAN_FEATURES];
                       return (
                         <TableCell key={`desc-${tier.id}`} align="center" sx={{ width: '18.75%', py: 2, borderRight: tier.id !== allTiers[allTiers.length - 1]?.id ? 1 : 0, borderColor: 'grey.200' }}>
                           <Typography variant="body2" color="text.secondary">
@@ -509,8 +507,9 @@
                           </TableCell>
                           
                           {allTiers.map((tier: Tier) => {
-                            const enhancedPlan = ENHANCED_PLAN_FEATURES[tier.name];
-                            const featureValue = enhancedPlan?.features[category]?.[feature];
+                            const enhancedPlan = ENHANCED_PLAN_FEATURES[tier.name as keyof typeof ENHANCED_PLAN_FEATURES];
+                            const featureCategory = enhancedPlan?.features[category as keyof typeof enhancedPlan.features] as Record<string, boolean | string> | undefined;
+                            const featureValue = featureCategory ? featureCategory[feature] : false;
                             
                             return (
                               <TableCell key={tier.id} align="center" sx={{ width: '18.75%', py: 2, borderRight: tier.id !== allTiers[allTiers.length - 1]?.id ? 1 : 0, borderColor: 'grey.200' }}>
