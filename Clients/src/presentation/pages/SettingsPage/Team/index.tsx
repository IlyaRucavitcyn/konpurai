import React, { useState, useCallback, useMemo, useContext } from "react";
import {
  Box,
  Button,
  Typography,
  Table,
  TableBody,
  TableCell,
  TableContainer,
  TableHead,
  TableRow,
  Paper,
  Select,
  MenuItem,
  IconButton,
  Stack,
  useTheme,
  SelectChangeEvent,
  TablePagination,
} from "@mui/material";
import Trashbin from "../../../../presentation/assets/icons/trash-01.svg";
import Field from "../../../components/Inputs/Field";
import { ReactComponent as SelectorVertical } from "../../../assets/icons/selector-vertical.svg";
import TablePaginationActions from "../../../components/TablePagination";
import { VerifyWiseContext } from "../../../../application/contexts/VerifyWise.context";

// Enum for roles
enum Role {
  Administrator = "Administrator",
  Editor = "Editor",
  Reviewer = "Reviewer",
}

// Type definition for team member
type TeamMember = {
  id: string;
  name: string;
  email: string;
  role: Role;
};

// Constants for roles
const roles = Object.values(Role);

/**
 * A component that renders a team management table with the ability to edit member roles, invite new members, and delete members.
 *
 * @component
 * @returns {JSX.Element} The rendered team management table.
 */
const TeamManagement: React.FC = (): JSX.Element => {
  const theme = useTheme();

  // State management
  const [orgName, setOrgName] = useState("BlueWave Labs");
  const [filter, setFilter] = useState<Role | "All">("All");
  const [teamMembers, setTeamMembers] = useState<TeamMember[]>([
    {
      id: "1",
      name: "John Connor",
      email: "john@domain.com",
      role: Role.Administrator,
    },
    {
      id: "2",
      name: "Adam McFadden",
      email: "adam@domain.com",
      role: Role.Reviewer,
    },
    {
      id: "3",
      name: "Cris Cross",
      email: "cris@domain.com",
      role: Role.Editor,
    },
    { id: "4", name: "Prince", email: "prince@domain.com", role: Role.Editor },
  ]);

  const [page, setPage] = useState(0); // Current page
  const { dashboardValues, setDashboardValues } = useContext(VerifyWiseContext);
  const [rowsPerPage, setRowsPerPage] = useState(5); // Rows per page

  // Handle saving organization name
  const handleSaveOrgName = useCallback(() => {
    console.log("Saving organization name:", orgName);
  }, [orgName]);

  // Handle role change
  const handleRoleChange = useCallback(
    (event: SelectChangeEvent<Role>, memberId: string) => {
      const newRole = event.target.value as Role;
      setTeamMembers((members) =>
        members.map((member) =>
          member.id === memberId ? { ...member, role: newRole } : member
        )
      );
    },
    []
  );

  // Handle deleting a team member
  const handleDeleteMember = useCallback((memberId: string) => {
    setTeamMembers((members) =>
      members.filter((member) => member.id !== memberId)
    );
  }, []);

  // Filtered team members based on selected role
  const filteredMembers = useMemo(() => {
    return filter === "All"
      ? teamMembers
      : teamMembers.filter((member) => member.role === filter);
  }, [filter, teamMembers]);

  // Handle saving all data
  const handleSaveAllData = useCallback(() => {
    const formData = {
      organizationName: orgName,
      filterRole: filter,
      teamMembers: teamMembers.map(({ id, name, email, role }) => ({
        id,
        name,
        email,
        role,
      })),
    };
    console.log("Form Data:", formData);
  }, [orgName, filter, teamMembers]);

  const handleChangePage = (_: unknown, newPage: number) => {
    setPage(newPage);
  };

  const handleChangeRowsPerPage = (
    event: React.ChangeEvent<HTMLInputElement>
  ) => {
    setRowsPerPage(parseInt(event.target.value, 10));
    setPage(0);
  };

  // const paginatedMembers = useMemo(() => {
  //   const startIndex = page * rowsPerPage;
  //   return filteredMembers.slice(startIndex, startIndex + rowsPerPage);
  // }, [filteredMembers, page, rowsPerPage]);

  return (
    <Stack sx={{ pt: theme.spacing(10) }}>
      <Box sx={{ mb: 4 }}>
        <Typography
          variant="h4"
          gutterBottom
          sx={{
            flexGrow: 1,
            top: theme.spacing(2.5),
            fontSize: "13px",
            fontWeight: 600,
            color: "#1A1919",
          }}
        >
          Organization name
        </Typography>
        <Box
          sx={{
            display: "flex",
            gap: 2,
            alignItems: "flex-start",
            mt: theme.spacing(5),
          }}
        >
          <Field
            id="orgName"
            value={orgName}
            onChange={(e) => setOrgName(e.target.value)}
            sx={{ mb: 5, backgroundColor: "#FFFFFF" }}
          />
          <Button
            variant="contained"
            onClick={handleSaveOrgName}
            sx={{
              ml: theme.spacing(10),
              width: theme.spacing(35),
              height: theme.spacing(17),
            }}
            disableRipple
          >
            Save
          </Button>
        </Box>
      </Box>

      <Box sx={{ mb: 4, maxWidth: theme.spacing(480) }}>
        <Typography
          variant="h4"
          gutterBottom
          sx={{
            flexGrow: 1,
            top: theme.spacing(2.5),
            fontSize: "13px",
            fontWeight: 600,
            color: "#1A1919",
            pt: theme.spacing(20),
          }}
        >
          Team members
        </Typography>
        <Stack sx={{ maxWidth: theme.spacing(480) }}>
          <Stack
            sx={{
              display: "flex",
              flexDirection: "row",
              justifyContent: "space-between",
            }}
          >
            <Box sx={{ display: "flex", mb: 12, mt: 10 }}>
              {["All", ...roles].map((role) => (
                <Button
                  key={role}
                  disableRipple
                  variant={filter === role ? "contained" : "outlined"}
                  onClick={() => setFilter(role as Role | "All")}
                  sx={{
                    borderRadius: 0,
                    color: "#344054",
                    borderColor: "#EAECF0",
                    backgroundColor:
                      filter === role ? "#EAECF0" : "transparent",
                    "&:hover": {
                      backgroundColor:
                        filter === role ? "#D0D4DA" : "transparent",
                    },
                    fontWeight: filter === role ? "bold" : "normal",
                  }}
                >
                  {role}
                </Button>
              ))}
            </Box>

            <Box sx={{ mt: 10 }}>
              <Button variant="contained" disableRipple>
                Invite team member
              </Button>
            </Box>
          </Stack>

          <TableContainer
            component={Paper}
            sx={{ maxWidth: theme.spacing(480) }}
          >
            <Table>
              <TableHead>
                <TableRow>
                  <TableCell>NAME</TableCell>
                  <TableCell>EMAIL</TableCell>
                  <TableCell>ROLE</TableCell>
                  <TableCell>ACTION</TableCell>
                </TableRow>
              </TableHead>
              <TableBody>
                {filteredMembers
                  .slice(page * rowsPerPage, page * rowsPerPage + rowsPerPage)
                  .map((member) => (
                    <TableRow key={member.id}>
                      <TableCell>{member.name}</TableCell>
                      <TableCell>{member.email}</TableCell>
                      <TableCell>
                        <Select
                          value={member.role}
                          onChange={(e) => handleRoleChange(e, member.id)}
                          size="small"
                          sx={{ minWidth: 120 }}
                        >
                          {roles.map((role) => (
                            <MenuItem key={role} value={role}>{role}</MenuItem>
                          ))}
                        </Select>
                      </TableCell>
                      <TableCell>
                        <IconButton onClick={() => handleDeleteMember(member.id)}>
                          <img src={Trashbin} alt="Delete" width={20} height={20} />
                        </IconButton>
                      </TableCell>
                    </TableRow>
                  ))}
              </TableBody>
            </Table>
          </TableContainer>

          <TablePagination
<<<<<<< HEAD
          count={dashboardValues.vendors.length}
          page={page}
          onPageChange={handleChangePage}
          rowsPerPage={rowsPerPage}
          rowsPerPageOptions={[5, 10, 15, 25]}
          onRowsPerPageChange={handleChangeRowsPerPage}
          ActionsComponent={(props) => <TablePaginationActions {...props} />}
          labelRowsPerPage="Rows per page"
          labelDisplayedRows={({ page, count }) =>
            `Page ${page + 1} of ${Math.max(0, Math.ceil(count / rowsPerPage))}`
          }
          slotProps={{
            select: {
              MenuProps: {
                keepMounted: true,
                PaperProps: {
                  className: "pagination-dropdown",
                  sx: {
                    mt: 0,
                    mb: theme.spacing(2),
                  },
                },
                transformOrigin: { vertical: "bottom", horizontal: "left" },
                anchorOrigin: { vertical: "top", horizontal: "left" },
                sx: { mt: theme.spacing(-2) },
              },
              inputProps: { id: "pagination-dropdown" },
              IconComponent: SelectorVertical,
              sx: {
                ml: theme.spacing(4),
                mr: theme.spacing(12),
                minWidth: theme.spacing(20),
                textAlign: "left",
                "&.Mui-focused > div": {
                  backgroundColor: theme.palette.background.main,
                },
              },
            },
          }}
          sx={{
            mt: theme.spacing(6),
            color: theme.palette.text.secondary,
            "& .MuiSelect-icon": {
              width: "24px",
              height: "fit-content",
            },
            "& .MuiSelect-select": {
              width: theme.spacing(10),
              borderRadius: theme.shape.borderRadius,
              border: `1px solid ${theme.palette.border.light}`,
              padding: theme.spacing(4),
            },
          }}
        />
=======
            component="div"
            count={filteredMembers.length}
            page={page}
            onPageChange={handleChangePage}
            rowsPerPage={rowsPerPage}
            onRowsPerPageChange={handleChangeRowsPerPage}
          />
>>>>>>> 9f117a36

          <Box sx={{ display: "flex", justifyContent: "flex-end", mt: 20 }}>
            <Button
              variant="contained"
              disableRipple
              onClick={handleSaveAllData}
            >
              Save
            </Button>
          </Box>
        </Stack>
      </Box>
    </Stack>
  );
};

export default TeamManagement;<|MERGE_RESOLUTION|>--- conflicted
+++ resolved
@@ -287,7 +287,6 @@
           </TableContainer>
 
           <TablePagination
-<<<<<<< HEAD
           count={dashboardValues.vendors.length}
           page={page}
           onPageChange={handleChangePage}
@@ -342,15 +341,6 @@
             },
           }}
         />
-=======
-            component="div"
-            count={filteredMembers.length}
-            page={page}
-            onPageChange={handleChangePage}
-            rowsPerPage={rowsPerPage}
-            onRowsPerPageChange={handleChangeRowsPerPage}
-          />
->>>>>>> 9f117a36
 
           <Box sx={{ display: "flex", justifyContent: "flex-end", mt: 20 }}>
             <Button
