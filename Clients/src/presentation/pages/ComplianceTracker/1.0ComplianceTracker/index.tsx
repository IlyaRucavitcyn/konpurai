--- conflicted
+++ resolved
@@ -55,8 +55,6 @@
         "ComplianceTracker: Received compliance data:",
         response.data
       );
-<<<<<<< HEAD
-=======
       console.log(
         "ComplianceTracker: allDonesubControls type:",
         typeof response.data.allDonesubControls
@@ -73,7 +71,6 @@
         "ComplianceTracker: allsubControls value:",
         response.data.allsubControls
       );
->>>>>>> d1605b8e
       setComplianceData(response.data);
     } catch (err) {
       console.error("ComplianceTracker: Error fetching compliance data:", err);
