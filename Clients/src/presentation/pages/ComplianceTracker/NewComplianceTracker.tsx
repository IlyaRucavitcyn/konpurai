import "./index.css";
import {
  Accordion,
  AccordionDetails,
  AccordionSummary,
  Stack,
  Typography,
  useTheme,
} from "@mui/material";
import ExpandMoreIcon from "@mui/icons-material/ExpandMore";
import { ControlGroups } from "../../structures/ComplianceTracker/controls";
import { useContext, useEffect, useState } from "react";
import AccordionTable from "../../components/Table/AccordionTable";
import { VerifyWiseContext } from "../../../application/contexts/VerifyWise.context";
import { getAllEntities } from "../../../application/repository/entity.repository";
import PageTour from "../../components/PageTour";
import CustomStep from "../../components/PageTour/CustomStep";
<<<<<<< HEAD
import { Theme } from "@mui/material/styles";
import { SxProps } from "@mui/system";
=======
import { useTheme } from "@mui/material/styles";
// import { SxProps } from "@mui/system";
>>>>>>> b2a8a796

const Table_Columns = [
  { id: 1, name: "Icon" },
  { id: 2, name: "Control Name" },
  { id: 3, name: "Owner" },
  { id: 4, name: "# of Subcontrols" },
  { id: 5, name: "Completion" },
];

<<<<<<< HEAD
const usePaperStyle = (theme: Theme): SxProps<Theme> => ({
  backgroundColor: theme.palette.background.main,
  ...theme.typography.body2,
  padding: theme.spacing(1),
  border: "1px solid",
  borderColor: theme.palette.border.light,
  boxShadow: "none",
  paddingRight: "150px",
  paddingLeft: "25px",
  paddingTop: "10px",
  paddingBottom: "10px",
  width: "calc(100% - 150px - 25px)",
  minWidth: "300px",
  maxWidth: "80%",
});
=======
// const usePaperStyle = (theme: Theme): SxProps<Theme> => ({
//   backgroundColor: theme.palette.background.main,
//   ...theme.typography.body2,
//   padding: theme.spacing(1),
//   border: "1px solid",
//   borderColor: theme.palette.border.light,
//   boxShadow: "none",
//   paddingRight: "150px",
//   paddingLeft: "25px",
//   paddingTop: "10px",
//   paddingBottom: "10px",
//   width: "calc(100% - 150px - 25px)",
//   minWidth: "300px",
//   maxWidth: "80%",
// });
>>>>>>> b2a8a796

const NewComplianceTracker = () => {
  const theme = useTheme();
  const [expanded, setExpanded] = useState<number | false>(false);

  const [runComplianceTour, setRunComplianceTour] = useState(false);
  const { setDashboardValues } = useContext(VerifyWiseContext);
  const [complianceStatus, setComplianceStatus] = useState({
    allTotalSubControls: 0,
    allDoneSubControls: 0,
    complianceStatus: 0,
  });

  const complianceSteps = [
    {
      target: '[data-joyride-id="compliance-title"]',
      content: (
        <CustomStep body="Here you'll see a list of controls related to the regulation you selected." />
      ),
      placement: "left" as const,
    },
    {
      target: '[data-joyride-id="compliance-metrics"]',
      content: (
        <CustomStep body="Check the status of your compliance tracker here." />
      ),
      placement: "bottom" as const,
    },
    {
      target: '[data-joyride-id="compliance-accordion"]',
      content: (
        <CustomStep body="Those are the groups where controls and subcontrols reside. As you fill them, your statistics will improve." />
      ),
      placement: "bottom" as const,
    },
  ];

  const fetchComplianceTracker = async () => {
    try {
      const response = await getAllEntities({ routeUrl: "/controls" });
      console.log("Response:", response);
      setDashboardValues((prevValues: any) => ({
        ...prevValues,
        compliance: response.data,
      }));
    } catch (error) {
      console.error("Error fetching compliance tracker:", error);
    }
  };

  const fetchComplianceTrackerCalculation = async () => {
    try {
      const response = await getAllEntities({
        routeUrl: "/users/1/calculate-progress",
      });

      setComplianceStatus({
        allTotalSubControls: response.allTotalSubControls,
        allDoneSubControls: response.allDoneSubControls,
        complianceStatus: Number(
          (
            ((response.allDoneSubControls ?? 0) /
              (response.allTotalSubControls ?? 1)) *
            100
          ).toFixed(2)
        ),
      });

      console.log("Response for fetchComplianceTrackerCalculation:", response);
    } catch (error) {
      console.error("Error fetching compliance tracker:", error);
    }
  };

  useEffect(() => {
    fetchComplianceTrackerCalculation();
    fetchComplianceTracker();
    setRunComplianceTour(true);
  }, []);

  const handleAccordionChange = (panel: number) => {
    return (_: React.SyntheticEvent, isExpanded: boolean) => {
      setExpanded(isExpanded ? panel : false);
    };
  };

  const renderAccordion = (
    controlGroupIndex: number,
    controlGroupTitle: string,
    controls: any
  ) => {
    return (
      <Stack
        data-joyride-id="compliance-accordion"
        className="new-compliance-tracker-details"
        key={controlGroupIndex}
      >
        <Accordion
          className="new-compliance-tracker-details-accordion"
          onChange={handleAccordionChange(controlGroupIndex)}
        >
          <AccordionSummary
            className="new-compliance-tracker-details-accordion-summary"
            expandIcon={
              <ExpandMoreIcon
                sx={{
                  transform:
                    expanded === controlGroupIndex
                      ? "rotate(180deg)"
                      : "rotate(270deg)",
                  transition: "transform 0.5s ease-in",
                }}
              />
            }
          >
            <Typography className="new-compliance-tracker-details-accordion-summary-title">
              {controlGroupIndex} {controlGroupTitle}
            </Typography>
          </AccordionSummary>
          <AccordionDetails>
            <AccordionTable
              id={controlGroupIndex}
              cols={Table_Columns}
              rows={controls}
              controlCategory={controlGroupTitle}
            />
          </AccordionDetails>
        </Accordion>
      </Stack>
    );
  };

  return (
    <Stack className="new-compliance-tracker">
      <PageTour
        steps={complianceSteps}
        run={runComplianceTour}
        onFinish={() => setRunComplianceTour(false)}
      />
      <Typography
        data-joyride-id="assessment-status"
        variant="h1"
        component="div"
        fontWeight="600"
        fontSize="16px"
        color={theme.palette.text.primary}
        sx={{ fontFamily: "Inter" }}
        marginBottom={12}
      >
        Compliance tracker
      </Typography>
      <Stack
        className="new-compliance-tracker-metrics"
        data-joyride-id="compliance-metrics"
      >
        <Stack className="metric-card">
          <Typography className="metric-card-name">
            Compliance Status
          </Typography>
          <Typography className="metric-card-amount">
            {complianceStatus.complianceStatus}
          </Typography>
        </Stack>

        <Stack className="metric-card">
          <Typography className="metric-card-name">
            Total number of subcontrols
          </Typography>
          <Typography className="metric-card-amount">
            {complianceStatus.allTotalSubControls}
          </Typography>
        </Stack>

        <Stack className="metric-card">
          <Typography className="metric-card-name">
            Implemented subcontrols
          </Typography>
          <Typography className="metric-card-amount">
            {complianceStatus.allDoneSubControls} {" %"}
          </Typography>
        </Stack>
      </Stack>
      {ControlGroups.map((controlGroup) =>
        renderAccordion(
          controlGroup.id,
          controlGroup.controlGroupTitle,
          controlGroup.control.controls
        )
      )}
    </Stack>
  );
};

export default NewComplianceTracker;<|MERGE_RESOLUTION|>--- conflicted
+++ resolved
@@ -15,13 +15,8 @@
 import { getAllEntities } from "../../../application/repository/entity.repository";
 import PageTour from "../../components/PageTour";
 import CustomStep from "../../components/PageTour/CustomStep";
-<<<<<<< HEAD
 import { Theme } from "@mui/material/styles";
 import { SxProps } from "@mui/system";
-=======
-import { useTheme } from "@mui/material/styles";
-// import { SxProps } from "@mui/system";
->>>>>>> b2a8a796
 
 const Table_Columns = [
   { id: 1, name: "Icon" },
@@ -30,40 +25,6 @@
   { id: 4, name: "# of Subcontrols" },
   { id: 5, name: "Completion" },
 ];
-
-<<<<<<< HEAD
-const usePaperStyle = (theme: Theme): SxProps<Theme> => ({
-  backgroundColor: theme.palette.background.main,
-  ...theme.typography.body2,
-  padding: theme.spacing(1),
-  border: "1px solid",
-  borderColor: theme.palette.border.light,
-  boxShadow: "none",
-  paddingRight: "150px",
-  paddingLeft: "25px",
-  paddingTop: "10px",
-  paddingBottom: "10px",
-  width: "calc(100% - 150px - 25px)",
-  minWidth: "300px",
-  maxWidth: "80%",
-});
-=======
-// const usePaperStyle = (theme: Theme): SxProps<Theme> => ({
-//   backgroundColor: theme.palette.background.main,
-//   ...theme.typography.body2,
-//   padding: theme.spacing(1),
-//   border: "1px solid",
-//   borderColor: theme.palette.border.light,
-//   boxShadow: "none",
-//   paddingRight: "150px",
-//   paddingLeft: "25px",
-//   paddingTop: "10px",
-//   paddingBottom: "10px",
-//   width: "calc(100% - 150px - 25px)",
-//   minWidth: "300px",
-//   maxWidth: "80%",
-// });
->>>>>>> b2a8a796
 
 const NewComplianceTracker = () => {
   const theme = useTheme();
