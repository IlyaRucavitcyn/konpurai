import { Divider, Stack, Typography } from "@mui/material";
import { columnStyle, rowStyle } from "./style";
import GroupStatsCard from "../../../../components/Cards/GroupStatsCard";
import { projectRiskSection } from "../style";
import RisksCard from "../../../../components/Cards/RisksCard";
import InfoCard from "../../../../components/Cards/InfoCard";
import DescriptionCard from "../../../../components/Cards/DescriptionCard";
import TeamCard from "../../../../components/Cards/TeamCard";
import { Project } from "../../../../../domain/types/Project";
import useProjectData from "../../../../../application/hooks/useProjectData";
import CustomizableSkeleton from "../../../../components/Skeletons";
import { formatDate } from "../../../../tools/isoDateToString";
import { useEffect, useState } from "react";
import { User } from "../../../../../domain/types/User";
import { getEntityById } from "../../../../../application/repository/entity.repository";
import useProjectRisks from "../../../../../application/hooks/useProjectRisks";
import useUsers from "../../../../../application/hooks/useUsers";
import {
  User as UserIcon,
  Activity as ActivityIcon,
  Clock as ClockIcon,
  UserCheck as UserCheckIcon,
  Target as TargetIcon,
  Users as UsersIcon
} from "lucide-react";

const VWProjectOverview = ({ project }: { project?: Project }) => {
  const [projectFrameworkId, setProjectFrameworkId] = useState<number | null>(
    null
  );
  const [projectFrameworkId2, setProjectFrameworkId2] = useState<number | null>(
    null
  );
  const { users } = useUsers();

  // Update framework IDs when project changes
  useEffect(() => {
    if (project?.framework) {
      // Only set framework ID 1 if the project has EU AI Act framework
      const framework1 = project.framework.find((p) => p.framework_id === 1);
      if (
        framework1?.project_framework_id &&
        !isNaN(Number(framework1.project_framework_id))
      ) {
        setProjectFrameworkId(Number(framework1.project_framework_id));
      } else {
        setProjectFrameworkId(null);
      }

      // Only set framework ID 2 if the project has ISO 42001 framework
      const framework2 = project.framework.find((p) => p.framework_id === 2);
      if (
        framework2?.project_framework_id &&
        !isNaN(Number(framework2.project_framework_id))
      ) {
        setProjectFrameworkId2(Number(framework2.project_framework_id));
      } else {
        setProjectFrameworkId2(null);
      }
    } else {
      setProjectFrameworkId(null);
      setProjectFrameworkId2(null);
    }
  }, [project]);

  const projectId = project?.id;
  const { projectRisksSummary } = useProjectRisks({
    projectId: projectId ?? 0,
  });

  const [complianceProgress, setComplianceProgress] = useState<{
    allDonesubControls: number;
    allsubControls: number;
  }>();
  const [assessmentProgress, setAssessmentProgress] = useState<{
    answeredQuestions: number;
    totalQuestions: number;
  }>();

  const [annexesProgress, setAnnexesProgress] = useState<{
    totalAnnexcategories: number;
    doneAnnexcategories: number;
  }>();
  const [clausesProgress, setClausesProgress] = useState<{
    totalSubclauses: number;
    doneSubclauses: number;
  }>();

  useEffect(() => {
    const fetchProgressData = async () => {
      if (!project) return; // Don't fetch if no project

      try {
        // Only fetch EU AI Act data if the project has framework ID 1
        const hasEuAiActFramework = project.framework.some(
          (f) => f.framework_id === 1
        );
        if (
          hasEuAiActFramework &&
          projectFrameworkId &&
          !isNaN(projectFrameworkId)
        ) {
          try {
            const complianceData = await getEntityById({
              routeUrl: `/eu-ai-act/compliances/progress/${projectFrameworkId}`,
            });
            if (complianceData?.data) {
              setComplianceProgress(complianceData.data);
            }

            const assessmentData = await getEntityById({
              routeUrl: `/eu-ai-act/assessments/progress/${projectFrameworkId}`,
            });
            if (assessmentData?.data) {
              setAssessmentProgress(assessmentData.data);
            }
          } catch (error) {
            console.error("Error fetching EU AI Act data:", error);
            setComplianceProgress(undefined);
            setAssessmentProgress(undefined);
          }
        } else {
          // Reset EU AI Act progress data if the project doesn't have framework ID 1
          setComplianceProgress(undefined);
          setAssessmentProgress(undefined);
        }

        // Only fetch ISO 42001 data if the project has framework ID 2
        const hasIso42001Framework = project.framework.some(
          (f) => f.framework_id === 2
        );
        if (
          hasIso42001Framework &&
          projectFrameworkId2 &&
          !isNaN(projectFrameworkId2)
        ) {
          try {
            const annexesData = await getEntityById({
              routeUrl: `/iso-42001/annexes/progress/${projectFrameworkId2}`,
            });
            if (annexesData?.data) {
              setAnnexesProgress(annexesData.data);
            }

            const clausesData = await getEntityById({
              routeUrl: `/iso-42001/clauses/progress/${projectFrameworkId2}`,
            });
            if (clausesData?.data) {
              setClausesProgress(clausesData.data);
            }
          } catch (error) {
            console.error("Error fetching ISO 42001 data:", error);
            setAnnexesProgress(undefined);
            setClausesProgress(undefined);
          }
        } else {
          // Reset ISO 42001 progress data if the project doesn't have framework ID 2
          setAnnexesProgress(undefined);
          setClausesProgress(undefined);
        }
      } catch (error) {
        console.error("Error in fetchProgressData:", error);
      }
    };

    fetchProgressData();
  }, [project, projectFrameworkId, projectFrameworkId2]);

  if (!project) {
    return <div>No project selected</div>;
  }

  const user: User =
    users.find((user: User) => user.id === project.last_updated_by) ??
    ({} as User);

  const { projectOwner } = useProjectData({
    projectId: String(projectId),
  });

  const projectMembers: string[] = users
    .filter((user: { id: any }) => project.members.includes(user.id || ""))
    .map((user: User) => `${user.name} ${user.surname}`);

  const completedEuActNumbers = [
    complianceProgress?.allDonesubControls ?? 0,
    assessmentProgress?.answeredQuestions ?? 0,
  ];

  const totalEuActNumbers = [
    complianceProgress?.allsubControls ?? 0,
    assessmentProgress?.totalQuestions ?? 0,
  ];

  const titleEuAct = ["Subcontrols", "Assessments"];

  const completedIso42001Numbers = [
    clausesProgress?.doneSubclauses ?? 0,
    annexesProgress?.doneAnnexcategories ?? 0,
  ];

  const totalIso42001Numbers = [
    clausesProgress?.totalSubclauses ?? 0,
    annexesProgress?.totalAnnexcategories ?? 0,
  ];

  const titleIso42001 = ["Clauses", "Annexes"];

  return (
    <Stack className="vw-project-overview">
      <Stack className="vw-project-overview-row" sx={rowStyle}>
        {project ? (
          <>
<<<<<<< HEAD
            <InfoCard title="Owner" body={projectOwner || "N/A"} />
            <InfoCard title="Use case status" body={project.status || "Not started"} />
=======
            <InfoCard
              title="Owner"
              body={projectOwner || "N/A"}
              icon={<UserIcon size={16} />}
            />
            <InfoCard
              title="Use case status"
              body={project.status || "Not started"}
              icon={<ActivityIcon size={16} />}
            />
>>>>>>> ae6d71c7
            <InfoCard
              title="Last updated"
              body={formatDate(project.last_updated.toString())}
              icon={<ClockIcon size={16} />}
            />
            {user.name !== undefined && user.surname !== undefined ? (
              <>
                <InfoCard
                  title="Last updated by"
                  body={`${user.name} ${user.surname}`}
                  icon={<UserCheckIcon size={16} />}
                />
              </>
            ) : (
              <>
                <InfoCard
                  title="Last updated by"
                  body="N/A"
                  icon={<UserCheckIcon size={16} />}
                />
              </>
            )}
          </>
        ) : (
          <>
            <CustomizableSkeleton variant="text" width="30%" height={32} />
            <CustomizableSkeleton variant="text" width="30%" height={32} />
            <CustomizableSkeleton variant="text" width="30%" height={32} />
          </>
        )}
      </Stack>
      <Stack className="vw-project-overview-row" sx={rowStyle}>
        {project ? (
          <>
            <DescriptionCard
              title="Goal"
              body={project.goal}
              icon={<TargetIcon size={16} />}
            />
            <TeamCard
              title="Team members"
              members={projectMembers}
              icon={<UsersIcon size={16} />}
            />
          </>
        ) : (
          <>
            <CustomizableSkeleton
              variant="rectangular"
              width="60%"
              height={100}
            />
            <CustomizableSkeleton
              variant="rectangular"
              width="60%"
              height={100}
            />
          </>
        )}
      </Stack>
      <Stack className="vw-project-overview-row" sx={rowStyle}>
        {project ? (
          <>
            {projectFrameworkId && (
              <Stack sx={columnStyle}>
                <Typography sx={projectRiskSection}>
                  EU AI Act Completion Status
                </Typography>
                <GroupStatsCard
                  completed={completedEuActNumbers}
                  total={totalEuActNumbers}
                  title={titleEuAct}
                  progressbarColor="#13715B"
                />
              </Stack>
            )}
            {projectFrameworkId2 && (
              <Stack sx={columnStyle}>
                <Typography sx={projectRiskSection}>
                  ISO 42001 Completion Status
                </Typography>
                <GroupStatsCard
                  completed={completedIso42001Numbers}
                  total={totalIso42001Numbers}
                  title={titleIso42001}
                  progressbarColor="#13715B"
                />
              </Stack>
            )}
          </>
        ) : (
          <>
            <CustomizableSkeleton
              variant="rectangular"
              width="45%"
              height={100}
            />
            <CustomizableSkeleton
              variant="rectangular"
              width="45%"
              height={100}
            />
          </>
        )}
      </Stack>
      <Divider />
      <Stack sx={{ gap: 10 }}>
        {project ? (
          <>
            <Typography sx={projectRiskSection}>Use case risks</Typography>
            <RisksCard risksSummary={projectRisksSummary} />
          </>
        ) : (
          <>
            <CustomizableSkeleton variant="text" width="20%" height={32} />
            <CustomizableSkeleton
              variant="rectangular"
              width="100%"
              height={200}
            />
          </>
        )}
      </Stack>
    </Stack>
  );
};

export default VWProjectOverview;<|MERGE_RESOLUTION|>--- conflicted
+++ resolved
@@ -211,10 +211,6 @@
       <Stack className="vw-project-overview-row" sx={rowStyle}>
         {project ? (
           <>
-<<<<<<< HEAD
-            <InfoCard title="Owner" body={projectOwner || "N/A"} />
-            <InfoCard title="Use case status" body={project.status || "Not started"} />
-=======
             <InfoCard
               title="Owner"
               body={projectOwner || "N/A"}
@@ -225,7 +221,6 @@
               body={project.status || "Not started"}
               icon={<ActivityIcon size={16} />}
             />
->>>>>>> ae6d71c7
             <InfoCard
               title="Last updated"
               body={formatDate(project.last_updated.toString())}
