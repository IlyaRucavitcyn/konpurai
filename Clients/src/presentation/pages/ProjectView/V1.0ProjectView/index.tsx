import { Box, Stack, Tab, Typography } from "@mui/material";
import {
  projectViewHeaderDesc,
  projectViewHeaderTitle,
  tabPanelStyle,
  tabStyle,
} from "./style";
import TabList from "@mui/lab/TabList";
import TabPanel from "@mui/lab/TabPanel";
import { SyntheticEvent, useState, useEffect, useMemo } from "react";
import TabContext from "@mui/lab/TabContext";
import VWProjectOverview from "./Overview";
import { useSearchParams } from "react-router-dom";
import CustomizableSkeleton from "../../../components/Skeletons";
import VWProjectRisks from "./ProjectRisks";
import ProjectSettings from "../ProjectSettings";
import useProjectData from "../../../../application/hooks/useProjectData";
import ProjectFrameworks from "../ProjectFrameworks";
import CustomizableToast from "../../../components/Toast";
import allowedRoles from "../../../../application/constants/permissions";
import PageBreadcrumbs from "../../../components/Breadcrumbs/PageBreadcrumbs";
import { useAuth } from "../../../../application/hooks/useAuth";
import { IBreadcrumbItem } from "../../../../domain/interfaces/i.breadcrumbs";
import { getRouteIcon } from "../../../components/Breadcrumbs/routeMapping";
import { FileText as FileTextIcon } from "lucide-react";

const VWProjectView = () => {
  const { userRoleName } = useAuth();
  const [searchParams, setSearchParams] = useSearchParams();
  const projectId = searchParams.get("projectId") ?? "1";
  const tabParam = searchParams.get("tab");
  const framework = searchParams.get("framework");
  const [refreshKey, setRefreshKey] = useState(0);
  const { project } = useProjectData({ projectId, refreshKey });

  // Initialize tab value from URL parameter or default to "overview"
  const [value, setValue] = useState(tabParam || "overview");
  const [toast, setToast] = useState<{ message: string; visible: boolean }>({
    message: "",
    visible: false,
  });

  // Create custom breadcrumb items
  const breadcrumbItems: IBreadcrumbItem[] = useMemo(() => {
    const items: IBreadcrumbItem[] = [
      {
        label: "Dashboard",
        path: "/",
        icon: getRouteIcon("/"),
      },
      {
        label: "Use cases",
        path: "/overview",
        icon: getRouteIcon("/overview"),
      },
    ];

    // Add the project name as the last breadcrumb item if project is loaded
    if (project) {
      items.push({
        label: project.project_title,
        path: "", // No path since this is the current page
        disabled: true, // Make it non-clickable as it's the current page
        icon: <FileTextIcon size={14} strokeWidth={1.5} />,
      });
    }

    return items;
  }, [project]);

  // Update tab value when URL parameter changes
  useEffect(() => {
    if (tabParam) {
      setValue(tabParam);
    }
  }, [tabParam]);

  const handleChange = (_: SyntheticEvent, newValue: string) => {
    if (tabParam) {
      searchParams.delete("tab");
      searchParams.delete("framework");
      searchParams.delete("topicId");
      searchParams.delete("questionId");
      setSearchParams(searchParams);
    }
    setValue(newValue);
  };

  const handleRefresh = (isTrigger: boolean, toastMessage?: string) => {
    if (isTrigger) {
      setRefreshKey((prevKey) => prevKey + 1); // send refresh trigger to projectdata hook
      if (toastMessage) {
        setToast({ message: toastMessage, visible: true });
        setTimeout(() => setToast({ message: "", visible: false }), 3000);
      }
    }
  };

  return (
    <Stack className="vw-project-view" overflow={"hidden"}>
      <PageBreadcrumbs
        items={breadcrumbItems}
        autoGenerate={false}
        showCurrentPage={true}
      />
      {toast.visible && <CustomizableToast title={toast.message} />}
      <Stack className="vw-project-view-header" sx={{ mb: 10 }}>
        {project ? (
          <>
            <Typography sx={projectViewHeaderTitle}>
              Use-case general view
            </Typography>
            <Typography sx={projectViewHeaderDesc}>
<<<<<<< HEAD
              This page includes the governance process status of{" "}
              <span style={{ color: "#13715B" }}>{project.project_title}</span>
=======
              This use case includes all the governance process status of{" "}
              <Typography component="span" sx={{ color: "#13715B", fontSize: "inherit" }}>
                {project.project_title}
              </Typography>
>>>>>>> ae6d71c7
            </Typography>
          </>
        ) : (
          <>
            <CustomizableSkeleton variant="text" width="60%" height={32} />
            <CustomizableSkeleton variant="text" width="80%" height={24} />
          </>
        )}
      </Stack>
      <Stack className="vw-project-view-body">
        <TabContext value={value}>
          <Box sx={{ borderBottom: 1, borderColor: "divider" }}>
            <TabList
              onChange={handleChange}
              TabIndicatorProps={{ style: { backgroundColor: "#13715B" } }}
              sx={{
                minHeight: "20px",
                "& .MuiTabs-flexContainer": { columnGap: "34px" },
              }}
            >
              <Tab
                sx={tabStyle}
                label="Overview"
                value="overview"
                disableRipple
              />
              <Tab
                sx={tabStyle}
                label="Use case risks"
                value="project-risks"
                disableRipple
              />
              <Tab
                label="Frameworks/regulations"
                value="frameworks"
                sx={tabStyle}
                disableRipple
              />
              <Tab
                sx={tabStyle}
                label="Settings"
                value="settings"
                disableRipple
                disabled={!allowedRoles.projects.edit.includes(userRoleName)}
              />
            </TabList>
          </Box>
          <TabPanel value="overview" sx={tabPanelStyle}>
            {project ? (
              <VWProjectOverview project={project} />
            ) : (
              // <></>
              <CustomizableSkeleton
                variant="rectangular"
                width="100%"
                height={400}
              />
            )}
          </TabPanel>
          <TabPanel value="project-risks" sx={tabPanelStyle}>
            {project ? (
              // Render project risks content here
              <VWProjectRisks />
            ) : (
              <CustomizableSkeleton
                variant="rectangular"
                width="100%"
                height={400}
              />
            )}
          </TabPanel>
          <TabPanel value="frameworks" sx={tabPanelStyle}>
            {project ? (
              // Render frameworks content here
              <ProjectFrameworks
                project={project}
                triggerRefresh={handleRefresh}
                initialFrameworkId={
                  framework === "iso-42001"
                    ? 2
                    : framework === "eu-ai-act"
                    ? 1
                    : project.framework[0].framework_id
                }
              />
            ) : (
              <CustomizableSkeleton
                variant="rectangular"
                width="100%"
                height={400}
              />
            )}
          </TabPanel>
          <TabPanel value="settings" sx={tabPanelStyle}>
            {project ? (
              // Render settings content here
              <ProjectSettings triggerRefresh={handleRefresh} />
            ) : (
              <CustomizableSkeleton
                variant="rectangular"
                width="100%"
                height={400}
              />
            )}
          </TabPanel>
        </TabContext>
      </Stack>
    </Stack>
  );
};

export default VWProjectView;<|MERGE_RESOLUTION|>--- conflicted
+++ resolved
@@ -111,15 +111,10 @@
               Use-case general view
             </Typography>
             <Typography sx={projectViewHeaderDesc}>
-<<<<<<< HEAD
-              This page includes the governance process status of{" "}
-              <span style={{ color: "#13715B" }}>{project.project_title}</span>
-=======
               This use case includes all the governance process status of{" "}
               <Typography component="span" sx={{ color: "#13715B", fontSize: "inherit" }}>
                 {project.project_title}
               </Typography>
->>>>>>> ae6d71c7
             </Typography>
           </>
         ) : (
