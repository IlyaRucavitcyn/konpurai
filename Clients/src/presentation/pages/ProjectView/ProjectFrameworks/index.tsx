--- conflicted
+++ resolved
@@ -44,17 +44,14 @@
 type ISO42001Tab = (typeof ISO_42001_TABS)[number]["value"];
 
 const ProjectFrameworks = ({ project }: { project: Project }) => {
-<<<<<<< HEAD
-  const { frameworks, projectFrameworksMap, loading, error, refreshFrameworks } = useFrameworks({
-=======
   const { 
     filteredFrameworks, 
+    projectFrameworksMap,
     loading, 
     error, 
     refreshFilteredFrameworks,
     allFrameworks
   } = useFrameworks({
->>>>>>> e3b1adf3
     listOfFrameworks: project.framework,
   });
   const [selectedFrameworkId, setSelectedFrameworkId] = useState<number | null>(
