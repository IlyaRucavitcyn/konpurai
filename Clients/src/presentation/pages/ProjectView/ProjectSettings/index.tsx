import {
  Button,
  SelectChangeEvent,
  Link,
  Stack,
  Typography,
  useTheme,
} from "@mui/material";
import React, { FC, useState, useCallback, useMemo, useEffect } from "react";
import Field from "../../../components/Inputs/Field";
import DatePicker from "../../../components/Inputs/Datepicker";
import dayjs, { Dayjs } from "dayjs";
import Select from "../../../components/Inputs/Select";
import { checkStringValidation } from "../../../../application/validations/stringValidation";
import selectValidation from "../../../../application/validations/selectValidation";
import Alert from "../../../components/Alert";
import VWMultiSelect from "../../../vw-v2-components/Selects/Multi";
import DualButtonModal from "../../../vw-v2-components/Dialogs/DualButtonModal";
import {
  deleteEntityById,
  updateEntityById,
} from "../../../../application/repository/entity.repository";
import { logEngine } from "../../../../application/tools/log.engine";
import { useNavigate, useSearchParams } from "react-router-dom";
import useProjectData from "../../../../application/hooks/useProjectData";
import { stringToArray } from "../../../../application/tools/stringUtil";
import useUsers from "../../../../application/hooks/useUsers";

interface ProjectSettingsProps {
  setTabValue: (value: string) => void;
}

enum RiskClassificationEnum {
  HighRisk = "High risk",
  LimitedRisk = "Limited risk",
  MinimalRisk = "Minimal risk",
}

const riskClassificationItems = [
  { _id: 1, name: RiskClassificationEnum.HighRisk },
  { _id: 2, name: RiskClassificationEnum.LimitedRisk },
  { _id: 3, name: RiskClassificationEnum.MinimalRisk },
];

enum HighRiskRoleEnum {
  Deployer = "Deployer",
  Provider = "Provider",
  Distributor = "Distributor",
  Importer = "Importer",
  ProductManufacturer = "Product manufacturer",
  AuthorizedRepresentative = "Authorized representative",
}

const highRiskRoleItems = [
  { _id: 1, name: HighRiskRoleEnum.Deployer },
  { _id: 2, name: HighRiskRoleEnum.Provider },
  { _id: 3, name: HighRiskRoleEnum.Distributor },
  { _id: 4, name: HighRiskRoleEnum.Importer },
  { _id: 5, name: HighRiskRoleEnum.ProductManufacturer },
  { _id: 6, name: HighRiskRoleEnum.AuthorizedRepresentative },
];

interface FormValues {
  projectTitle: string;
  goal: string;
  owner: number;
  startDate: string;
  addUsers: number[];
  riskClassification: number;
  typeOfHighRiskRole: number;
}

interface FormErrors {
  projectTitle?: string;
  goal?: string;
  owner?: string;
  startDate?: string;
  addUsers?: string;
  riskClassification?: string;
  typeOfHighRiskRole?: string;
}

const initialState: FormValues = {
  projectTitle: "",
  goal: "",
  owner: 0,
  startDate: "",
  addUsers: [],
  riskClassification: 0,
  typeOfHighRiskRole: 0,
};

const ProjectSettings: FC<ProjectSettingsProps> = React.memo(
  ({ setTabValue }) => {
    const [searchParams] = useSearchParams();
    const projectId = searchParams.get("projectId") ?? "1"; // default project ID is 2
    const theme = useTheme();
    const { project } = useProjectData({ projectId });
    const navigate = useNavigate();
    const [isDeleteModalOpen, setIsDeleteModalOpen] = useState(false);
    const [values, setValues] = useState<FormValues>(initialState);
    const [errors, setErrors] = useState<FormErrors>({});
    const [alert, setAlert] = useState<{
      variant: "success" | "info" | "warning" | "error";
      title?: string;
      body: string;
      isToast: boolean;
      visible: boolean;
    } | null>(null);

    useEffect(() => {
      if (project) {
        initialState.projectTitle = project?.project_title ?? "";
        setValues(initialState);
      }
    }, [project]);

    const { users } = useUsers();

    useEffect(() => {
      if (project) {
        const returnedData: FormValues = {
          ...initialState,
          projectTitle: project.project_title ?? "",
          goal: project.goal ?? "",
          owner: parseInt(project.owner) ?? 0,
          startDate: project.start_date
            ? dayjs(project.start_date).toISOString()
            : "",
          addUsers: project.users ? stringToArray(project.users) : [],
          riskClassification:
            riskClassificationItems.find(
              (item) =>
                item.name.toLowerCase() ===
                project.ai_risk_classification.toLowerCase()
            )?._id || 0,
          typeOfHighRiskRole:
            highRiskRoleItems.find(
              (item) =>
                item.name.toLowerCase() ===
                project.type_of_high_risk_role.toLowerCase()
            )?._id || 0,
        };
        setValues(returnedData);
      }
    }, [project]);

    const handleDateChange = useCallback((newDate: Dayjs | null) => {
      if (newDate?.isValid()) {
        setValues((prevValues) => ({
          ...prevValues,
          startDate: newDate ? newDate.toISOString() : "",
        }));
      }
    }, []);

    const handleOnSelectChange = useCallback(
      (prop: keyof FormValues) =>
        (event: SelectChangeEvent<string | number>) => {
          setValues((prevValues) => ({
            ...prevValues,
            [prop]: event.target.value,
          }));
          setErrors((prevErrors) => ({ ...prevErrors, [prop]: "" }));
        },
      []
    );

    const handleMultiSelectChange = useCallback(
      (prop: keyof FormValues) =>
        (event: SelectChangeEvent<string | number | (string | number)[]>) => {
          setValues((prevValues) => ({
            ...prevValues,
            [prop]: event.target.value as number[],
          }));
          setErrors((prevErrors) => ({ ...prevErrors, [prop]: "" }));
        },
      []
    );

    const handleOnTextFieldChange = useCallback(
      (prop: keyof FormValues) =>
        (event: React.ChangeEvent<HTMLInputElement>) => {
          setValues((prevValues) => ({
            ...prevValues,
            [prop]: event.target.value,
          }));
          setErrors((prevErrors) => ({ ...prevErrors, [prop]: "" }));
        },
      []
    );

    //     useCallback((prop: keyof FormValues) => (event: React.ChangeEvent<HTMLInputElement>) => {
    //       setValues((prevValues) => ({
    //         ...prevValues,
    //         [prop]: event.target.value,
    //       }));
    //       setErrors((prevErrors) => ({ ...prevErrors, [prop]: "" }));
    //     },
    //   []
    // );

    const validateForm = useCallback((): boolean => {
      const newErrors: FormErrors = {};

      const projectTitle = checkStringValidation(
        "Project title",
        values.projectTitle,
        1,
        64
      );
      if (!projectTitle.accepted) {
        newErrors.projectTitle = projectTitle.message;
      }
      const goal = checkStringValidation("Goal", values.goal, 1, 256);
      if (!goal.accepted) {
        newErrors.goal = goal.message;
      }
      const startDate = checkStringValidation(
        "Start date",
        values.startDate,
        1
      );
      if (!startDate.accepted) {
        newErrors.startDate = startDate.message;
      }

      const addUsers = selectValidation("Team members", values.addUsers.length);
      if (!addUsers.accepted) {
        newErrors.addUsers = addUsers.message;
      }

      const owner = selectValidation("Owner", values.owner);
      if (!owner.accepted) {
        newErrors.owner = owner.message;
      }
      const riskClassification = selectValidation(
        "AI risk classification",
        values.riskClassification
      );
      if (!riskClassification.accepted) {
        newErrors.riskClassification = riskClassification.message;
      }
      const typeOfHighRiskRole = selectValidation(
        "Type of high risk role",
        values.typeOfHighRiskRole
      );
      if (!typeOfHighRiskRole.accepted) {
        newErrors.typeOfHighRiskRole = typeOfHighRiskRole.message;
      }

      setErrors(newErrors);
      return Object.keys(newErrors).length === 0;
    }, [values]);

    const handleSubmit = useCallback(
      async (event: React.FormEvent<HTMLFormElement>) => {
        event.preventDefault();
        if (validateForm()) {
          handleSaveConfirm();
        }
      },
      [validateForm, setTabValue]
    );

    const fieldStyle = useMemo(
      () => ({
        backgroundColor: theme.palette.background.main,
        "& input": {
          padding: "0 14px",
        },
      }),
      [theme.palette.background.main]
    );

    const handleOpenDeleteDialog = useCallback((): void => {
      setIsDeleteModalOpen(true);
    }, []);

    const handleCloseDeleteDialog = useCallback((): void => {
      setIsDeleteModalOpen(false);
    }, []);

    const handleSaveConfirm = useCallback(async () => {
      const selectedRiskClass =
        riskClassificationItems.find(
          (item) => item._id === values.riskClassification
        )?.name || "";
      const selectedHighRiskRole =
        highRiskRoleItems.find((item) => item._id === values.typeOfHighRiskRole)
          ?.name || "";
      const userIds =
        Array.isArray(values.addUsers) && values.addUsers.length > 1
          ? `[${values.addUsers.join(",")}]`
          : values.addUsers[0]?.toString() || "";

      await updateEntityById({
        routeUrl: `/projects/${projectId}`,
        body: {
          id: projectId,
          project_title: values.projectTitle,
          owner: values.owner,
          users: userIds,
          start_date: values.startDate,
          ai_risk_classification: selectedRiskClass,
          type_of_high_risk_role: selectedHighRiskRole,
          goal: values.goal,
          last_updated: new Date().toISOString(),
          last_updated_by: 1,
        },
      }).then((response) => {
        if (response.status === 202) {
          setAlert({
            variant: "success",
            body: "Project updated successfully",
            isToast: true,
            visible: true,
          });
          setTimeout(() => {
            setAlert(null);
          }, 1000);
        } else if (response.status === 400) {
          setAlert({
            variant: "error",
            body: response.data.data.message,
            isToast: true,
            visible: true,
          });
        }
      });
    }, [values, projectId]);

    const handleConfirmDelete = useCallback(async () => {
      try {
        const response = await deleteEntityById({
          routeUrl: `/projects/${projectId}`,
        });
        console.log(response);
        const isError = response.status === 404 || response.status === 500;
        setAlert({
          variant: isError ? "error" : "success",
          title: isError ? "Error" : "Success",
          body: isError
            ? "Failed to delete project. Please try again."
            : "Project deleted successfully.",
          isToast: true,
          visible: true,
        });
        setTimeout(() => {
          setAlert(null);
          if (!isError) {
            navigate("/");
          }
        }, 3000);
      } catch (error) {
        logEngine({
          type: "error",
          message: "An error occured while deleting the project.",
          user: {
            id: String(localStorage.getItem("userId")) || "N/A",
            firstname: "N/A",
            lastname: "N/A",
          },
        });
        setAlert({
          variant: "error",
          title: "Error",
          body: "Failed to delete project. Please try again.",
          isToast: true,
          visible: true,
        });
      } finally {
        setIsDeleteModalOpen(false);
      }
    }, [navigate]);

    return (
      <Stack>
        {alert && (
          <Alert
            variant={alert.variant}
            title={alert.title}
            body={alert.body}
            isToast={true}
            onClick={() => setAlert(null)}
          />
        )}
        <Stack component="form" onSubmit={handleSubmit} rowGap="15px">
          <Field
            id="project-title-input"
            label="Project title"
            width={458}
            value={values.projectTitle}
            onChange={handleOnTextFieldChange("projectTitle")}
            sx={fieldStyle}
            error={errors.projectTitle}
            isRequired
          />
          <Field
            id="goal-input"
            label="Goal"
            width={458}
            type="description"
            value={values.goal}
            onChange={handleOnTextFieldChange("goal")}
            sx={{
              backgroundColor: theme.palette.background.main,
            }}
            error={errors.goal}
            isRequired
          />
          <Select
            id="owner"
            label="Owner"
            value={values.owner}
            onChange={handleOnSelectChange("owner")}
            items={
              users?.map((user) => ({
                _id: user.id,
                name: `${user.name} ${user.surname}`,
                email: user.email,
              })) || []
            }
            sx={{ width: 357, backgroundColor: theme.palette.background.main }}
            error={errors.owner}
            isRequired
          />

          <DatePicker
            label="Start date"
            date={values.startDate ? dayjs(values.startDate) : null}
            handleDateChange={handleDateChange}
            sx={{
              width: "130px",
              "& input": { width: "85px" },
            }}
            isRequired
            error={errors.startDate}
          />
          <Stack gap="5px" sx={{ mt: "6px" }}>
            <Typography
              sx={{ fontSize: theme.typography.fontSize, fontWeight: 600 }}
            >
              Team members
            </Typography>
            <Typography sx={{ fontSize: theme.typography.fontSize }}>
              Add all team members of the project. Only those who are added will
              be able to see the project.
            </Typography>
          </Stack>
          <VWMultiSelect
            label="Team members"
            onChange={handleMultiSelectChange("addUsers")}
            value={values.addUsers}
            items={
              users?.map((user) => ({
                _id: user.id,
                name: `${user.name} ${user.surname}`,
                email: user.email,
              })) || []
            }
            sx={{ width: 357, backgroundColor: theme.palette.background.main }}
            // error={errors.addUsers}
            // required
          />
          <Stack gap="5px" sx={{ mt: "6px" }}>
            <Typography
              sx={{ fontSize: theme.typography.fontSize, fontWeight: 600 }}
            >
              AI risk classification
            </Typography>
            <Typography sx={{ fontSize: theme.typography.fontSize }}>
              To define the AI risk classification,&nbsp;
              <Link
                href="https://artificialintelligenceact.eu/high-level-summary/"
                target="_blank"
                rel="noopener"
                color={theme.palette.text.secondary}
              >
                please see this link
              </Link>
            </Typography>
          </Stack>
          <Select
            id="risk-classification-input"
            value={values?.riskClassification || 1}
            onChange={handleOnSelectChange("riskClassification")}
            items={riskClassificationItems}
            sx={{ width: 357, backgroundColor: theme.palette.background.main }}
            error={errors.riskClassification}
            isRequired
          />
          <Stack gap="5px" sx={{ mt: "6px" }}>
            <Typography
              sx={{ fontSize: theme.typography.fontSize, fontWeight: 600 }}
            >
              Type of high risk role
            </Typography>
            <Typography sx={{ fontSize: theme.typography.fontSize }}>
              If you are not sure about the high risk role,&nbsp;
              <Link
                href="https://artificialintelligenceact.eu/high-level-summary/"
                target="_blank"
                rel="noopener"
                color={theme.palette.text.secondary}
              >
                please see this link
              </Link>
            </Typography>
          </Stack>
          <Select
            id="risk-classification-input"
            value={values?.typeOfHighRiskRole || 1}
            onChange={handleOnSelectChange("typeOfHighRiskRole")}
            items={highRiskRoleItems}
            sx={{ width: 357, backgroundColor: theme.palette.background.main }}
            error={errors.typeOfHighRiskRole}
            isRequired
          />
          <Stack gap="5px" sx={{ mt: "6px" }}>
            <Typography
              sx={{ fontSize: theme.typography.fontSize, fontWeight: 600 }}
            >
              Delete project
            </Typography>
            <Typography
              sx={{ fontSize: theme.typography.fontSize, color: "#667085" }}
            >
              Note that deleting a project will remove all data related to that
              project from our system. This is permanent and non-recoverable.
            </Typography>
          </Stack>
          <Stack direction="row" justifyContent="space-between" 
          alignItems="center"
          spacing={2}
          sx={{
            paddingX: theme.spacing(2),
            width:  "fit-content",
            marginTop: theme.spacing(4),
          }}
          
         > 
          <Button
            disableRipple
            variant="contained"
            onClick={handleOpenDeleteDialog}
            sx={{
              width: { xs: "100%", sm: theme.spacing(80) },
              mb: theme.spacing(4),
              backgroundColor: "#DB504A",
              color: "#fff",
            }}
          >
            Delete project
          </Button>
          <Button
            variant="contained"
            type="submit"
            sx={{
              width: 60,
              height: 34,
              fontSize: theme.typography.fontSize,
              textTransform: "inherit",
              backgroundColor: "#4C7DE7",
              boxShadow: "none",
              borderRadius: 2,
              border: "1px solid #175CD3",
<<<<<<< HEAD
              
              mr: 0,
=======
>>>>>>> a1481662
              "&:hover": { boxShadow: "none", backgroundColor: "#175CD3 " },
             
           
            }}
          >
            Save
          </Button>
          </Stack>
        </Stack>
        {isDeleteModalOpen && (
          <DualButtonModal
            title="Confirm Delete"
            body={
              <Typography fontSize={13}>
                Are you sure you want to delete the project?
              </Typography>
            }
            cancelText="Cancel"
            proceedText="Delete"
            onCancel={handleCloseDeleteDialog}
            onProceed={handleConfirmDelete}
            proceedButtonColor="error"
            proceedButtonVariant="contained"
            TitleFontSize={0}
          />
        )}
      </Stack>
    );
  }
);

export default ProjectSettings;<|MERGE_RESOLUTION|>--- conflicted
+++ resolved
@@ -565,11 +565,7 @@
               boxShadow: "none",
               borderRadius: 2,
               border: "1px solid #175CD3",
-<<<<<<< HEAD
-              
               mr: 0,
-=======
->>>>>>> a1481662
               "&:hover": { boxShadow: "none", backgroundColor: "#175CD3 " },
              
            
