--- conflicted
+++ resolved
@@ -521,7 +521,6 @@
             error={errors.typeOfHighRiskRole}
             isRequired
           />
-<<<<<<< HEAD
           <Stack sx={{ width:"100%", maxWidth: 800}}>
           
               <Button
@@ -577,66 +576,9 @@
                 Delete project
               </Button>
             
-=======
-          <Stack gap="5px" sx={{ mt: "6px" }}>
-            <Typography
-              sx={{ fontSize: theme.typography.fontSize, fontWeight: 600 }}
-            >
-              Delete project
-            </Typography>
-            <Typography
-              sx={{ fontSize: theme.typography.fontSize, color: "#667085" }}
-            >
-              Note that deleting a project will remove all data related to that
-              project from our system. This is permanent and non-recoverable.
-            </Typography>
           </Stack>
-          <Stack
-            direction="row"
-            justifyContent="space-between"
-            alignItems="center"
-            spacing={2}
-            sx={{
-              paddingX: theme.spacing(2),
-              width: "fit-content",
-              marginTop: theme.spacing(4),
-            }}
-          >
-            <Button
-              disableRipple
-              variant="contained"
-              onClick={handleOpenDeleteDialog}
-              sx={{
-                width: { xs: "100%", sm: theme.spacing(80) },
-                mb: theme.spacing(4),
-                backgroundColor: "#DB504A",
-                color: "#fff",
-              }}
-            >
-              Delete project
-            </Button>
-            <Button
-              variant="contained"
-              type="submit"
-              sx={{
-                width: 60,
-                height: 34,
-                fontSize: theme.typography.fontSize,
-                textTransform: "inherit",
-                backgroundColor: "#4C7DE7",
-                boxShadow: "none",
-                borderRadius: 2,
-                border: "1px solid #175CD3",
-                mr: 0,
-                "&:hover": { boxShadow: "none", backgroundColor: "#175CD3 " },
-              }}
-            >
-              Save
-            </Button>
->>>>>>> 8e753b5a
-          </Stack>
-
-
+        
+        
         </Stack>
 
         {isDeleteModalOpen && (
