<<<<<<< HEAD
import { Button, SelectChangeEvent, Stack, Typography, useTheme } from "@mui/material";
=======
import { Button, Link, Stack, Typography, useTheme } from "@mui/material";
>>>>>>> 977f5970
import { FC, useState } from "react";
import Field from "../../../components/Inputs/Field";
import DatePicker from "../../../components/Inputs/Datepicker";
import dayjs, { Dayjs } from "dayjs";
import Select from "../../../components/Inputs/Select";
import { checkStringValidation } from "../../../../application/validations/stringValidation";
import selectValidation from "../../../../application/validations/selectValidation";
import Alert from "../../../components/Alert";

interface ProjectSettingsProps {
    setTabValue: (value: string) => void
}

interface FormValues {
    projectTitle: string
    goal: string
    owner: number,
    startDate: string
    addUsers: number,
    riskClassification: number,
    typeOfHighRiskRole: number
}

interface FormErrors {
    projectTitle?: string,
    goal?: string
    owner?: string,
    startDate?: string
    addUsers?: string,
    riskClassification?: string,
    typeOfHighRiskRole?: string
}

const initialState: FormValues = {
    projectTitle: "",
    goal: "",
    owner: 0,
    startDate: "",
    addUsers: 0,
    riskClassification: 0,
    typeOfHighRiskRole: 0
}

const ProjectSettings: FC<ProjectSettingsProps> = ({ setTabValue }) => {
    const theme = useTheme();
    const [values, setValues] = useState<FormValues>(initialState);
    const [errors, setErrors] = useState<FormErrors>({});
    const [alert, setAlert] = useState<{
        variant: "success" | "info" | "warning" | "error";
        title?: string;
        body: string;
    } | null>(null);

    const handleDateChange = (newDate: Dayjs | null) => {
        setValues((prevValues) => ({
            ...prevValues,
            reviewDate: newDate ? newDate.toISOString() : ""
        }));
    };
    const handleOnSelectChange = (prop: keyof FormValues) => (event: SelectChangeEvent<string | number>) => {
        setValues({ ...values, [prop]: event.target.value });
        setErrors({ ...errors, [prop]: "" });
    };
    const handleOnTextFieldChange = (prop: keyof FormValues) => (event: React.ChangeEvent<HTMLInputElement>) => {
        setValues({ ...values, [prop]: event.target.value });
        setErrors({ ...errors, [prop]: "" });
    };

    const validateForm = (): boolean => {
        const newErrors: FormErrors = {};

        const projectTitle = checkStringValidation("Project title", values.projectTitle, 1, 64);
        if (!projectTitle.accepted) {
            newErrors.projectTitle = projectTitle.message;
        }
        const goal = checkStringValidation("Goal", values.goal, 1, 256);
        if (!goal.accepted) {
            newErrors.goal = goal.message;
        }
        const startDate = checkStringValidation("Start date", values.startDate, 1);
        if (!startDate.accepted) {
            newErrors.startDate = startDate.message;
        }
        const addUsers = selectValidation("Team members", values.addUsers);
        if (!addUsers.accepted) {
            newErrors.addUsers = addUsers.message;
        }
        const owner = selectValidation("Owner", values.owner);
        if (!owner.accepted) {
            newErrors.owner = owner.message;
        }
        const riskClassification = selectValidation("AI risk classification", values.riskClassification);
        if (!riskClassification.accepted) {
            newErrors.riskClassification = riskClassification.message;
        }
        const typeOfHighRiskRole = selectValidation("Type of high risk role", values.typeOfHighRiskRole);
        if (!typeOfHighRiskRole.accepted) {
            newErrors.typeOfHighRiskRole = typeOfHighRiskRole.message;
        }

        setErrors(newErrors);
        return Object.keys(newErrors).length === 0;
    }

    const handleSubmit = async (event: React.FormEvent<HTMLFormElement>) => {
        event.preventDefault();
        if (validateForm()) {
            //request to the backend
            setTabValue("overview")
        }
    }

    const fieldStyle = {
        backgroundColor: theme.palette.background.main,
        "& input": {
            padding: "0 14px"
        }
    }

    return (
<<<<<<< HEAD
        <Stack>
            {alert && (
                <Alert
                    variant={alert.variant}
                    title={alert.title}
                    body={alert.body}
                    isToast={true}
                    onClick={() => setAlert(null)}
                />
            )}
            <Stack component="form" onSubmit={handleSubmit} rowGap="15px">
                <Field
                    id="project-title-input"
                    label="Project title"
                    width={458}
                    value={values.projectTitle}
                    onChange={handleOnTextFieldChange("projectTitle")}
                    sx={fieldStyle}
                    error={errors.projectTitle}
                    isRequired
                />
                <Field
                    id="goal-input"
                    label="Goal"
                    width={458}
                    type="description"
                    value={values.goal}
                    onChange={handleOnTextFieldChange("goal")}
                    sx={{ height: 101, backgroundColor: theme.palette.background.main }}
                    error={errors.goal}
                    isRequired
                />
                <Select
                    id="owner"
                    label="Owner"
                    placeholder="Add owner"
                    value={values.owner}
                    onChange={handleOnSelectChange("owner")}
                    items={[
                        { _id: 1, name: "Some value 1" },
                        { _id: 2, name: "Some value 2" },
                        { _id: 3, name: "Some value 3" },
                    ]}
                    sx={{ width: 357, backgroundColor: theme.palette.background.main }}
                    error={errors.owner}
                    isRequired
                />
                <DatePicker
                    label="Start date"
                    date={values.startDate ? dayjs(values.startDate) : null}
                    handleDateChange={handleDateChange}
                    sx={{
                        width: "130px",
                        "& input": { width: "85px" }
                    }}
                    isRequired
                    error={errors.startDate}
                />
                <Stack gap="5px" sx={{ mt: "6px" }}>
                    <Typography sx={{ fontSize: theme.typography.fontSize, fontWeight: 600 }}>Team members</Typography>
                    <Typography sx={{ fontSize: theme.typography.fontSize }}>Add all team members of the project. Only those who are added will be able to see the project.</Typography>
                </Stack>
                <Select
                    id="add-users"
                    placeholder="Add users"
                    value={values.addUsers}
                    onChange={handleOnSelectChange("addUsers")}
                    items={[
                        { _id: 1, name: "Some value 1" },
                        { _id: 2, name: "Some value 2" },
                        { _id: 3, name: "Some value 3" },
                    ]}
                    sx={{ width: 357, backgroundColor: theme.palette.background.main }}
                    error={errors.addUsers}
                    isRequired
                />
                <Stack gap="5px" sx={{ mt: "6px" }}>
                    <Typography sx={{ fontSize: theme.typography.fontSize, fontWeight: 600 }}>AI risk classification</Typography>
                    <Typography sx={{ fontSize: theme.typography.fontSize }}>To define the AI risk classification, please see this link</Typography>
                </Stack>
                <Select
                    id="risk-classification-input"
                    placeholder="Select an option"
                    value={values.riskClassification}
                    onChange={handleOnSelectChange("riskClassification")}
                    items={[
                        { _id: 1, name: "Some value 1" },
                        { _id: 2, name: "Some value 2" },
                        { _id: 3, name: "Some value 3" },
                    ]}
                    sx={{ width: 357, backgroundColor: theme.palette.background.main }}
                    error={errors.riskClassification}
                    isRequired
                />
                <Stack gap="5px" sx={{ mt: "6px" }}>
                    <Typography sx={{ fontSize: theme.typography.fontSize, fontWeight: 600 }}>Type of high risk role</Typography>
                    <Typography sx={{ fontSize: theme.typography.fontSize }}>If you are not sure about the high risk role, please see this link</Typography>
                </Stack>
                <Select
                    id="type-of-high-risk-role-input"
                    placeholder="Select an option"
                    value={values.typeOfHighRiskRole}
                    onChange={handleOnSelectChange("typeOfHighRiskRole")}
                    items={[
                        { _id: 1, name: "Some value 1" },
                        { _id: 2, name: "Some value 2" },
                        { _id: 3, name: "Some value 3" },
                    ]}
                    sx={{ width: 357, backgroundColor: theme.palette.background.main }}
                    error={errors.typeOfHighRiskRole}
                    isRequired
                />
                <Button
                    variant="contained"
                    type="submit"
                    sx={{
                        width: 60, height: 34,
                        fontSize: theme.typography.fontSize,
                        textTransform: "inherit",
                        backgroundColor: "#4C7DE7",
                        boxShadow: "none",
                        borderRadius: 2,
                        border: "1px solid #175CD3",
                        ml: "auto",
                        mr: 0,
                        "&:hover": { boxShadow: "none" }
                    }}
                >Save</Button>
=======
        <Stack
            component="form"
            noValidate
            rowGap="15px"
        >
            <Field 
                id="project-title-input" 
                label="Project title" 
                width={458} 
                value={values.projectTitle}
                onChange={(e) => handleOnChange("projectTitle", e.target.value)}
                sx={fieldStyle} 
            />
             <Field 
                id="goal-input" 
                label="Goal" 
                width={458} 
                type="description" 
                value={values.goal}
                onChange={(e) => handleOnChange("goal", e.target.value)}
                sx={{ height: 101, backgroundColor: theme.palette.background.main }} 
            />
            <Select
                id="owner"
                label="Owner"
                placeholder="Add owner"
                value={values.owner}
                onChange={(e) => handleOnChange("owner", e.target.value)}
                items={[
                    { _id: 1, name: "Some value 1" },
                    { _id: 2, name: "Some value 2" },
                    { _id: 3, name: "Some value 3" },
                ]}
                sx={{ width: 357, backgroundColor: theme.palette.background.main }}
            />
             <DatePicker 
                label="Start date" 
                date={ values.reviewDate ? dayjs(values.reviewDate) : null }
                handleDateChange={handleDateChange}
                sx={{ 
                    width: "130px",
                    "& input": { width: "85px" }
                }} 
            />
            <Stack gap="5px" sx={{ mt: "6px" }}>
                <Typography sx={{ fontSize: theme.typography.fontSize, fontWeight: 600 }}>Team members</Typography>
                <Typography sx={{ fontSize: theme.typography.fontSize}}>Add all team members of the project. Only those who are added will be able to see the project.</Typography>
            </Stack>
            <Select
                id="add-users"
                placeholder="Add users"
                value={values.addUsers}
                onChange={(e) => handleOnChange("addUsers", e.target.value)}
                items={[
                    { _id: 1, name: "Some value 1" },
                    { _id: 2, name: "Some value 2" },
                    { _id: 3, name: "Some value 3" },
                ]}
                sx={{ width: 357, backgroundColor: theme.palette.background.main }}
            />
            <Stack gap="5px" sx={{ mt: "6px" }}>
                <Typography sx={{ fontSize: theme.typography.fontSize, fontWeight: 600 }}>AI risk classification</Typography>
                <Typography sx={{ fontSize: theme.typography.fontSize}}>
                    To define the AI risk classification,&nbsp;
                    <Link href="https://artificialintelligenceact.eu/high-level-summary/" color={theme.palette.text.secondary}>please see this link</Link>
                </Typography>
            </Stack>
            <Select
                id="risk-classification-input"
                placeholder="Select an option"
                value={values.riskClassification}
                onChange={(e) => handleOnChange("riskClassification", e.target.value)}
                items={[
                    { _id: 1, name: "Some value 1" },
                    { _id: 2, name: "Some value 2" },
                    { _id: 3, name: "Some value 3" },
                ]}
                sx={{ width: 357, backgroundColor: theme.palette.background.main }}
            />
            <Stack gap="5px" sx={{ mt: "6px" }}>
                <Typography sx={{ fontSize: theme.typography.fontSize, fontWeight: 600 }}>Type of high risk role</Typography>
                <Typography sx={{ fontSize: theme.typography.fontSize}}>
                    If you are not sure about the high risk role,&nbsp;
                    <Link href="https://artificialintelligenceact.eu/high-level-summary/" color={theme.palette.text.secondary}>please see this link</Link>
                </Typography>
>>>>>>> 977f5970
            </Stack>
        </Stack>
    )
}

export default ProjectSettings;<|MERGE_RESOLUTION|>--- conflicted
+++ resolved
@@ -1,8 +1,4 @@
-<<<<<<< HEAD
-import { Button, SelectChangeEvent, Stack, Typography, useTheme } from "@mui/material";
-=======
-import { Button, Link, Stack, Typography, useTheme } from "@mui/material";
->>>>>>> 977f5970
+import { Button, SelectChangeEvent, Link, Stack, Typography, useTheme } from "@mui/material";
 import { FC, useState } from "react";
 import Field from "../../../components/Inputs/Field";
 import DatePicker from "../../../components/Inputs/Datepicker";
@@ -123,7 +119,6 @@
     }
 
     return (
-<<<<<<< HEAD
         <Stack>
             {alert && (
                 <Alert
@@ -202,7 +197,10 @@
                 />
                 <Stack gap="5px" sx={{ mt: "6px" }}>
                     <Typography sx={{ fontSize: theme.typography.fontSize, fontWeight: 600 }}>AI risk classification</Typography>
-                    <Typography sx={{ fontSize: theme.typography.fontSize }}>To define the AI risk classification, please see this link</Typography>
+                    <Typography sx={{ fontSize: theme.typography.fontSize}}>
+                      To define the AI risk classification,&nbsp;
+                      <Link href="https://artificialintelligenceact.eu/high-level-summary/" color={theme.palette.text.secondary}>please see this link</Link>
+                    </Typography>
                 </Stack>
                 <Select
                     id="risk-classification-input"
@@ -220,7 +218,10 @@
                 />
                 <Stack gap="5px" sx={{ mt: "6px" }}>
                     <Typography sx={{ fontSize: theme.typography.fontSize, fontWeight: 600 }}>Type of high risk role</Typography>
-                    <Typography sx={{ fontSize: theme.typography.fontSize }}>If you are not sure about the high risk role, please see this link</Typography>
+                    <Typography sx={{ fontSize: theme.typography.fontSize}}>
+                      If you are not sure about the high risk role,&nbsp;
+                      <Link href="https://artificialintelligenceact.eu/high-level-summary/" color={theme.palette.text.secondary}>please see this link</Link>
+                    </Typography>
                 </Stack>
                 <Select
                     id="type-of-high-risk-role-input"
@@ -252,93 +253,6 @@
                         "&:hover": { boxShadow: "none" }
                     }}
                 >Save</Button>
-=======
-        <Stack
-            component="form"
-            noValidate
-            rowGap="15px"
-        >
-            <Field 
-                id="project-title-input" 
-                label="Project title" 
-                width={458} 
-                value={values.projectTitle}
-                onChange={(e) => handleOnChange("projectTitle", e.target.value)}
-                sx={fieldStyle} 
-            />
-             <Field 
-                id="goal-input" 
-                label="Goal" 
-                width={458} 
-                type="description" 
-                value={values.goal}
-                onChange={(e) => handleOnChange("goal", e.target.value)}
-                sx={{ height: 101, backgroundColor: theme.palette.background.main }} 
-            />
-            <Select
-                id="owner"
-                label="Owner"
-                placeholder="Add owner"
-                value={values.owner}
-                onChange={(e) => handleOnChange("owner", e.target.value)}
-                items={[
-                    { _id: 1, name: "Some value 1" },
-                    { _id: 2, name: "Some value 2" },
-                    { _id: 3, name: "Some value 3" },
-                ]}
-                sx={{ width: 357, backgroundColor: theme.palette.background.main }}
-            />
-             <DatePicker 
-                label="Start date" 
-                date={ values.reviewDate ? dayjs(values.reviewDate) : null }
-                handleDateChange={handleDateChange}
-                sx={{ 
-                    width: "130px",
-                    "& input": { width: "85px" }
-                }} 
-            />
-            <Stack gap="5px" sx={{ mt: "6px" }}>
-                <Typography sx={{ fontSize: theme.typography.fontSize, fontWeight: 600 }}>Team members</Typography>
-                <Typography sx={{ fontSize: theme.typography.fontSize}}>Add all team members of the project. Only those who are added will be able to see the project.</Typography>
-            </Stack>
-            <Select
-                id="add-users"
-                placeholder="Add users"
-                value={values.addUsers}
-                onChange={(e) => handleOnChange("addUsers", e.target.value)}
-                items={[
-                    { _id: 1, name: "Some value 1" },
-                    { _id: 2, name: "Some value 2" },
-                    { _id: 3, name: "Some value 3" },
-                ]}
-                sx={{ width: 357, backgroundColor: theme.palette.background.main }}
-            />
-            <Stack gap="5px" sx={{ mt: "6px" }}>
-                <Typography sx={{ fontSize: theme.typography.fontSize, fontWeight: 600 }}>AI risk classification</Typography>
-                <Typography sx={{ fontSize: theme.typography.fontSize}}>
-                    To define the AI risk classification,&nbsp;
-                    <Link href="https://artificialintelligenceact.eu/high-level-summary/" color={theme.palette.text.secondary}>please see this link</Link>
-                </Typography>
-            </Stack>
-            <Select
-                id="risk-classification-input"
-                placeholder="Select an option"
-                value={values.riskClassification}
-                onChange={(e) => handleOnChange("riskClassification", e.target.value)}
-                items={[
-                    { _id: 1, name: "Some value 1" },
-                    { _id: 2, name: "Some value 2" },
-                    { _id: 3, name: "Some value 3" },
-                ]}
-                sx={{ width: 357, backgroundColor: theme.palette.background.main }}
-            />
-            <Stack gap="5px" sx={{ mt: "6px" }}>
-                <Typography sx={{ fontSize: theme.typography.fontSize, fontWeight: 600 }}>Type of high risk role</Typography>
-                <Typography sx={{ fontSize: theme.typography.fontSize}}>
-                    If you are not sure about the high risk role,&nbsp;
-                    <Link href="https://artificialintelligenceact.eu/high-level-summary/" color={theme.palette.text.secondary}>please see this link</Link>
-                </Typography>
->>>>>>> 977f5970
             </Stack>
         </Stack>
     )
