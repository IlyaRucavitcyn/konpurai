import { Box, Button, Stack, Tab, Typography, useTheme } from "@mui/material";
import React, { useEffect } from "react";
import TabContext from "@mui/lab/TabContext";
import TabList from "@mui/lab/TabList";
import TabPanel from "@mui/lab/TabPanel";
import Overview from "./Overview";
import RisksView from "./RisksView";
import ProjectSettings from "./ProjectSettings";
import emptyStateImg from "../../assets/imgs/empty-state.svg";
import useProjectRisks from "../../../application/hooks/useProjectRisks";
import useVendorRisks from "../../../application/hooks/useVendorRisks";
import { useSearchParams } from "react-router-dom";
import useProjectData from "../../../application/hooks/useProjectData";
import { getEntityById } from "../../../application/repository/entity.repository";

const ProjectView = () => {
  const [searchParams] = useSearchParams();
  const projectId = searchParams.get("projectId") ?? "1";

  const { project, setProject } = useProjectData({ projectId });
  const {
    projectRisks,
    loadingProjectRisks,
    error: errorFetchingProjectRisks,
    projectRisksSummary,
  } = useProjectRisks({ projectId });
  const {
    error: errorFetchingVendorRisks,
    // vendorRisks,
    vendorRisksSummary,
  } = useVendorRisks({ projectId });

  const theme = useTheme();
  const disableRipple =
    theme.components?.MuiButton?.defaultProps?.disableRipple;

  const [value, setValue] = React.useState("overview");
  const handleChange = (_: React.SyntheticEvent, newValue: string) => {
    setValue(newValue);
  };

  const tabStyle = {
    textTransform: "none",
    fontWeight: 400,
    alignItems: "flex-start",
    justifyContent: "flex-end",
    padding: "16px 0 7px",
    minHeight: "20px",
  };

  const noProject =
    !project ||
    project.project_title === "No Project found" ||
    Object.keys(project).length === 0;

  useEffect(() => {
    const fetchProject = async () => {
      try {
        const project = await getEntityById({
          routeUrl: `/projects/${projectId}`,
        });
        setProject(project);
      } catch (error) {
        console.error("Error fetching project:", error);
      }
    };
    fetchProject();
  }, [projectId, setProject]);

  if (loadingProjectRisks) {
    return <Typography>Loading project risks...</Typography>;
  }
  if (errorFetchingProjectRisks) {
    return (
      <Typography>
        Error fetching project risks. {errorFetchingProjectRisks}
      </Typography>
    );
  }
  if (errorFetchingVendorRisks) {
    return (
      <Typography>
        Error fetching vendor risks. {errorFetchingVendorRisks}
      </Typography>
    );
  }

  return (
    <Stack>
      {noProject ? (
        //no project found template
        <Box
          sx={{
            display: "flex",
            flexDirection: "column",
            alignItems: "center",
            justifyContent: "center",
            textAlign: "center",
            mt: "79px",
            mx: "auto",
            p: 10,
            border: `1px solid ${theme.palette.divider}`,
            borderRadius: "4px",
            width: { xs: "90%", sm: "90%", md: "1056px" },
            maxWidth: "100%",
            height: { xs: "100%", md: "418px" },
            backgroundColor: "#FFFFFF",
          }}
        >
          {/* empty state image */}
          <Box sx={{ mb: 8 }}>
            <img
              src={emptyStateImg}
              alt="No project found"
              style={{
                maxWidth: "100%",
                height: "auto",
                objectFit: "contain",
              }}
            />
          </Box>

          {/* Subtitle */}
          <Typography
            variant="body2"
            sx={{
              mb: 12,
              color: theme.palette.text.secondary,
              fontSize: "13px",
            }}
          >
            No projects found. Create a new project to start with.
          </Typography>
          {/* new project button */}
          <Button
            variant="contained"
            color="primary"
            onClick={() => {
              console.log("redirect to create new project");
              //add naviagtion to new project
            }}
            sx={{
              textTransform: "none",
              borderRadius: "4px",
              py: 1.5,
              backgroundColor: "#4C7DE7",
              fontSize: "13px",
              padding: "10px 16px",
              width: "119px",
              height: "34px",
            }}
          >
            New Project
          </Button>
        </Box>
      ) : (
        <Stack>
          <Typography
            sx={{ color: "#1A1919", fontWeight: 600, mb: "6px", fontSize: 16 }}
          >
            {project.project_title} project overview
          </Typography>
          <Typography
            sx={{
              fontSize: theme.typography.fontSize,
              color: theme.palette.text.secondary,
            }}
          >
            This project includes all the governance process status of the{" "}
            {project.project_title} project.
          </Typography>
          <Stack
            sx={{ minWidth: "968px", overflowX: "auto", whiteSpace: "nowrap" }}
          >
            <TabContext value={value}>
              <Box sx={{ borderBottom: 1, borderColor: "divider" }}>
                <TabList
                  onChange={handleChange}
                  aria-label="project view tabs"
                  sx={{
                    minHeight: "20px",
                    "& .MuiTabs-flexContainer": { columnGap: "34px" },
                  }}
                >
                  <Tab
                    label="Overview"
                    value="overview"
                    sx={tabStyle}
                    disableRipple={disableRipple}
                  />
                  <Tab
                    label="Project risks"
                    value="project-risks"
                    sx={tabStyle}
                    disableRipple={disableRipple}
                  />
<<<<<<< HEAD
=======
                  {/* <Tab
                    label="Vendor risks"
                    value="vendor-risks"
                    sx={tabStyle}
                    disableRipple={disableRipple}
                  /> */}
>>>>>>> bf37fa46
                  <Tab
                    label="Settings"
                    value="settings"
                    sx={tabStyle}
                    disableRipple={disableRipple}
                  />
                </TabList>
              </Box>
              {/* overview panel */}
              <TabPanel value="overview" sx={{ p: "32px 0 0" }}>
                <Overview
                  projectRisksSummary={projectRisksSummary}
                />
              </TabPanel>
              <TabPanel value="project-risks" sx={{ p: "32px 0 0" }}>
                <RisksView
                  risksSummary={projectRisksSummary}
                  risksData={projectRisks}
                  title="Project"
                  projectId={projectId}
                />
              </TabPanel>
              {/* <TabPanel value="vendor-risks" sx={{ p: "32px 0 0" }}>
                <RisksView
                  risksSummary={vendorRisksSummary}
                  risksData={vendorRisks}
                  title="Vendor"
                  projectId={projectId}
                />
              </TabPanel> */}
              <TabPanel value="settings" sx={{ p: "32px 0 0" }}>
                <ProjectSettings setTabValue={setValue} />
              </TabPanel>
            </TabContext>
          </Stack>
        </Stack>
      )}
    </Stack>
  );
};

export default ProjectView;<|MERGE_RESOLUTION|>--- conflicted
+++ resolved
@@ -194,15 +194,6 @@
                     sx={tabStyle}
                     disableRipple={disableRipple}
                   />
-<<<<<<< HEAD
-=======
-                  {/* <Tab
-                    label="Vendor risks"
-                    value="vendor-risks"
-                    sx={tabStyle}
-                    disableRipple={disableRipple}
-                  /> */}
->>>>>>> bf37fa46
                   <Tab
                     label="Settings"
                     value="settings"
