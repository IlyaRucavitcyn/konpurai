--- conflicted
+++ resolved
@@ -1,9 +1,5 @@
-<<<<<<< HEAD
 import { Box, Button, Stack, Tab, Typography, useTheme } from "@mui/material";
-=======
 import React from "react";
-import { Box, Stack, Tab, Typography, useTheme } from "@mui/material";
->>>>>>> 389f7dd2
 import projectOverviewData from "../../mocks/projects/project-overview.data";
 import TabContext from "@mui/lab/TabContext";
 import TabList from "@mui/lab/TabList";
@@ -13,12 +9,17 @@
 import projectRisksData from "../../mocks/projects/project-risks.data";
 import vendorRisksData from "../../mocks/projects/project-vendor-risks.data";
 import ProjectSettings from "./ProjectSettings";
-<<<<<<< HEAD
 import emptyStateImg from "../../assets/imgs/empty-state.svg";
-
+import useProjectRisks from "../../../application/hooks/useProjectRisks";
+import { useSearchParams } from "react-router-dom";
+        
 const ProjectView = ({ project = projectOverviewData}) => {
-  //project will be { } for testing 
-  const { projectTitle, projectRisks, vendorRisks } = project;
+  const { projectTitle, vendorRisks } = project;
+  const [searchParams] = useSearchParams();
+  const projectId = searchParams.get("projectId") || "1"
+
+  const { loadingProjectRisks, error: errorFetchingProjectRisks, projectRisksSummary } = useProjectRisks({ id: parseInt(projectId) });
+    
   const theme = useTheme();
   const disableRipple =
     theme.components?.MuiButton?.defaultProps?.disableRipple;
@@ -42,6 +43,12 @@
     projectTitle === "No Project found" ||
     Object.keys(project).length === 0;
 
+  if (loadingProjectRisks) {
+     return <Typography>Loading project risks...</Typography>;
+    }
+  if (errorFetchingProjectRisks) {
+     return <Typography>Error fetching project risks. {errorFetchingProjectRisks}</Typography>;
+    }
 
   return (
     <Stack>
@@ -168,11 +175,11 @@
               </Box>
               {/* overview panel */}
               <TabPanel value="overview" sx={{ p: "32px 0 0" }}>
-                <Overview mocProject={project} />
+                <Overview vendorRisks={[]} projectRisksSummary={projectRisksSummary} />
               </TabPanel>
               <TabPanel value="project-risks" sx={{ p: "32px 0 0" }}>
                 <RisksView
-                  risksSummary={projectRisks}
+                  risksSummary={projectRisksSummary}
                   risksData={projectRisksData}
                   title="Project"
                 />
@@ -189,69 +196,6 @@
               </TabPanel>
             </TabContext>
           </Stack>
-=======
-import useProjectRisks from "../../../application/hooks/useProjectRisks";
-import { useSearchParams } from "react-router-dom";
-
-const ProjectView = ({ project = projectOverviewData }) => {
-    const { projectTitle, vendorRisks } = project;
-    const [searchParams] = useSearchParams();
-    const projectId = searchParams.get("projectId") || "1"
-
-    const { loadingProjectRisks, error: errorFetchingProjectRisks, projectRisksSummary } = useProjectRisks({ id: parseInt(projectId) });
-    const theme = useTheme();
-    const disableRipple = theme.components?.MuiButton?.defaultProps?.disableRipple;
-
-    const [value, setValue] = React.useState("overview");
-    const handleChange = (_: React.SyntheticEvent, newValue: string) => {
-      setValue(newValue);
-    };
-    const tabStyle = {
-        textTransform: "none",
-        fontWeight: 400,
-        alignItems: "flex-start",
-        justifyContent: "flex-end",
-        padding: "16px 0 7px",
-        minHeight: "20px"
-    };
-
-    if (loadingProjectRisks) {
-      return <Typography>Loading project risks...</Typography>;
-    }
-    if (errorFetchingProjectRisks) {
-      return <Typography>Error fetching project risks. {errorFetchingProjectRisks}</Typography>;
-    }
-
-    return (
-        <Stack>
-            <Typography sx={{ color: "#1A1919", fontWeight: 600, mb: "6px", fontSize: 16 }}>
-                {projectTitle} project overview
-            </Typography>
-            <Typography sx={{ fontSize: theme.typography.fontSize, color: theme.palette.text.secondary }}>This project includes all the governance process status of the Chatbot AI project.</Typography>
-            <Stack sx={{ minWidth: "968px", overflowX: "auto",  whiteSpace: "nowrap" }}>
-                <TabContext value={value}>
-                    <Box sx={{ borderBottom: 1, borderColor: "divider" }}>
-                        <TabList onChange={handleChange} aria-label="project view tabs"
-                            sx={{ minHeight: "20px",
-                                "& .MuiTabs-flexContainer": { columnGap: "34px" } }}
-                        >
-                            <Tab label="Overview" value="overview" sx={tabStyle} disableRipple={disableRipple} />
-                            <Tab label="Project risks" value="project-risks" sx={tabStyle} disableRipple={disableRipple} />
-                            <Tab label="Vendor risks" value="vendor-risks" sx={tabStyle} disableRipple={disableRipple} />
-                            <Tab label="Settings" value="settings" sx={tabStyle} disableRipple={disableRipple} />
-                        </TabList>
-                    </Box>
-                    <TabPanel value="overview" sx={{ p: "32px 0 0" }}><Overview vendorRisks={[]} projectRisksSummary={projectRisksSummary}  /></TabPanel>
-                    <TabPanel value="project-risks" sx={{ p: "32px 0 0" }}>
-                        <RisksView risksSummary={projectRisksSummary} risksData={projectRisksData} title="Project" />
-                    </TabPanel>
-                    <TabPanel value="vendor-risks" sx={{ p: "32px 0 0" }}>
-                        <RisksView risksSummary={vendorRisks} risksData={vendorRisksData} title="Vendor" />
-                    </TabPanel>
-                    <TabPanel value="settings" sx={{ p: "32px 0 0" }}><ProjectSettings setTabValue={setValue}/></TabPanel>
-                </TabContext>
-            </Stack>
->>>>>>> 389f7dd2
         </Stack>
       )}
     </Stack>
