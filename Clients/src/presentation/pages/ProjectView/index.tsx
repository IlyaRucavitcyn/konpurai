--- conflicted
+++ resolved
@@ -5,13 +5,9 @@
 import TabList from "@mui/lab/TabList";
 import TabPanel from "@mui/lab/TabPanel";
 import Overview from "./Overview";
-<<<<<<< HEAD
-import ProjectSettings from "./ProjectSettings";
-=======
 import RisksView from "./RisksView";
 import projectRisksData from "../../mocks/projects/project-risks.data"
 import vendorRisksData from "../../mocks/projects/project-vendor-risks.data";
->>>>>>> 152e8de1
       
 const ProjectView = ({ project = projectOverviewData }) => {
     const { projectTitle, projectRisks, vendorRisks } = project;
@@ -51,12 +47,6 @@
                             <Tab label="Settings" value="settings" sx={tabStyle} disableRipple={disableRipple} />
                         </TabList>
                     </Box>
-<<<<<<< HEAD
-                    <TabPanel value="overview" sx={{ p: "25px 0 0" }}><Overview project={project} /></TabPanel>
-                    <TabPanel value="project-risks" sx={{ p: "25px 0 0" }}>Item Two</TabPanel>
-                    <TabPanel value="vendor-risks" sx={{ p: "25px 0 0" }}>Item Three</TabPanel>
-                    <TabPanel value="settings" sx={{ p: "25px 0 0" }}><ProjectSettings /></TabPanel>
-=======
                     <TabPanel value="overview" sx={{ p: "32px 0 0" }}><Overview project={project} /></TabPanel>
                     <TabPanel value="project-risks" sx={{ p: "32px 0 0" }}>
                         <RisksView risksSummary={projectRisks} risksData={projectRisksData} title="Project" />
@@ -65,7 +55,6 @@
                         <RisksView risksSummary={vendorRisks} risksData={vendorRisksData} title="Vendor" />
                     </TabPanel>
                     <TabPanel value="settings" sx={{ p: "32px 0 0" }}>Item Three</TabPanel>
->>>>>>> 152e8de1
                 </TabContext>
             </Stack>
         </Stack>
