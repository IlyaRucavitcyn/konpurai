--- conflicted
+++ resolved
@@ -15,11 +15,6 @@
 import { TabContext, TabList, TabPanel } from "@mui/lab";
 import Tab from "@mui/material/Tab";
 import CheckCircleIcon from "@mui/icons-material/CheckCircle";
-<<<<<<< HEAD
-=======
-import { ReactComponent as GreyCircleInfoIcon } from "../../assets/icons/info-circle-grey.svg";
-import { ReactComponent as BlueInfoIcon } from "../../assets/icons/info-circle-blue.svg";
->>>>>>> 4a6fcdbb
 import DownloadIcon from "@mui/icons-material/Download";
 import { BarChart } from "@mui/x-charts";
 import createPlotlyComponent from 'react-plotly.js/factory';
@@ -57,20 +52,6 @@
   BACKGROUND: '#FFFFFF',
   BACKGROUND_HOVER: '#f3f4f6',
 } as const;
-
-// Color palette for different metrics
-const METRIC_COLORS = [
-  '#3b82f6', // Blue
-  '#10b981', // Green
-  '#f59e0b', // Orange
-  '#ef4444', // Red
-  '#8b5cf6', // Purple
-  '#06b6d4', // Cyan
-  '#84cc16', // Lime
-  '#f97316', // Orange-red
-  '#ec4899', // Pink
-  '#14b8a6', // Teal
-] as const;
 
 // Reusable styles
 const STYLES = {
@@ -323,29 +304,6 @@
   const handleMetricInfoClick = useCallback((metricName: string) => {
     setShowMetricTooltip(showMetricTooltip === metricName ? null : metricName);
   }, [showMetricTooltip]);
-
-  // Get unique metric names for charting
-  const getUniqueMetricNames = useCallback(() => {
-    const names = new Set<string>();
-    
-    if (metrics?.results?.fairness_metrics) {
-      Object.keys(metrics.results.fairness_metrics).forEach(key => {
-        const parts = key.split('_');
-        if (parts.length > 1) {
-          names.add(parts.slice(0, -1).join('_'));
-        }
-      });
-    }
-    
-    return Array.from(names);
-  }, [metrics]);
-
-  const uniqueMetrics = useMemo(() => getUniqueMetricNames(), [getUniqueMetricNames]);
-
-  // Helper function to get consistent colors for metrics
-  const getMetricColors = useCallback((metricNames: string[]) => {
-    return metricNames.map((metric, index) => METRIC_COLORS[index % METRIC_COLORS.length]);
-  }, []);
 
   // Get currently selected metrics for descriptions
   const getSelectedMetricsForDescriptions = useCallback(() => {
@@ -889,75 +847,6 @@
                 </Box>
               </Box>
             )}
-<<<<<<< HEAD
-=======
-            
-            
-            {data_quality.insights && data_quality.insights.length > 0 && (
-              <Box>
-                <Typography variant="h6" sx={{ mb: 2, fontWeight: 500, fontSize: '15px', color: '#1c2130' }}>
-                  Quality Insights
-                </Typography>
-                <Paper 
-                  elevation={0}
-                  sx={{ 
-                    p: 3,
-                    backgroundColor: '#f0f9ff',
-                    borderRadius: 2,
-                    border: '1px solid #bae6fd'
-                  }}
-                >
-                  {data_quality.insights.map((insight: string, index: number) => (
-                    <Box key={index} display="flex" alignItems="flex-start" mb={1}>
-                      <BlueInfoIcon/>
-                      <Typography variant="body2" sx={{ color: "#1c2130", fontSize: '15px', fontWeight: 500, flex: 1 }}>
-                        {insight}
-                      </Typography>
-                    </Box>
-                  ))}
-                </Paper>
-              </Box>
-            )}
-        </Box>
-      )}
-
-      {/* Metric Descriptions */}
-      {tab === 0 && uniqueMetrics.length > 0 && (
-        <Box>
-          <Typography
-            variant="h2"
-            component="div"
-            sx={{
-              pb: 8.5,
-              color: "#1c2130",
-              fontSize: 15,
-              fontWeight: 500,
-            }}
-          >
-            Metric Descriptions
-          </Typography>
-          <Grid container spacing={2}>
-            {uniqueMetrics.slice(0, 6).map((metric) => (
-              <Grid item xs={12} md={6} key={metric}>
-                <Box sx={{ 
-                  border: '1px solid #eaecf0',
-                  borderRadius: 2,
-                  backgroundColor: "#FFFFFF",
-                  padding: "8px 36px 14px 14px"
-                }}>
-                  <Typography sx={{ fontSize: 13, color: "#8594AC", pb: "2px" }}>
-                    {metric.replace(/_/g, ' ').replace(/\b\w/g, l => l.toUpperCase())}
-                  </Typography>
-                  <Typography sx={{ fontSize: 15, fontWeight: 500, color: "#1c2130" }}>
-                    {metricDescriptions[metric as keyof typeof metricDescriptions] || "No description available."}
-                  </Typography>
-                </Box>
-              </Grid>
-            ))}
-          </Grid>
-        </Box>
-      )}
->>>>>>> 4a6fcdbb
 
           </Stack>
         </TabPanel>
@@ -991,7 +880,6 @@
                       aria-label={`Toggle ${m} metric`}
                       aria-describedby={`${m}-description`}
                     />
-<<<<<<< HEAD
                     <Typography variant="body2" sx={{ color: COLORS.TEXT_PRIMARY, fontSize: '15px', fontWeight: 500, flex: 1 }}>{m}</Typography>
                     <Tooltip 
                       title={metricDescriptions[m as keyof typeof metricDescriptions] || "No description available."} 
@@ -1000,11 +888,6 @@
                       onClose={() => setShowMetricTooltip(null)}
                     >
                       <MetricInfoIcon onClick={() => handleMetricInfoClick(m)} size="small" />
-=======
-                    <Typography variant="body2" sx={{ color: '#1c2130', fontSize: '15px', fontWeight: 500, flex: 1 }}>{m}</Typography>
-                    <Tooltip title={metricDescriptions[m as keyof typeof metricDescriptions] || "No description available."} placement="top">
-                      <GreyCircleInfoIcon style={{ fontSize: 16, color: '#6b7280' }} />
->>>>>>> 4a6fcdbb
                     </Tooltip>
                   </Box>
                 ))}
@@ -1029,7 +912,6 @@
                       onChange={() => setExplorerDraftSelection(prev => ({ ...prev, [m]: !prev[m] }))} 
                     />
                     <Typography variant="body2" sx={{ color: '#1c2130', fontSize: '15px', fontWeight: 500, flex: 1 }}>{m}</Typography>
-<<<<<<< HEAD
                     <Tooltip 
                       title={metricDescriptions[m as keyof typeof metricDescriptions] || "No description available."} 
                       placement="top"
@@ -1037,10 +919,6 @@
                       onClose={() => setShowMetricTooltip(null)}
                     >
                       <MetricInfoIcon onClick={() => handleMetricInfoClick(m)} size="small" />
-=======
-                    <Tooltip title={metricDescriptions[m as keyof typeof metricDescriptions] || "No description available."} placement="top">
-                      <GreyCircleInfoIcon style={{ fontSize: 16, color: '#6b7280' }} />
->>>>>>> 4a6fcdbb
                     </Tooltip>
                   </Box>
                 ))}
@@ -1065,7 +943,6 @@
                         onChange={() => setExplorerDraftSelection(prev => ({ ...prev, [m]: !prev[m] }))} 
                       />
                       <Typography variant="body2" sx={{ color: '#1c2130', fontSize: '15px', fontWeight: 500, flex: 1 }}>{m}</Typography>
-<<<<<<< HEAD
                       <Tooltip 
                         title={metricDescriptions[m as keyof typeof metricDescriptions] || "No description available."} 
                         placement="top"
@@ -1073,10 +950,6 @@
                         onClose={() => setShowMetricTooltip(null)}
                       >
                         <MetricInfoIcon onClick={() => handleMetricInfoClick(m)} size="small" />
-=======
-                      <Tooltip title={metricDescriptions[m as keyof typeof metricDescriptions] || "No description available."} placement="top">
-                        <GreyCircleInfoIcon style={{ fontSize: 16, color: '#6b7280' }} />
->>>>>>> 4a6fcdbb
                       </Tooltip>
                     </Box>
                   ))}
