import { useParams, useNavigate } from "react-router-dom";
import { useEffect, useState, useMemo, useCallback } from "react";
import {
  Box,
  Typography,
  Paper,
  CircularProgress,
  Grid,
  Chip,
  Divider,
  Stack,
  Alert,
  Tooltip,
} from "@mui/material";
<<<<<<< HEAD
import ArrowBackIcon from "@mui/icons-material/ArrowBack";
import { ReactComponent as CheckCircleIcon } from "../../assets/icons/check-circle-white.svg";
import { ReactComponent as GreyCircleInfoIcon } from "../../assets/icons/info-circle-grey.svg";
import { ReactComponent as BlueInfoIcon } from "../../assets/icons/info-circle-blue.svg";
=======
import { TabContext, TabList, TabPanel } from "@mui/lab";
import Tab from "@mui/material/Tab";
import SaveIcon from "@mui/icons-material/Save";
>>>>>>> 0d04c422
import DownloadIcon from "@mui/icons-material/Download";
import { BarChart } from "@mui/x-charts";
import createPlotlyComponent from 'react-plotly.js/factory';
import Plotly from 'plotly.js-basic-dist';
const Plot = createPlotlyComponent(Plotly);
import { biasAndFairnessService } from "../../../infrastructure/api/biasAndFairnessService";
import PageBreadcrumbs from "../../components/Breadcrumbs/PageBreadcrumbs";
import MetricInfoIcon from "../../components/MetricInfoIcon";
import Button from "../../components/Button";
import { styles } from "./styles";
import { tabPanelStyle } from "../Vendors/style";

// Constants
const PERFORMANCE_THRESHOLD = 70; // Consider 70%+ as good performance
const FAIRNESS_THRESHOLD_MODERATE = 0.05; // Moderate bias threshold
const FAIRNESS_THRESHOLD_SIGNIFICANT = 0.1; // Significant bias threshold
const EXTREME_VALUE_THRESHOLD = 2.0; // Filter out extreme values
const CHART_HEIGHT = 600;
const CHART_MARGIN = { t: 20, b: 180, l: 80, r: 40 };
const CHART_FONT_SIZE = 12;

// Color constants
const COLORS = {
  SUCCESS: '#10b981',
  WARNING: '#f59e0b',
  ERROR: '#dc2626',
  SEX_METRICS: '#ec4899',
  RACE_METRICS: '#3b82f6',
  PRIMARY: '#13715B',
  TEXT_PRIMARY: '#1c2130',
  TEXT_SECONDARY: '#6b7280',
  TEXT_MUTED: '#8594AC',
  BORDER: '#eaecf0',
  BACKGROUND: '#FFFFFF',
  BACKGROUND_HOVER: '#f3f4f6',
} as const;

// Reusable styles
const STYLES = {
  card: {
    border: `1px solid ${COLORS.BORDER}`,
    borderRadius: 2,
    backgroundColor: COLORS.BACKGROUND,
    padding: "8px 36px 14px 14px",
  },
  cardWithFlex: {
    border: `1px solid ${COLORS.BORDER}`,
    borderRadius: 2,
    backgroundColor: COLORS.BACKGROUND,
    padding: "8px 36px 14px 14px",
    display: 'flex',
    alignItems: 'center',
    gap: 1,
  },
  paper: {
    elevation: 0,
    backgroundColor: 'transparent',
    borderRadius: 0,
    border: 'none',
  },
  button: {
    backgroundColor: COLORS.PRIMARY,
    color: 'white',
    textTransform: 'none',
    fontWeight: 600,
  },
  buttonOutlined: {
    borderColor: COLORS.PRIMARY,
    color: COLORS.PRIMARY,
    textTransform: 'none',
    fontWeight: 600,
  },
  iconButton: {
    backgroundColor: COLORS.BACKGROUND,
    boxShadow: 'none !important',
    '&:hover': { 
      backgroundColor: COLORS.BACKGROUND_HOVER,
      boxShadow: 'none !important'
    }
  },
  sectionTitle: {
    fontWeight: 500,
    fontSize: '15px',
    color: COLORS.TEXT_PRIMARY,
  },
  subsectionTitle: {
    fontWeight: 600,
    fontSize: '14px',
    color: COLORS.TEXT_PRIMARY,
  },
  bodyText: {
    fontSize: '15px',
    fontWeight: 500,
    color: COLORS.TEXT_PRIMARY,
  },
  mutedText: {
    fontSize: '13px',
    color: COLORS.TEXT_MUTED,
  },
  secondaryText: {
    fontSize: '13px',
    color: COLORS.TEXT_SECONDARY,
  },
} as const;

interface MetricEntry {
  value: number;
  status?: string;
  confidence?: string;
  [k: string]: unknown;
}

interface DataQuality {
  data_quality_score?: number;
  insights?: string[];
  flagged_metrics?: Record<string, { 
    value?: number; 
    reason?: string; 
    recommendation?: string; 
  }>;
}

interface MetricsConfiguration {
  user_selected_metrics?: string[];
  fairness_compass_recommended_metrics?: string[];
  all_available_metrics?: string[];
}

interface EvaluationMetadata {
  dataset?: string;
  model?: string;
  model_task?: string;
  evaluation_timestamp?: string;
  metrics_configuration?: MetricsConfiguration;
}

interface CleanResults {
  metadata?: EvaluationMetadata;
  performance?: Record<string, number>;
  fairness_metrics?: Record<string, MetricEntry>;
  data_quality?: DataQuality;
}

interface ResultsResponse {
  results: CleanResults;
  status?: string;
  eval_id?: string;
  dataset_name?: string;
  model_name?: string;
  model_task?: string;
  created_at?: string;
}

const metricDescriptions: { [metric: string]: string } = {
  demographic_parity: "Measures how equally outcomes are distributed across groups. Lower is fairer.",
  equalized_odds: "Difference in true positive and false positive rates between groups. Lower means less bias.",
  predictive_parity: "Measures consistency in positive predictive value across groups.",
  equalized_opportunity: "Measures gaps in true positive rate (TPR) between groups. Lower means more equal opportunity.",
  predictive_equality: "Measures consistency in false positive rate (FPR) across groups.",
  conditional_use_accuracy_equality: "Measures consistency in accuracy across groups.",
  accuracy_difference: "Difference in accuracy between privileged and unprivileged groups.",
  precision_difference: "Difference in precision between privileged and unprivileged groups.",
  recall_difference: "Difference in recall between privileged and unprivileged groups.",
  f1_difference: "Difference in F1 score between privileged and unprivileged groups.",
  toxicity_gap: "Difference in toxicity scores between groups.",
  sentiment_gap: "Difference in sentiment scores between groups.",
  stereotype_gap: "Difference in stereotype scores between groups.",
  exposure_disparity: "Difference in exposure to model outputs between groups.",
  representation_disparity: "Difference in representation in model outputs between groups.",
  prompt_fairness: "Fairness in prompt handling across groups.",
  balance_positive_class: "Balance in positive class predictions across groups.",
  balance_negative_class: "Balance in negative class predictions across groups.",
  calibration: "Calibration consistency across groups.",
  accuracy: "Overall correctness of the model's predictions",
  precision: "Proportion of positive predictions that are correct",
  recall: "Proportion of actual positives that are correctly identified",
  f1_score: "Harmonic mean of precision and recall"
};


export default function BiasAndFairnessResultsPage() {
  const { id } = useParams();
  const navigate = useNavigate();
  const [metrics, setMetrics] = useState<ResultsResponse | null>(null);
  const [loading, setLoading] = useState(true);
  const [error, setError] = useState<string | null>(null);
  const [retryCount, setRetryCount] = useState(0);
  const [isRetrying, setIsRetrying] = useState(false);
  const isDemo = !id;
  const [tab, setTab] = useState("overview");
  // Applied selection affects charts; draft holds checkbox changes until user clicks Select
  const [appliedSelection, setAppliedSelection] = useState<Record<string, boolean>>({});
  const [explorerDraftSelection, setExplorerDraftSelection] = useState<Record<string, boolean>>({});
  const [showFullJSON, setShowFullJSON] = useState(false);
  const [showMetricTooltip, setShowMetricTooltip] = useState<string | null>(null);

  // Extract metadata from config_data - move this before functions that use it
  const performance: Record<string, number> = metrics?.results?.performance || {};
  const fairness_metrics: Record<string, MetricEntry> = metrics?.results?.fairness_metrics || {};
  const data_quality: DataQuality = useMemo(() => metrics?.results?.data_quality || {}, [metrics?.results?.data_quality]);
  const metricsCfg: MetricsConfiguration = metrics?.results?.metadata?.metrics_configuration || {};

  // Get metrics to display based on user selection and compass recommendations
  const getMetricsToDisplay = useCallback(() => {
    const userSelected = metricsCfg.user_selected_metrics || [];
    const compassRecommended = metricsCfg.fairness_compass_recommended_metrics || [];
    
    // Combine user selected and compass recommended metrics, removing duplicates
    const displayMetrics = [...new Set([...userSelected, ...compassRecommended])];
    
    return displayMetrics;
  }, [metricsCfg.user_selected_metrics, metricsCfg.fairness_compass_recommended_metrics]);

  // Check if a metric value is valid (not flagged as faulty)
  const isMetricValid = useCallback((metricName: string, attribute: string) => {
    const fullKey = `${metricName}_${attribute}`;
    const flagged = data_quality?.flagged_metrics || {};
    
    // Exclude if flagged as faulty
    if (flagged[fullKey]) {
      return false;
    }
    
    return true;
  }, [data_quality]);

  // Extract fairness metrics by attribute with intelligent filtering
  const getFairnessMetricsByAttribute = useCallback((attribute: string): Record<string, number> => {
    const attributeMetrics: Record<string, number> = {};
    
    // Check if we have results from the evaluation
    if (metrics?.results?.fairness_metrics) {
      Object.entries(metrics.results.fairness_metrics).forEach(([key, value]) => {
        if (key.endsWith(`_${attribute}`) && 
            value && 
            typeof value === 'object' && 
            'value' in value && 
            typeof value.value === 'number') {
          const metricName = key.replace(`_${attribute}`, '');
          const metricValue = value.value;
          
          // Only include if:
          // 1. It's not flagged as faulty
          // 2. The value is reasonable (not extremely large like 19.0)
          if (isMetricValid(metricName, attribute) &&
              Math.abs(metricValue) < EXTREME_VALUE_THRESHOLD) { // Filter out extreme values
            attributeMetrics[metricName] = metricValue;
          }
        }
      });
    }
    
    return attributeMetrics;
  }, [metrics, isMetricValid]);

  const sexMetricsAll = useMemo(() => getFairnessMetricsByAttribute('sex'), [getFairnessMetricsByAttribute]);
  const raceMetricsAll = useMemo(() => getFairnessMetricsByAttribute('race'), [getFairnessMetricsByAttribute]);

  // Apply explorer selection: if any metrics are selected, filter charts to those; else show all
  const selectedMetricNames = Object.keys(appliedSelection).filter(k => appliedSelection[k]);
  const filterBySelection = useCallback((data: Record<string, number>) => {
    if (selectedMetricNames.length === 0) return data;
    const filtered: Record<string, number> = {};
    for (const [k, v] of Object.entries(data)) {
      if (selectedMetricNames.includes(k)) filtered[k] = v;
    }
    return filtered;
  }, [selectedMetricNames]);

  const sexMetrics = useMemo(() => filterBySelection(sexMetricsAll), [sexMetricsAll, filterBySelection]);
  const raceMetrics = useMemo(() => filterBySelection(raceMetricsAll), [raceMetricsAll, filterBySelection]);

  // Calculate dynamic y-axis range based on data values
  const getYAxisRange = useCallback((data: Record<string, number>) => {
    const values = Object.values(data);
    if (values.length === 0) return [0, 0.65];
    const maxValue = Math.max(...values);
    return [0, maxValue + 0.1]; // Add 0.1 buffer to max value
  }, []);

  // Determine if draft differs from applied
  const hasDraftChanges = useMemo(() => {
    const keys = new Set<string>([...Object.keys(appliedSelection), ...Object.keys(explorerDraftSelection)]);
    for (const k of keys) {
      if (!!appliedSelection[k] !== !!explorerDraftSelection[k]) return true;
    }
    return false;
  }, [appliedSelection, explorerDraftSelection]);

  const handleApplySelection = useCallback(() => {
    setAppliedSelection({ ...explorerDraftSelection });
  }, [explorerDraftSelection]);

  const handleMetricInfoClick = useCallback((metricName: string) => {
    setShowMetricTooltip(showMetricTooltip === metricName ? null : metricName);
  }, [showMetricTooltip]);

  // Get currently selected metrics for descriptions
  const getSelectedMetricsForDescriptions = useCallback(() => {
    const selectedMetricNames = Object.keys(appliedSelection).filter(k => appliedSelection[k]);
    if (selectedMetricNames.length === 0) {
      // If no metrics are selected, show all available metrics
      return getMetricsToDisplay();
    }
    return selectedMetricNames;
  }, [appliedSelection, getMetricsToDisplay]);

  const handleCopyJSON = useCallback(async () => {
    try {
      const json = JSON.stringify(metrics?.results || {}, null, 2);
      await navigator.clipboard.writeText(json);
      // Could add a toast notification here for success feedback
    } catch (error) {
      console.error('Failed to copy JSON:', error);
      // Could add a toast notification here for error feedback
    }
  }, [metrics]);

  const handleDownloadJSON = useCallback(() => {
    try {
      if (!metrics?.results) {
        throw new Error('No data available to download');
      }
      
      const json = JSON.stringify(metrics.results, null, 2);
      const blob = new Blob([json], { type: 'application/json' });
      const url = URL.createObjectURL(blob);
      const link = document.createElement('a');
      link.href = url;
      link.download = `evaluation-results-${metrics?.eval_id || 'unknown'}.json`;
      document.body.appendChild(link);
      link.click();
      document.body.removeChild(link);
      URL.revokeObjectURL(url);
      // Could add a toast notification here for success feedback
    } catch (error) {
      console.error('Failed to download JSON:', error);
      setError(`Failed to download JSON: ${error instanceof Error ? error.message : 'Unknown error'}`);
      // Could add a toast notification here for error feedback
    }
  }, [metrics]);


  const fetchMetrics = useCallback(async (isRetry = false) => {
    try {
      if (isRetry) {
        setIsRetrying(true);
      } else {
        setLoading(true);
      }
      setError(null);

      if (isDemo) {
        // Demo mode - show placeholder data or message
        setMetrics({ 
          results: {}, 
          status: 'demo_mode'
        });
      } else {
        const data = await biasAndFairnessService.getBiasFairnessEvaluation(id as string);
        setMetrics(data);
      }
      setRetryCount(0); // Reset retry count on success
    } catch (error) {
      console.error('Failed to fetch metrics:', error);
      const errorMessage = error instanceof Error ? error.message : 'Unknown error occurred';
      setError(`Failed to fetch metrics: ${errorMessage}`);
    } finally {
      setLoading(false);
      setIsRetrying(false);
    }
  }, [id, isDemo]);

  const handleRetry = useCallback(() => {
    if (retryCount < 3) {
      setRetryCount(prev => prev + 1);
      fetchMetrics(true);
    }
  }, [retryCount, fetchMetrics]);

  useEffect(() => {
    fetchMetrics();
  }, [fetchMetrics]);

  // Initialize checkbox selections when metrics are loaded
  useEffect(() => {
    if (metrics?.results?.metadata?.metrics_configuration) {
      const userSelected = metrics.results.metadata.metrics_configuration.user_selected_metrics || [];
      const compassRecommended = metrics.results.metadata.metrics_configuration.fairness_compass_recommended_metrics || [];
      const displayMetrics = [...new Set([...userSelected, ...compassRecommended])];
      
      const initialSelection: Record<string, boolean> = {};
      displayMetrics.forEach(metric => {
        initialSelection[metric] = true;
      });
      
      setAppliedSelection(initialSelection);
      setExplorerDraftSelection(initialSelection);
    }
  }, [metrics]);


  if (loading) {
    return (
      <Box display="flex" justifyContent="center" mt={6}>
        <CircularProgress />
      </Box>
    );
  }

  if (error) {
    return (
      <Box display="flex" flexDirection="column" alignItems="center" mt={6} gap={2}>
        <Alert severity="error" sx={{ maxWidth: 600 }}>
          <Typography variant="body1" sx={{ mb: 1 }}>
            {error}
          </Typography>
          {retryCount < 3 && (
            <Typography variant="body2" sx={{ mb: 2 }}>
              Attempt {retryCount + 1} of 3. Would you like to try again?
            </Typography>
          )}
        </Alert>
        {retryCount < 3 ? (
                <Button
                  variant="contained"
                  onClick={handleRetry}
                  disabled={isRetrying}
                  startIcon={isRetrying ? <CircularProgress size={20} /> : null}
                  sx={{ boxShadow: 'none !important' }}
                >
                  {isRetrying ? 'Retrying...' : 'Retry'}
                </Button>
        ) : (
          <Button
            variant="outlined"
            onClick={() => navigate("/fairness-dashboard#biasModule")}
            sx={{ boxShadow: 'none !important' }}
          >
            Back to Dashboard
          </Button>
        )}
      </Box>
    );
  }

  if (!metrics) {
    return (
      <Box display="flex" justifyContent="center" mt={6}>
        <Typography>No metrics found.</Typography>
      </Box>
    );
  }



  return (
    <Stack className="vwhome" gap="20px">
      <Stack direction="row" alignItems="center" justifyContent="space-between" sx={{ height: 10 }}>
        <PageBreadcrumbs 
          items={[
            { label: "Dashboard", path: "/" },
            { label: "Bias & Fairness", path: "/fairness-dashboard#biasModule" },
            { label: "Results", path: "" }
          ]}
          autoGenerate={false}
          sx={{ fontSize: 13 }}
        />
      </Stack>

      {/* Header Section */}
      <Box>
        <Box display="flex" alignItems="center" justifyContent="space-between" mb={2}>
          <Box>
            <Typography
              sx={{
                ...STYLES.sectionTitle,
                mb: 0.5
              }}
            >
              Bias & fairness evaluation results
            </Typography>
            <Typography sx={STYLES.secondaryText}>
              Comprehensive analysis of model fairness across protected attributes
            </Typography>
          </Box>
        </Box>
      </Box>

      <TabContext value={tab}>
        <Box sx={{ borderBottom: 1, borderColor: "divider" }}>
          <TabList
            onChange={(_, newVal) => setTab(newVal)}
            TabIndicatorProps={{
              style: { backgroundColor: COLORS.PRIMARY, height: "2px" },
            }}
            sx={styles.tabList}
          >
            <Tab
              label="Overview"
              value="overview"
              disableRipple
              sx={{ textTransform: "none !important" }}
            />
            <Tab
              label="Metric selection"
              value="explorer"
              disableRipple
              sx={{ textTransform: "none !important" }}
            />
            <Tab
              label="Evaluation details"
              value="settings"
              disableRipple
              sx={{ textTransform: "none !important" }}
            />
          </TabList>
        </Box>

        <TabPanel value="overview" sx={{ ...tabPanelStyle, pt: 2 }}>
          <Stack spacing={4}>
            {/* Performance Metrics */}
            {Object.keys(performance).length > 0 && (
              <Box>
                <Typography
                  variant="h2"
                  component="div"
                  sx={{
                    mb: 3,
                    ...STYLES.sectionTitle,
                  }}
                >
                  Performance metrics
                </Typography>
                <Grid container spacing={3}>
                  {Object.entries(performance).map(([metric, value]) => {
                    const numericValue = typeof value === 'number' ? value * 100 : 0;
                    const isGood = numericValue >= PERFORMANCE_THRESHOLD;
                    
                    return (
                      <Grid item xs={12} sm={6} md={3} key={metric}>
                        <Box sx={{ 
                          ...STYLES.card,
                          textAlign: "center"
                        }}>
                          <Typography sx={{ ...STYLES.mutedText, pb: "2px" }}>
                            {metric.replace(/_/g, ' ').replace(/\b\w/g, l => l.toUpperCase())}
                          </Typography>
                          <Typography sx={{ ...STYLES.bodyText, mb: 1 }}>
                            {numericValue.toFixed(1)}%
                          </Typography>
                          <Chip 
                            label={isGood ? 'Good' : 'Needs Attention'}
                            size="small"
                            sx={{
                              backgroundColor: isGood ? COLORS.SUCCESS : COLORS.WARNING,
                              color: 'white',
                              fontWeight: 600,
                              fontSize: '0.75rem'
                            }}
                          />
                        </Box>
                      </Grid>
                    );
                  })}
                </Grid>
              </Box>
            )}

            {/* Fairness Metrics by Attribute */}
            {Object.keys(fairness_metrics).length > 0 && (
              <Box>
                <Typography
                  variant="h2"
                  component="div"
                  sx={{
                    mt: 4,
                    mb: 3,
                    ...STYLES.sectionTitle,
                  }}
                >
                  Fairness metrics by protected attribute
                </Typography>
                
                {/* Fairness Legend and Info */}
                <Alert severity="info" sx={{ mb: 3 }}>
                  <Typography variant="body2" sx={{ mb: 1 }}>
                    <strong>Plot interpretation:</strong> Values closer to 0 indicate better fairness. 
                    Green bars show good fairness (&lt;{FAIRNESS_THRESHOLD_MODERATE}), yellow shows moderate bias ({FAIRNESS_THRESHOLD_MODERATE}-{FAIRNESS_THRESHOLD_SIGNIFICANT}), 
                    and red shows significant bias (&gt;{FAIRNESS_THRESHOLD_SIGNIFICANT}).
                  </Typography>
                </Alert>

                {/* Sex Metrics */}
                {Object.keys(sexMetrics).length > 0 && (
                  <Box mb={4}>
                    <Paper 
                      elevation={0}
                      sx={{ 
                        p: 3,
                        ...STYLES.paper
                      }}
                    >
                      <Typography
                        variant="h2"
                        component="div"
                        sx={{
                          mt: 3,
                          mb: 1,
                          ...STYLES.subsectionTitle,
                          fontSize: '15px',
                        }}
                      >
                        Sex attribute fairness metrics
                      </Typography>
                  {Plot ? (
                    <Plot
                      data={[{
                        type: 'bar',
                        x: Object.keys(sexMetrics).map(key => key.replace(/_/g, ' ')),
                        y: Object.values(sexMetrics),
                        marker: { 
                          color: Object.values(sexMetrics).map(v => {
                            const numValue = typeof v === 'number' ? v : 0;
                            return Math.abs(numValue) > FAIRNESS_THRESHOLD_SIGNIFICANT ? COLORS.ERROR : 
                                   Math.abs(numValue) > FAIRNESS_THRESHOLD_MODERATE ? COLORS.WARNING : COLORS.SUCCESS;
                          }),
                          line: { color: '#ffffff', width: 1 }
                        },
                        text: Object.values(sexMetrics).map(v => typeof v === 'number' ? v.toFixed(4) : 'N/A'),
                        textposition: 'outside',
                      }]}
                      layout={{ 
                        width: '100%', 
                        height: CHART_HEIGHT, 
                        margin: CHART_MARGIN, 
                        xaxis: { 
                          tickangle: 45,
                          title: { text: 'Fairness Metrics', font: { size: 13, color: '#374151' }, standoff: 2 },
                          tickfont: { size: 12 },
                          automargin: true
                        },
                        yaxis: { 
                          title: { text: 'Metric Value', font: { size: 13, color: '#374151' }, standoff: 20 },
                          range: getYAxisRange(sexMetrics)
                        },
                        plot_bgcolor: 'rgba(0,0,0,0)',
                        paper_bgcolor: 'rgba(0,0,0,0)',
                        font: { family: 'Inter, sans-serif', size: CHART_FONT_SIZE }
                      }}
                      config={{ responsive: true, displayModeBar: false }}
                      aria-label="Sex attribute fairness metrics chart"
                    />
                  ) : (
                    <BarChart
                      xAxis={[{ 
                        scaleType: 'band', 
                        data: Object.keys(sexMetrics).map(key => key.replace(/_/g, ' ')), 
                        tickLabelStyle: { angle: 45, textAnchor: 'start', fontSize: 10 } 
                      }]}
                      series={[{ 
                        data: Object.values(sexMetrics), 
                        label: 'Sex Metrics', 
                        valueFormatter: (v) => (typeof v === 'number' ? v.toFixed(4) : 'N/A'), 
                        color: COLORS.SEX_METRICS 
                      }]}
                      height={CHART_HEIGHT}
                      yAxis={[{ max: getYAxisRange(sexMetrics)[1] }]}
                      sx={{ width: '100%' }}
                      aria-label="Sex attribute fairness metrics chart"
                    />
                  )}
                    </Paper>
                  </Box>
                )}

                {/* Race Metrics */}
                {Object.keys(raceMetrics).length > 0 && (
                  <Box mb={4}>
                    <Paper 
                      elevation={0}
                      sx={{ 
                        p: 3,
                        ...STYLES.paper
                      }}
                    >
                      <Typography
                        variant="h2"
                        component="div"
                        sx={{
                          mt: 3,
                          mb: 1,
                          ...STYLES.subsectionTitle,
                          fontSize: '15px',
                        }}
                      >
                        Race attribute fairness metrics
                      </Typography>
                  {Plot ? (
                    <Plot
                      data={[{
                        type: 'bar',
                        x: Object.keys(raceMetrics).map(key => key.replace(/_/g, ' ')),
                        y: Object.values(raceMetrics),
                        marker: { 
                          color: Object.values(raceMetrics).map(v => {
                            const numValue = typeof v === 'number' ? v : 0;
                            return Math.abs(numValue) > FAIRNESS_THRESHOLD_SIGNIFICANT ? COLORS.ERROR : 
                                   Math.abs(numValue) > FAIRNESS_THRESHOLD_MODERATE ? COLORS.WARNING : COLORS.SUCCESS;
                          }),
                          line: { color: '#ffffff', width: 1 }
                        },
                        text: Object.values(raceMetrics).map(v => typeof v === 'number' ? v.toFixed(4) : 'N/A'),
                        textposition: 'outside',
                      }]}
                      layout={{ 
                        width: '100%', 
                        height: CHART_HEIGHT, 
                        margin: CHART_MARGIN, 
                        xaxis: { 
                          tickangle: 45,
                          title: { text: 'Fairness Metrics', font: { size: 13, color: '#374151' }, standoff: 2 },
                          tickfont: { size: 12 },
                          automargin: true
                        },
                        yaxis: { 
                          title: { text: 'Metric Value', font: { size: 13, color: '#374151' }, standoff: 20 },
                          range: getYAxisRange(raceMetrics)
                        },
                        plot_bgcolor: 'rgba(0,0,0,0)',
                        paper_bgcolor: 'rgba(0,0,0,0)',
                        font: { family: 'Inter, sans-serif', size: CHART_FONT_SIZE }
                      }}
                      config={{ responsive: true, displayModeBar: false }}
                      aria-label="Race attribute fairness metrics chart"
                    />
                  ) : (
                    <BarChart
                      xAxis={[{ 
                        scaleType: 'band', 
                        data: Object.keys(raceMetrics).map(key => key.replace(/_/g, ' ')), 
                        tickLabelStyle: { angle: 45, textAnchor: 'start', fontSize: 10 } 
                      }]}
                      series={[{ 
                        data: Object.values(raceMetrics), 
                        label: 'Race Metrics', 
                        valueFormatter: (v) => (typeof v === 'number' ? v.toFixed(4) : 'N/A'), 
                        color: COLORS.RACE_METRICS 
                      }]}
                      height={CHART_HEIGHT}
                      yAxis={[{ max: getYAxisRange(raceMetrics)[1] }]}
                      sx={{ width: '100%' }}
                      aria-label="Race attribute fairness metrics chart"
                    />
                  )}
                    </Paper>
                  </Box>
                )}


                {/* Metric Descriptions - Dynamic based on selected metrics */}
                {getSelectedMetricsForDescriptions().length > 0 && (
                  <Box mt={4}>
                    <Typography
                      variant="h2"
                      component="div"
                      sx={{
                        mt: 4,
                        mb: 3,
                        ...STYLES.sectionTitle,
                      }}
                    >
                      Metric descriptions
                    </Typography>
                    <Grid container spacing={2}>
                      {getSelectedMetricsForDescriptions().map((metric) => (
                        <Grid item xs={12} md={6} key={metric}>
                          <Box sx={{
                            ...STYLES.card,
                            height: '100%',
                            display: 'flex',
                            flexDirection: 'column',
                            justifyContent: 'flex-start'
                          }}>
                            <Typography sx={{ 
                              fontSize: '13px',
                              fontWeight: 600,
                              color: COLORS.TEXT_PRIMARY,
                              pb: "4px",
                              lineHeight: 1.2
                            }}>
                              {(() => {
                                const formattedMetric = metric.replace(/_/g, ' ');
                                return formattedMetric.charAt(0).toUpperCase() + formattedMetric.slice(1);
                              })()}
                            </Typography>
                            <Typography sx={{ 
                              fontSize: '13px',
                              fontWeight: 400,
                              color: COLORS.TEXT_SECONDARY,
                              lineHeight: 1.4
                            }}>
                              {metricDescriptions[metric as keyof typeof metricDescriptions] || "No description available."}
                            </Typography>
                          </Box>
                        </Grid>
                      ))}
                    </Grid>
                  </Box>
                )}
              </Box>
            )}

            {/* Data Quality */}
            {data_quality && Object.keys(data_quality).length > 0 && (
              <Box>
                <Box sx={{ 
                  ...STYLES.card,
                  textAlign: 'center'
                }}>
                  <Typography sx={{ ...STYLES.mutedText, pb: "2px" }}>
                    Evaluation data quality
                  </Typography>
                  <Typography sx={{ ...STYLES.bodyText, mb: 1 }}>
                    {data_quality.data_quality_score ? (data_quality.data_quality_score * 100).toFixed(1) : 'N/A'}%
                  </Typography>
                  <Typography sx={{ ...STYLES.secondaryText, mt: 1 }}>
                    {data_quality.data_quality_score ? (
                      data_quality.data_quality_score >= 0.8 ? 'Excellent' : 
                      data_quality.data_quality_score >= 0.6 ? 'Good' : 
                      data_quality.data_quality_score >= 0.4 ? 'Fair' : 'Poor'
                    ) : 'Unknown'} quality assessment
                  </Typography>
                  {data_quality.flagged_metrics && Object.keys(data_quality.flagged_metrics).length > 0 && (
                    <Typography sx={{ ...STYLES.secondaryText, color: COLORS.WARNING, mt: 1 }}>
                      {Object.keys(data_quality.flagged_metrics).length} flagged metrics were not calculated
                    </Typography>
                  )}
                </Box>
              </Box>
            )}

<<<<<<< HEAD
      {tab === 1 && (
        <Box>
          {/* Reuse charts with larger canvas */}
          {Object.keys(sexMetrics).length > 0 && (
            <Box mb={4}>
              <Typography variant="subtitle1" sx={{ mb: 2, fontWeight: 500, fontSize: 13 }}>Sex Attribute</Typography>
              <Plot data={[{ type: 'bar', x: Object.keys(sexMetrics), y: Object.values(sexMetrics), marker: { color: '#ec4899' } }]} layout={{ width: 900, height: 340, margin: { t: 24, b: 100 }, xaxis: { tickangle: 45 } }} />
            </Box>
          )}
          {Object.keys(raceMetrics).length > 0 && (
            <Box mb={4}>
              <Typography variant="subtitle1" sx={{ mb: 2, fontWeight: 500, fontSize: 13 }}>Race Attribute</Typography>
              <Plot data={[{ type: 'bar', x: Object.keys(raceMetrics), y: Object.values(raceMetrics), marker: { color: '#3b82f6' } }]} layout={{ width: 900, height: 340, margin: { t: 24, b: 100 }, xaxis: { tickangle: 45 } }} />
            </Box>
          )}
        </Box>
      )}

      {/* Raw JSON */}
      {tab === 2 && (
        <Paper elevation={0} sx={{ p: 2, backgroundColor: 'white' }}>
          <Box display="flex" justifyContent="space-between" alignItems="center" mb={1}>
            <Typography variant="subtitle1" sx={{ fontWeight: 500, fontSize: 13 }}>Raw JSON</Typography>
            <Box display="flex" gap={1}>
              <Button 
                variant="outlined" 
                size="small" 
                onClick={handleCopyJSON}
                startIcon={<CheckCircleIcon />}
              >
                Copy
              </Button>
              <Button 
                variant="contained" 
                size="small" 
                onClick={handleDownloadJSON}
                startIcon={<DownloadIcon sx={{ fontSize: 16 }} />}
                sx={{
                  backgroundColor: '#13715B',
                  color: 'white',
                  textTransform: 'none',
                  fontWeight: 600
                }}
              >
                Download
              </Button>
            </Box>
          </Box>
          <Divider sx={{ mb: 2 }} />
          <pre style={{ whiteSpace: 'pre-wrap', wordBreak: 'break-word', margin: 0 }}>
            {JSON.stringify(metrics?.results || {}, null, 2)}
          </pre>
        </Paper>
      )}

      {/* Metrics Explorer */}
      {tab === 3 && (
        <Box>
          <Typography variant="h6" sx={{ mb: 2, fontWeight: 500, fontSize: '15px', color: '#1c2130' }}>Metrics Explorer</Typography>
          <Typography variant="body2" sx={{ mb: 3, color: '#6b7280' }}>
            Currently displaying {getMetricsToDisplay().length} metrics (user-selected + compass-recommended metrics).
          </Typography>
          <Grid container spacing={3}>
=======
          </Stack>
        </TabPanel>



        <TabPanel value="explorer" sx={{ ...tabPanelStyle, pt: 2 }}>
          <Box>
            <Typography variant="h6" sx={{ mb: 2, ...STYLES.bodyText }}>Metric selection</Typography>
            <Typography variant="body2" sx={{ mb: 6, color: COLORS.TEXT_SECONDARY }}>
              Currently displaying {getMetricsToDisplay().length} metrics (user-selected + compass-recommended metrics).
            </Typography>
          <Grid container spacing={4}>
>>>>>>> 0d04c422
            <Grid item xs={12} md={4}>
              <Typography variant="body1" sx={{ mb: 2, ...STYLES.bodyText }}>User-selected</Typography>
              <Stack spacing={3}>
                {(metricsCfg.user_selected_metrics || []).map(m => (
                  <Box key={m} sx={{ 
                    border: '1px solid #eaecf0',
                    borderRadius: 2,
                    backgroundColor: "#FFFFFF",
                    padding: "8px 36px 14px 14px",
                    display: 'flex',
                    alignItems: 'center',
                    gap: 0.5
                  }}>
                    <input 
                      type="checkbox" 
                      checked={!!explorerDraftSelection[m]} 
                      onChange={() => setExplorerDraftSelection(prev => ({ ...prev, [m]: !prev[m] }))}
                      aria-label={`Toggle ${m} metric`}
                      aria-describedby={`${m}-description`}
                      style={{ marginRight: '8px' }}
                    />
                    <Typography variant="body2" sx={{ color: COLORS.TEXT_PRIMARY, fontSize: '15px', fontWeight: 500, flex: 1, textAlign: 'center' }}>{m.replace(/_/g, ' ')}</Typography>
                    <Tooltip 
                      title={metricDescriptions[m as keyof typeof metricDescriptions] || "No description available."} 
                      placement="top"
                      open={showMetricTooltip === m}
                      onClose={() => setShowMetricTooltip(null)}
                    >
                      <MetricInfoIcon onClick={() => handleMetricInfoClick(m)} size="small" />
                    </Tooltip>
                  </Box>
                ))}
              </Stack>
            </Grid>
            <Grid item xs={12} md={4}>
              <Typography variant="body1" sx={{ mb: 2, ...STYLES.bodyText }}>Recommended</Typography>
              <Stack spacing={3}>
                {(metricsCfg.fairness_compass_recommended_metrics || []).map(m => (
                  <Box key={m} sx={{ 
                    border: '1px solid #eaecf0',
                    borderRadius: 2,
                    backgroundColor: "#FFFFFF",
                    padding: "8px 36px 14px 14px",
                    display: 'flex',
                    alignItems: 'center',
                    gap: 0.5
                  }}>
                    <input 
                      type="checkbox" 
                      checked={!!explorerDraftSelection[m]} 
                      onChange={() => setExplorerDraftSelection(prev => ({ ...prev, [m]: !prev[m] }))} 
                      style={{ marginRight: '8px' }}
                    />
                    <Typography variant="body2" sx={{ color: '#1c2130', fontSize: '15px', fontWeight: 500, flex: 1, textAlign: 'center' }}>{m.replace(/_/g, ' ')}</Typography>
                    <Tooltip 
                      title={metricDescriptions[m as keyof typeof metricDescriptions] || "No description available."} 
                      placement="top"
                      open={showMetricTooltip === m}
                      onClose={() => setShowMetricTooltip(null)}
                    >
                      <MetricInfoIcon onClick={() => handleMetricInfoClick(m)} size="small" />
                    </Tooltip>
                  </Box>
                ))}
              </Stack>
            </Grid>
            <Grid item xs={12} md={4}>
              <Typography variant="body1" sx={{ mb: 2, ...STYLES.bodyText }}>All Available</Typography>
                <Stack spacing={3}>
                  {(metricsCfg.all_available_metrics || []).map(m => (
                    <Box key={m} sx={{ 
                      border: '1px solid #eaecf0',
                      borderRadius: 2,
                      backgroundColor: "#FFFFFF",
                      padding: "8px 36px 14px 14px",
                      display: 'flex',
                      alignItems: 'center',
                      gap: 0.5
                    }}>
                      <input 
                        type="checkbox" 
                        checked={!!explorerDraftSelection[m]} 
                        onChange={() => setExplorerDraftSelection(prev => ({ ...prev, [m]: !prev[m] }))} 
                        style={{ marginRight: '8px' }}
                      />
                      <Typography variant="body2" sx={{ color: '#1c2130', fontSize: '15px', fontWeight: 500, flex: 1, textAlign: 'center' }}>{m.replace(/_/g, ' ')}</Typography>
                      <Tooltip 
                        title={metricDescriptions[m as keyof typeof metricDescriptions] || "No description available."} 
                        placement="top"
                        open={showMetricTooltip === m}
                        onClose={() => setShowMetricTooltip(null)}
                      >
                        <MetricInfoIcon onClick={() => handleMetricInfoClick(m)} size="small" />
                      </Tooltip>
                    </Box>
                  ))}
                </Stack>
            </Grid>
          </Grid>
          <Box display="flex" justifyContent="space-between" alignItems="center" sx={{ mt: 6, pt: 3, borderTop: '1px solid #e5e7eb' }}>
            <Typography variant="body2" sx={{ color: '#6b7280' }}>Select metrics to include/exclude them from charts on the Plots & Graphs tab.</Typography>
            <Button 
              variant="contained" 
              onClick={handleApplySelection} 
              disabled={!hasDraftChanges}
              size="small"
              sx={{ 
                px: 3, 
                py: 1, 
                fontSize: '13px',
                boxShadow: 'none !important',
                '&:hover': {
                  boxShadow: 'none !important'
                }
              }}
            >
              Apply Selection
            </Button>
          </Box>
          
          {/* Raw JSON Section */}
          <Box mt={6}>
            <Box display="flex" justifyContent="space-between" alignItems="center" mb={2}>
              <Typography variant="h6" sx={STYLES.bodyText}>Raw JSON data</Typography>
              <Box display="flex" gap={1}>
                <Button 
                  variant="outlined" 
                  size="small" 
                  onClick={handleCopyJSON}
                  startIcon={<SaveIcon sx={{ fontSize: 16 }} />}
                  sx={{ 
                    fontSize: '13px',
                    boxShadow: 'none !important',
                    '&:hover': {
                      boxShadow: 'none !important'
                    }
                  }}
                >
                  Copy
                </Button>
                <Button 
                  variant="contained" 
                  size="small" 
                  onClick={handleDownloadJSON}
                  startIcon={<DownloadIcon sx={{ fontSize: 16 }} />}
                  sx={{ 
                    fontSize: '13px',
                    boxShadow: 'none !important',
                    '&:hover': {
                      boxShadow: 'none !important'
                    }
                  }}
                >
                  Download
                </Button>
              </Box>
            </Box>
            <Divider sx={{ mb: 2 }} />
            <Box sx={{ 
              ...STYLES.card,
              backgroundColor: '#f8f9fa',
              border: '1px solid #e9ecef'
            }}>
              <pre style={{ 
                whiteSpace: 'pre-wrap', 
                wordBreak: 'break-word', 
                margin: 0,
                fontSize: '12px',
                fontFamily: 'Monaco, Consolas, "Courier New", monospace',
                maxHeight: showFullJSON ? 'none' : '200px',
                overflow: showFullJSON ? 'visible' : 'hidden'
              }}>
                {showFullJSON 
                  ? JSON.stringify(metrics?.results || {}, null, 2)
                  : JSON.stringify(metrics?.results || {}, null, 2).split('\n').slice(0, 10).join('\n') + '\n...'
                }
              </pre>
              {!showFullJSON && (
                <Box display="flex" justifyContent="center" mt={2}>
                  <Button 
                    variant="text" 
                    size="small"
                    onClick={() => setShowFullJSON(true)}
                    sx={{ 
                      color: COLORS.PRIMARY,
                      textTransform: 'none',
                      fontWeight: 600,
                      fontSize: '13px',
                      backgroundColor: 'transparent',
                      boxShadow: 'none !important',
                      '&:hover': {
                        backgroundColor: 'transparent',
                        color: COLORS.PRIMARY,
                        boxShadow: 'none !important'
                      }
                    }}
                  >
                    View Full
                  </Button>
                </Box>
              )}
              {showFullJSON && (
                <Box display="flex" justifyContent="center" mt={2}>
                  <Button 
                    variant="text" 
                    size="small"
                    onClick={() => setShowFullJSON(false)}
                    sx={{ 
                      color: COLORS.PRIMARY,
                      textTransform: 'none',
                      fontWeight: 600,
                      fontSize: '13px',
                      backgroundColor: 'transparent',
                      boxShadow: 'none !important',
                      '&:hover': {
                        backgroundColor: 'transparent',
                        color: COLORS.PRIMARY,
                        boxShadow: 'none !important'
                      }
                    }}
                  >
                    Show Less
                  </Button>
                </Box>
              )}
            </Box>
          </Box>
          </Box>
        </TabPanel>


        <TabPanel value="settings" sx={{ ...tabPanelStyle, pt: 2 }}>
          <Box>
            {/* Evaluation Information */}
            <Box mb={4}>
              <Typography
                variant="h2"
                component="div"
                sx={{
                  mb: 2,
                  fontSize: '15px',
                  fontWeight: 600,
                  color: COLORS.TEXT_PRIMARY,
                }}
              >
                Evaluation information
              </Typography>
              <Grid container spacing={1}>
                <Grid item xs={12} md={6}>
                  <Stack spacing={1}>
                    <Box sx={{ 
                      border: '1px solid #eaecf0',
                      borderRadius: 2,
                      backgroundColor: "#FFFFFF",
                      minWidth: 228,
                      width: "100%",
                      padding: "8px 36px 14px 14px"
                    }}>
                      <Typography sx={{ fontSize: '12px', color: "#8594AC", pb: "2px" }}>Dataset</Typography>
                      <Typography sx={{ fontSize: '13px', fontWeight: 600, color: "#2D3748" }}>
                        {metrics?.dataset_name || metrics?.results?.metadata?.dataset || "N/A"}
                      </Typography>
                    </Box>
                    <Box sx={{ 
                      border: '1px solid #eaecf0',
                      borderRadius: 2,
                      backgroundColor: "#FFFFFF",
                      minWidth: 228,
                      width: "100%",
                      padding: "8px 36px 14px 14px"
                    }}>
                      <Typography sx={{ fontSize: '12px', color: "#8594AC", pb: "2px" }}>Model</Typography>
                      <Typography sx={{ fontSize: '13px', fontWeight: 600, color: "#2D3748" }}>
                        {metrics?.model_name || metrics?.results?.metadata?.model || "N/A"}
                      </Typography>
                    </Box>
                    <Box sx={{ 
                      border: '1px solid #eaecf0',
                      borderRadius: 2,
                      backgroundColor: "#FFFFFF",
                      minWidth: 228,
                      width: "100%",
                      padding: "8px 36px 14px 14px"
                    }}>
                      <Typography sx={{ fontSize: '12px', color: "#8594AC", pb: "2px" }}>Task Type</Typography>
                      <Typography sx={{ fontSize: '13px', fontWeight: 600, color: "#2D3748" }}>
                        {(metrics?.model_task || metrics?.results?.metadata?.model_task || "N/A").toString().replace('_', ' ')}
                      </Typography>
                    </Box>
                  </Stack>
                </Grid>
                <Grid item xs={12} md={6}>
                  <Stack spacing={1}>
                    <Box sx={{ 
                      border: '1px solid #eaecf0',
                      borderRadius: 2,
                      backgroundColor: "#FFFFFF",
                      minWidth: 228,
                      width: "100%",
                      padding: "8px 36px 14px 14px"
                    }}>
                      <Typography sx={{ fontSize: '12px', color: "#8594AC", pb: "2px" }}>Evaluation ID</Typography>
                      <Typography sx={{ fontSize: '13px', fontWeight: 600, color: "#2D3748" }}>
                        {metrics?.eval_id || "N/A"}
                      </Typography>
                    </Box>
                    <Box sx={{ 
                      border: '1px solid #eaecf0',
                      borderRadius: 2,
                      backgroundColor: "#FFFFFF",
                      minWidth: 228,
                      width: "100%",
                      padding: "8px 36px 14px 14px"
                    }}>
                      <Typography sx={{ fontSize: '12px', color: "#8594AC", pb: "2px" }}>Status</Typography>
                      <Typography sx={{ fontSize: '13px', fontWeight: 600, color: "#2D3748", height: '24px', display: 'flex', alignItems: 'center' }}>
                        {metrics?.status || "N/A"}
                      </Typography>
                    </Box>
                    <Box sx={{ 
                      border: '1px solid #eaecf0',
                      borderRadius: 2,
                      backgroundColor: "#FFFFFF",
                      minWidth: 228,
                      width: "100%",
                      padding: "8px 36px 14px 14px"
                    }}>
                      <Typography sx={{ fontSize: '12px', color: "#8594AC", pb: "2px" }}>Created</Typography>
                      <Typography sx={{ fontSize: '13px', fontWeight: 600, color: "#2D3748" }}>
                        {metrics?.created_at ? new Date(metrics.created_at).toLocaleDateString('en-US', { 
                          year: 'numeric', 
                          month: 'long', 
                          day: 'numeric',
                          hour: '2-digit',
                          minute: '2-digit'
                        }) : (metrics?.results?.metadata?.evaluation_timestamp ? new Date(metrics.results.metadata.evaluation_timestamp).toLocaleDateString('en-US', { 
                          year: 'numeric', 
                          month: 'long', 
                          day: 'numeric',
                          hour: '2-digit',
                          minute: '2-digit'
                        }) : "N/A")}
                      </Typography>
                    </Box>
                  </Stack>
                </Grid>
              </Grid>
            </Box>
            
            <Typography variant="body2" sx={{ color: COLORS.TEXT_SECONDARY }}>
              Configure default thresholds, sampling, and integration settings. (Coming soon)
            </Typography>
          </Box>
        </TabPanel>
      </TabContext>
    </Stack>
  );
}<|MERGE_RESOLUTION|>--- conflicted
+++ resolved
@@ -6,23 +6,17 @@
   Paper,
   CircularProgress,
   Grid,
+  Tab,
   Chip,
   Divider,
+  Button,
   Stack,
   Alert,
   Tooltip,
 } from "@mui/material";
-<<<<<<< HEAD
-import ArrowBackIcon from "@mui/icons-material/ArrowBack";
-import { ReactComponent as CheckCircleIcon } from "../../assets/icons/check-circle-white.svg";
-import { ReactComponent as GreyCircleInfoIcon } from "../../assets/icons/info-circle-grey.svg";
-import { ReactComponent as BlueInfoIcon } from "../../assets/icons/info-circle-blue.svg";
-=======
+import { ReactComponent as DownloadIcon } from "../../assets/icons/download.svg";
+import { ReactComponent as SaveIcon } from "../../assets/icons/save-white.svg";
 import { TabContext, TabList, TabPanel } from "@mui/lab";
-import Tab from "@mui/material/Tab";
-import SaveIcon from "@mui/icons-material/Save";
->>>>>>> 0d04c422
-import DownloadIcon from "@mui/icons-material/Download";
 import { BarChart } from "@mui/x-charts";
 import createPlotlyComponent from 'react-plotly.js/factory';
 import Plotly from 'plotly.js-basic-dist';
@@ -30,7 +24,6 @@
 import { biasAndFairnessService } from "../../../infrastructure/api/biasAndFairnessService";
 import PageBreadcrumbs from "../../components/Breadcrumbs/PageBreadcrumbs";
 import MetricInfoIcon from "../../components/MetricInfoIcon";
-import Button from "../../components/Button";
 import { styles } from "./styles";
 import { tabPanelStyle } from "../Vendors/style";
 
@@ -97,7 +90,7 @@
   iconButton: {
     backgroundColor: COLORS.BACKGROUND,
     boxShadow: 'none !important',
-    '&:hover': { 
+    '&:hover': {
       backgroundColor: COLORS.BACKGROUND_HOVER,
       boxShadow: 'none !important'
     }
@@ -137,10 +130,10 @@
 interface DataQuality {
   data_quality_score?: number;
   insights?: string[];
-  flagged_metrics?: Record<string, { 
-    value?: number; 
-    reason?: string; 
-    recommendation?: string; 
+  flagged_metrics?: Record<string, {
+    value?: number;
+    reason?: string;
+    recommendation?: string;
   }>;
 }
 
@@ -255,10 +248,10 @@
     // Check if we have results from the evaluation
     if (metrics?.results?.fairness_metrics) {
       Object.entries(metrics.results.fairness_metrics).forEach(([key, value]) => {
-        if (key.endsWith(`_${attribute}`) && 
-            value && 
-            typeof value === 'object' && 
-            'value' in value && 
+        if (key.endsWith(`_${attribute}`) &&
+            value &&
+            typeof value === 'object' &&
+            'value' in value &&
             typeof value.value === 'number') {
           const metricName = key.replace(`_${attribute}`, '');
           const metricValue = value.value;
@@ -345,7 +338,7 @@
       if (!metrics?.results) {
         throw new Error('No data available to download');
       }
-      
+
       const json = JSON.stringify(metrics.results, null, 2);
       const blob = new Blob([json], { type: 'application/json' });
       const url = URL.createObjectURL(blob);
@@ -376,8 +369,8 @@
 
       if (isDemo) {
         // Demo mode - show placeholder data or message
-        setMetrics({ 
-          results: {}, 
+        setMetrics({
+          results: {},
           status: 'demo_mode'
         });
       } else {
@@ -412,12 +405,12 @@
       const userSelected = metrics.results.metadata.metrics_configuration.user_selected_metrics || [];
       const compassRecommended = metrics.results.metadata.metrics_configuration.fairness_compass_recommended_metrics || [];
       const displayMetrics = [...new Set([...userSelected, ...compassRecommended])];
-      
+
       const initialSelection: Record<string, boolean> = {};
       displayMetrics.forEach(metric => {
         initialSelection[metric] = true;
       });
-      
+
       setAppliedSelection(initialSelection);
       setExplorerDraftSelection(initialSelection);
     }
@@ -560,10 +553,10 @@
                   {Object.entries(performance).map(([metric, value]) => {
                     const numericValue = typeof value === 'number' ? value * 100 : 0;
                     const isGood = numericValue >= PERFORMANCE_THRESHOLD;
-                    
+
                     return (
                       <Grid item xs={12} sm={6} md={3} key={metric}>
-                        <Box sx={{ 
+                        <Box sx={{
                           ...STYLES.card,
                           textAlign: "center"
                         }}>
@@ -573,7 +566,7 @@
                           <Typography sx={{ ...STYLES.bodyText, mb: 1 }}>
                             {numericValue.toFixed(1)}%
                           </Typography>
-                          <Chip 
+                          <Chip
                             label={isGood ? 'Good' : 'Needs Attention'}
                             size="small"
                             sx={{
@@ -605,12 +598,12 @@
                 >
                   Fairness metrics by protected attribute
                 </Typography>
-                
+
                 {/* Fairness Legend and Info */}
                 <Alert severity="info" sx={{ mb: 3 }}>
                   <Typography variant="body2" sx={{ mb: 1 }}>
-                    <strong>Plot interpretation:</strong> Values closer to 0 indicate better fairness. 
-                    Green bars show good fairness (&lt;{FAIRNESS_THRESHOLD_MODERATE}), yellow shows moderate bias ({FAIRNESS_THRESHOLD_MODERATE}-{FAIRNESS_THRESHOLD_SIGNIFICANT}), 
+                    <strong>Plot interpretation:</strong> Values closer to 0 indicate better fairness.
+                    Green bars show good fairness (&lt;{FAIRNESS_THRESHOLD_MODERATE}), yellow shows moderate bias ({FAIRNESS_THRESHOLD_MODERATE}-{FAIRNESS_THRESHOLD_SIGNIFICANT}),
                     and red shows significant bias (&gt;{FAIRNESS_THRESHOLD_SIGNIFICANT}).
                   </Typography>
                 </Alert>
@@ -618,9 +611,9 @@
                 {/* Sex Metrics */}
                 {Object.keys(sexMetrics).length > 0 && (
                   <Box mb={4}>
-                    <Paper 
+                    <Paper
                       elevation={0}
-                      sx={{ 
+                      sx={{
                         p: 3,
                         ...STYLES.paper
                       }}
@@ -646,7 +639,7 @@
                         marker: { 
                           color: Object.values(sexMetrics).map(v => {
                             const numValue = typeof v === 'number' ? v : 0;
-                            return Math.abs(numValue) > FAIRNESS_THRESHOLD_SIGNIFICANT ? COLORS.ERROR : 
+                            return Math.abs(numValue) > FAIRNESS_THRESHOLD_SIGNIFICANT ? COLORS.ERROR :
                                    Math.abs(numValue) > FAIRNESS_THRESHOLD_MODERATE ? COLORS.WARNING : COLORS.SUCCESS;
                           }),
                           line: { color: '#ffffff', width: 1 }
@@ -656,8 +649,8 @@
                       }]}
                       layout={{ 
                         width: '100%', 
-                        height: CHART_HEIGHT, 
-                        margin: CHART_MARGIN, 
+                        height: CHART_HEIGHT,
+                        margin: CHART_MARGIN,
                         xaxis: { 
                           tickangle: 45,
                           title: { text: 'Fairness Metrics', font: { size: 13, color: '#374151' }, standoff: 2 },
@@ -679,14 +672,14 @@
                     <BarChart
                       xAxis={[{ 
                         scaleType: 'band', 
-                        data: Object.keys(sexMetrics).map(key => key.replace(/_/g, ' ')), 
+                        data: Object.keys(sexMetrics).map(key => key.replace(/_/g, ' ')),
                         tickLabelStyle: { angle: 45, textAnchor: 'start', fontSize: 10 } 
                       }]}
                       series={[{ 
                         data: Object.values(sexMetrics), 
                         label: 'Sex Metrics', 
-                        valueFormatter: (v) => (typeof v === 'number' ? v.toFixed(4) : 'N/A'), 
-                        color: COLORS.SEX_METRICS 
+                        valueFormatter: (v) => (typeof v === 'number' ? v.toFixed(4) : 'N/A'),
+                        color: COLORS.SEX_METRICS
                       }]}
                       height={CHART_HEIGHT}
                       yAxis={[{ max: getYAxisRange(sexMetrics)[1] }]}
@@ -701,9 +694,9 @@
                 {/* Race Metrics */}
                 {Object.keys(raceMetrics).length > 0 && (
                   <Box mb={4}>
-                    <Paper 
+                    <Paper
                       elevation={0}
-                      sx={{ 
+                      sx={{
                         p: 3,
                         ...STYLES.paper
                       }}
@@ -729,7 +722,7 @@
                         marker: { 
                           color: Object.values(raceMetrics).map(v => {
                             const numValue = typeof v === 'number' ? v : 0;
-                            return Math.abs(numValue) > FAIRNESS_THRESHOLD_SIGNIFICANT ? COLORS.ERROR : 
+                            return Math.abs(numValue) > FAIRNESS_THRESHOLD_SIGNIFICANT ? COLORS.ERROR :
                                    Math.abs(numValue) > FAIRNESS_THRESHOLD_MODERATE ? COLORS.WARNING : COLORS.SUCCESS;
                           }),
                           line: { color: '#ffffff', width: 1 }
@@ -739,8 +732,8 @@
                       }]}
                       layout={{ 
                         width: '100%', 
-                        height: CHART_HEIGHT, 
-                        margin: CHART_MARGIN, 
+                        height: CHART_HEIGHT,
+                        margin: CHART_MARGIN,
                         xaxis: { 
                           tickangle: 45,
                           title: { text: 'Fairness Metrics', font: { size: 13, color: '#374151' }, standoff: 2 },
@@ -762,14 +755,14 @@
                     <BarChart
                       xAxis={[{ 
                         scaleType: 'band', 
-                        data: Object.keys(raceMetrics).map(key => key.replace(/_/g, ' ')), 
+                        data: Object.keys(raceMetrics).map(key => key.replace(/_/g, ' ')),
                         tickLabelStyle: { angle: 45, textAnchor: 'start', fontSize: 10 } 
                       }]}
                       series={[{ 
                         data: Object.values(raceMetrics), 
                         label: 'Race Metrics', 
-                        valueFormatter: (v) => (typeof v === 'number' ? v.toFixed(4) : 'N/A'), 
-                        color: COLORS.RACE_METRICS 
+                        valueFormatter: (v) => (typeof v === 'number' ? v.toFixed(4) : 'N/A'),
+                        color: COLORS.RACE_METRICS
                       }]}
                       height={CHART_HEIGHT}
                       yAxis={[{ max: getYAxisRange(raceMetrics)[1] }]}
@@ -806,7 +799,7 @@
                             flexDirection: 'column',
                             justifyContent: 'flex-start'
                           }}>
-                            <Typography sx={{ 
+                            <Typography sx={{
                               fontSize: '13px',
                               fontWeight: 600,
                               color: COLORS.TEXT_PRIMARY,
@@ -818,7 +811,7 @@
                                 return formattedMetric.charAt(0).toUpperCase() + formattedMetric.slice(1);
                               })()}
                             </Typography>
-                            <Typography sx={{ 
+                            <Typography sx={{
                               fontSize: '13px',
                               fontWeight: 400,
                               color: COLORS.TEXT_SECONDARY,
@@ -838,7 +831,7 @@
             {/* Data Quality */}
             {data_quality && Object.keys(data_quality).length > 0 && (
               <Box>
-                <Box sx={{ 
+                <Box sx={{
                   ...STYLES.card,
                   textAlign: 'center'
                 }}>
@@ -850,8 +843,8 @@
                   </Typography>
                   <Typography sx={{ ...STYLES.secondaryText, mt: 1 }}>
                     {data_quality.data_quality_score ? (
-                      data_quality.data_quality_score >= 0.8 ? 'Excellent' : 
-                      data_quality.data_quality_score >= 0.6 ? 'Good' : 
+                      data_quality.data_quality_score >= 0.8 ? 'Excellent' :
+                      data_quality.data_quality_score >= 0.6 ? 'Good' :
                       data_quality.data_quality_score >= 0.4 ? 'Fair' : 'Poor'
                     ) : 'Unknown'} quality assessment
                   </Typography>
@@ -864,71 +857,6 @@
               </Box>
             )}
 
-<<<<<<< HEAD
-      {tab === 1 && (
-        <Box>
-          {/* Reuse charts with larger canvas */}
-          {Object.keys(sexMetrics).length > 0 && (
-            <Box mb={4}>
-              <Typography variant="subtitle1" sx={{ mb: 2, fontWeight: 500, fontSize: 13 }}>Sex Attribute</Typography>
-              <Plot data={[{ type: 'bar', x: Object.keys(sexMetrics), y: Object.values(sexMetrics), marker: { color: '#ec4899' } }]} layout={{ width: 900, height: 340, margin: { t: 24, b: 100 }, xaxis: { tickangle: 45 } }} />
-            </Box>
-          )}
-          {Object.keys(raceMetrics).length > 0 && (
-            <Box mb={4}>
-              <Typography variant="subtitle1" sx={{ mb: 2, fontWeight: 500, fontSize: 13 }}>Race Attribute</Typography>
-              <Plot data={[{ type: 'bar', x: Object.keys(raceMetrics), y: Object.values(raceMetrics), marker: { color: '#3b82f6' } }]} layout={{ width: 900, height: 340, margin: { t: 24, b: 100 }, xaxis: { tickangle: 45 } }} />
-            </Box>
-          )}
-        </Box>
-      )}
-
-      {/* Raw JSON */}
-      {tab === 2 && (
-        <Paper elevation={0} sx={{ p: 2, backgroundColor: 'white' }}>
-          <Box display="flex" justifyContent="space-between" alignItems="center" mb={1}>
-            <Typography variant="subtitle1" sx={{ fontWeight: 500, fontSize: 13 }}>Raw JSON</Typography>
-            <Box display="flex" gap={1}>
-              <Button 
-                variant="outlined" 
-                size="small" 
-                onClick={handleCopyJSON}
-                startIcon={<CheckCircleIcon />}
-              >
-                Copy
-              </Button>
-              <Button 
-                variant="contained" 
-                size="small" 
-                onClick={handleDownloadJSON}
-                startIcon={<DownloadIcon sx={{ fontSize: 16 }} />}
-                sx={{
-                  backgroundColor: '#13715B',
-                  color: 'white',
-                  textTransform: 'none',
-                  fontWeight: 600
-                }}
-              >
-                Download
-              </Button>
-            </Box>
-          </Box>
-          <Divider sx={{ mb: 2 }} />
-          <pre style={{ whiteSpace: 'pre-wrap', wordBreak: 'break-word', margin: 0 }}>
-            {JSON.stringify(metrics?.results || {}, null, 2)}
-          </pre>
-        </Paper>
-      )}
-
-      {/* Metrics Explorer */}
-      {tab === 3 && (
-        <Box>
-          <Typography variant="h6" sx={{ mb: 2, fontWeight: 500, fontSize: '15px', color: '#1c2130' }}>Metrics Explorer</Typography>
-          <Typography variant="body2" sx={{ mb: 3, color: '#6b7280' }}>
-            Currently displaying {getMetricsToDisplay().length} metrics (user-selected + compass-recommended metrics).
-          </Typography>
-          <Grid container spacing={3}>
-=======
           </Stack>
         </TabPanel>
 
@@ -941,7 +869,6 @@
               Currently displaying {getMetricsToDisplay().length} metrics (user-selected + compass-recommended metrics).
             </Typography>
           <Grid container spacing={4}>
->>>>>>> 0d04c422
             <Grid item xs={12} md={4}>
               <Typography variant="body1" sx={{ mb: 2, ...STYLES.bodyText }}>User-selected</Typography>
               <Stack spacing={3}>
@@ -964,8 +891,8 @@
                       style={{ marginRight: '8px' }}
                     />
                     <Typography variant="body2" sx={{ color: COLORS.TEXT_PRIMARY, fontSize: '15px', fontWeight: 500, flex: 1, textAlign: 'center' }}>{m.replace(/_/g, ' ')}</Typography>
-                    <Tooltip 
-                      title={metricDescriptions[m as keyof typeof metricDescriptions] || "No description available."} 
+                    <Tooltip
+                      title={metricDescriptions[m as keyof typeof metricDescriptions] || "No description available."}
                       placement="top"
                       open={showMetricTooltip === m}
                       onClose={() => setShowMetricTooltip(null)}
@@ -996,8 +923,8 @@
                       style={{ marginRight: '8px' }}
                     />
                     <Typography variant="body2" sx={{ color: '#1c2130', fontSize: '15px', fontWeight: 500, flex: 1, textAlign: 'center' }}>{m.replace(/_/g, ' ')}</Typography>
-                    <Tooltip 
-                      title={metricDescriptions[m as keyof typeof metricDescriptions] || "No description available."} 
+                    <Tooltip
+                      title={metricDescriptions[m as keyof typeof metricDescriptions] || "No description available."}
                       placement="top"
                       open={showMetricTooltip === m}
                       onClose={() => setShowMetricTooltip(null)}
@@ -1028,8 +955,8 @@
                         style={{ marginRight: '8px' }}
                       />
                       <Typography variant="body2" sx={{ color: '#1c2130', fontSize: '15px', fontWeight: 500, flex: 1, textAlign: 'center' }}>{m.replace(/_/g, ' ')}</Typography>
-                      <Tooltip 
-                        title={metricDescriptions[m as keyof typeof metricDescriptions] || "No description available."} 
+                      <Tooltip
+                        title={metricDescriptions[m as keyof typeof metricDescriptions] || "No description available."}
                         placement="top"
                         open={showMetricTooltip === m}
                         onClose={() => setShowMetricTooltip(null)}
@@ -1048,9 +975,9 @@
               onClick={handleApplySelection} 
               disabled={!hasDraftChanges}
               size="small"
-              sx={{ 
-                px: 3, 
-                py: 1, 
+              sx={{
+                px: 3,
+                py: 1,
                 fontSize: '13px',
                 boxShadow: 'none !important',
                 '&:hover': {
@@ -1061,18 +988,18 @@
               Apply Selection
             </Button>
           </Box>
-          
+
           {/* Raw JSON Section */}
           <Box mt={6}>
             <Box display="flex" justifyContent="space-between" alignItems="center" mb={2}>
               <Typography variant="h6" sx={STYLES.bodyText}>Raw JSON data</Typography>
               <Box display="flex" gap={1}>
-                <Button 
-                  variant="outlined" 
-                  size="small" 
+                <Button
+                  variant="outlined"
+                  size="small"
                   onClick={handleCopyJSON}
-                  startIcon={<SaveIcon sx={{ fontSize: 16 }} />}
-                  sx={{ 
+                  startIcon={<SaveIcon style={{ width: '16', height: '16' }} />}
+                  sx={{
                     fontSize: '13px',
                     boxShadow: 'none !important',
                     '&:hover': {
@@ -1082,12 +1009,12 @@
                 >
                   Copy
                 </Button>
-                <Button 
-                  variant="contained" 
-                  size="small" 
+                <Button
+                  variant="contained"
+                  size="small"
                   onClick={handleDownloadJSON}
-                  startIcon={<DownloadIcon sx={{ fontSize: 16 }} />}
-                  sx={{ 
+                  startIcon={<DownloadIcon style={{ width: '16', height: '16' }} />}
+                  sx={{
                     fontSize: '13px',
                     boxShadow: 'none !important',
                     '&:hover': {
@@ -1100,32 +1027,32 @@
               </Box>
             </Box>
             <Divider sx={{ mb: 2 }} />
-            <Box sx={{ 
+            <Box sx={{
               ...STYLES.card,
               backgroundColor: '#f8f9fa',
               border: '1px solid #e9ecef'
             }}>
-              <pre style={{ 
-                whiteSpace: 'pre-wrap', 
-                wordBreak: 'break-word', 
+              <pre style={{
+                whiteSpace: 'pre-wrap',
+                wordBreak: 'break-word',
                 margin: 0,
                 fontSize: '12px',
                 fontFamily: 'Monaco, Consolas, "Courier New", monospace',
                 maxHeight: showFullJSON ? 'none' : '200px',
                 overflow: showFullJSON ? 'visible' : 'hidden'
               }}>
-                {showFullJSON 
+                {showFullJSON
                   ? JSON.stringify(metrics?.results || {}, null, 2)
                   : JSON.stringify(metrics?.results || {}, null, 2).split('\n').slice(0, 10).join('\n') + '\n...'
                 }
               </pre>
               {!showFullJSON && (
                 <Box display="flex" justifyContent="center" mt={2}>
-                  <Button 
-                    variant="text" 
+                  <Button
+                    variant="text"
                     size="small"
                     onClick={() => setShowFullJSON(true)}
-                    sx={{ 
+                    sx={{
                       color: COLORS.PRIMARY,
                       textTransform: 'none',
                       fontWeight: 600,
@@ -1145,11 +1072,11 @@
               )}
               {showFullJSON && (
                 <Box display="flex" justifyContent="center" mt={2}>
-                  <Button 
-                    variant="text" 
+                  <Button
+                    variant="text"
                     size="small"
                     onClick={() => setShowFullJSON(false)}
-                    sx={{ 
+                    sx={{
                       color: COLORS.PRIMARY,
                       textTransform: 'none',
                       fontWeight: 600,
@@ -1192,7 +1119,7 @@
               <Grid container spacing={1}>
                 <Grid item xs={12} md={6}>
                   <Stack spacing={1}>
-                    <Box sx={{ 
+                    <Box sx={{
                       border: '1px solid #eaecf0',
                       borderRadius: 2,
                       backgroundColor: "#FFFFFF",
@@ -1205,7 +1132,7 @@
                         {metrics?.dataset_name || metrics?.results?.metadata?.dataset || "N/A"}
                       </Typography>
                     </Box>
-                    <Box sx={{ 
+                    <Box sx={{
                       border: '1px solid #eaecf0',
                       borderRadius: 2,
                       backgroundColor: "#FFFFFF",
@@ -1218,7 +1145,7 @@
                         {metrics?.model_name || metrics?.results?.metadata?.model || "N/A"}
                       </Typography>
                     </Box>
-                    <Box sx={{ 
+                    <Box sx={{
                       border: '1px solid #eaecf0',
                       borderRadius: 2,
                       backgroundColor: "#FFFFFF",
@@ -1235,7 +1162,7 @@
                 </Grid>
                 <Grid item xs={12} md={6}>
                   <Stack spacing={1}>
-                    <Box sx={{ 
+                    <Box sx={{
                       border: '1px solid #eaecf0',
                       borderRadius: 2,
                       backgroundColor: "#FFFFFF",
@@ -1248,7 +1175,7 @@
                         {metrics?.eval_id || "N/A"}
                       </Typography>
                     </Box>
-                    <Box sx={{ 
+                    <Box sx={{
                       border: '1px solid #eaecf0',
                       borderRadius: 2,
                       backgroundColor: "#FFFFFF",
@@ -1261,7 +1188,7 @@
                         {metrics?.status || "N/A"}
                       </Typography>
                     </Box>
-                    <Box sx={{ 
+                    <Box sx={{
                       border: '1px solid #eaecf0',
                       borderRadius: 2,
                       backgroundColor: "#FFFFFF",
@@ -1271,15 +1198,15 @@
                     }}>
                       <Typography sx={{ fontSize: '12px', color: "#8594AC", pb: "2px" }}>Created</Typography>
                       <Typography sx={{ fontSize: '13px', fontWeight: 600, color: "#2D3748" }}>
-                        {metrics?.created_at ? new Date(metrics.created_at).toLocaleDateString('en-US', { 
-                          year: 'numeric', 
-                          month: 'long', 
+                        {metrics?.created_at ? new Date(metrics.created_at).toLocaleDateString('en-US', {
+                          year: 'numeric',
+                          month: 'long',
                           day: 'numeric',
                           hour: '2-digit',
                           minute: '2-digit'
-                        }) : (metrics?.results?.metadata?.evaluation_timestamp ? new Date(metrics.results.metadata.evaluation_timestamp).toLocaleDateString('en-US', { 
-                          year: 'numeric', 
-                          month: 'long', 
+                        }) : (metrics?.results?.metadata?.evaluation_timestamp ? new Date(metrics.results.metadata.evaluation_timestamp).toLocaleDateString('en-US', {
+                          year: 'numeric',
+                          month: 'long',
                           day: 'numeric',
                           hour: '2-digit',
                           minute: '2-digit'
@@ -1290,7 +1217,7 @@
                 </Grid>
               </Grid>
             </Box>
-            
+
             <Typography variant="body2" sx={{ color: COLORS.TEXT_SECONDARY }}>
               Configure default thresholds, sampling, and integration settings. (Coming soon)
             </Typography>
