import { useState, useRef, useCallback, useMemo, useEffect, Suspense } from "react";
import {
  Box,
  Button,
  Typography,
  Stack,
  Popover,
  Backdrop,
  Dialog,
  DialogTitle,
  DialogContent,
  IconButton
} from "@mui/material";
import AddCircleOutlineIcon from "@mui/icons-material/AddCircleOutline";
import CloseIcon from "@mui/icons-material/Close";
import { TabContext, TabList, TabPanel } from "@mui/lab";
import Tab from "@mui/material/Tab";
import { styles } from "./styles";
import { useNavigate } from "react-router-dom";
import FairnessTable from "../../components/Table/FairnessTable";
import Select from "../../components/Inputs/Select";
import { fairnessService } from "../../../infrastructure/api/fairnessService";
import { tabPanelStyle } from "../Vendors/style";
import Alert from "../../components/Alert";
import CustomizableToast from "../../vw-v2-components/Toast";

export type FairnessModel = {
  id: number | string; // Use number or string based on your backend response
  model: string;
  dataset: string;
  status: string;
  report?: string;
  action?: string; // Optional if you're not storing a real value
};

export default function FairnessDashboard() {
  const [tab, setTab] = useState("uploads");
  const [anchorEl, setAnchorEl] = useState(null);
  const [showBackdrop, setShowBackdrop] = useState(false);
  const [hasInteracted, setHasInteracted] = useState(false);
  const [dialogOpen, setDialogOpen] = useState(false);
  const [modelFile, setModelFile] = useState<File | null>(null);
  const [datasetFile, setDatasetFile] = useState<File | null>(null);
  const [targetColumn, setTargetColumn] = useState("");
  const [sensitiveColumn, setSensitiveColumn] = useState("");
  const [columnOptions, setColumnOptions] = useState<string[]>([]);
  const [showToastNotification, setShowToastNotification] = useState(false);

  const targetColumnItems = useMemo(() => {
    return columnOptions.map((col) => ({ _id: col, name: col }));
  }, [columnOptions]);
  
  const [page, setPage] = useState(0);
  
  
  const [uploadedModels, setUploadedModels] = useState<FairnessModel[]>([]);

  const fetchMetrics = async () => {
    try {
      const metrics = await fairnessService.getAllFairnessMetrics();
      const formatted = metrics.map((item: any) => ({
        id: item.metrics_id, // use this for "ID" column
        model: item.model_filename,
        dataset: item.data_filename,
        status: 'Completed', // Assuming all fetched metrics are completed
      }));
      setUploadedModels(formatted);
    } catch {
      setAlert({
        variant: "error",
        body: "Failed to fetch metrics. Please try again.",
      });
      setTimeout(() => setAlert(null), 8000);
    }
  };
  
  useEffect(() => {
    fetchMetrics();
  }, []);
  
  const buttonRef = useRef(null);
  const modelInputRef = useRef<HTMLInputElement>(null);
  const datasetInputRef = useRef<HTMLInputElement>(null);
  const navigate = useNavigate();


  const uploadFields: {
    label: string;
    accept: string;
    file: File | null;
    setFile: (file: File | null) => void;
    ref: React.RefObject<HTMLInputElement>;
    errorKey: 'modelFile' | 'datasetFile';
    }[] = [
        {
        label: 'model',
        accept: '.pkl',
        file: modelFile,
        setFile: setModelFile,
        ref: modelInputRef,
        errorKey: 'modelFile',
        },
        {
        label: 'dataset',
        accept: '.csv',
        file: datasetFile,
        setFile: setDatasetFile,
        ref: datasetInputRef,
        errorKey: 'datasetFile',
        },
    ];
  
  const FAIRNESS_COLUMNS = [
    { id: 'id', label: 'Check ID' },
    { id: 'model', label: 'Model' },
    { id: 'dataset', label: 'Dataset' },
    { id: 'status', label: 'Status' },
    { id: 'report', label: 'Report' },
    { id : 'action', label: 'Action'}
  ];
  
  const [errors, setErrors] = useState({
    modelFile: false,
    datasetFile: false,
    targetColumn: false,
    sensitiveColumn: false
  });
  

  const handleDotClick = () => {
    if (hasInteracted) return;
    setAnchorEl(buttonRef.current);
    setShowBackdrop(true);
    setHasInteracted(true);
  };


  const handleShowDetails = useCallback((model: FairnessModel) => {
    if (model?.id) {
      navigate(`/fairness-results/${model.id}`);
    } else {
        setAlert({
            variant: "error",
            body: "Invalid model:" + model.id + "Please try again.",
          });
          setTimeout(() => setAlert(null), 8000);
    }
  }, [navigate]);
    

  const handlePopoverClose = () => {
    setAnchorEl(null);
    setShowBackdrop(false);
  };

  const resetForm = () => {
    setDialogOpen(false);
    setModelFile(null);
    setDatasetFile(null);
    setColumnOptions([]);
    setTargetColumn("");
    setSensitiveColumn("");
    if (modelInputRef.current) modelInputRef.current.value = "";
    if (datasetInputRef.current) datasetInputRef.current.value = "";
    setErrors({
        modelFile: false,
        datasetFile: false,
        targetColumn: false,
        sensitiveColumn: false
    });
      
  };
  
  const confirmDelete = async (id: number) => {
    if (id === null) return;
    try {
      await fairnessService.deleteFairnessCheck(id);
      const filtered = uploadedModels.filter(model => model.id !== id);
      setUploadedModels(filtered);
    } catch {
        setAlert({
            variant: "error",
            body: "Failed to delete model. Please try again.",
          });
          setTimeout(() => setAlert(null), 8000);
    }
  };
  

  const handleSaveModel = async () => {
    setShowToastNotification(true);
    const newErrors = {
        modelFile: !modelFile,
        datasetFile: !datasetFile,
        targetColumn: !targetColumn,
        sensitiveColumn: !sensitiveColumn
    };
    setErrors(newErrors);
    
    const hasError = Object.values(newErrors).some(Boolean);
    if (hasError) return;
    if (!modelFile || !datasetFile || !targetColumn || !sensitiveColumn) return;
  
    setShowToastNotification(true);
    try {
      await fairnessService.uploadFairnessFiles({
        model: modelFile,
        data: datasetFile,
        target_column: targetColumn,
        sensitive_column: sensitiveColumn,
      }, setUploadedModels);

      // await fetchMetrics(); // Refresh entire fairness model list with IDs
      resetForm();
    } catch {
        setAlert({
            variant: "error",
            body: "Failed to upload model. Please try again.",
          });
          setTimeout(() => setAlert(null), 8000);
    } finally{
        setShowToastNotification(false);
    }
<<<<<<< HEAD
    
=======
    setShowToastNotification(false);
>>>>>>> 9f78a072
  };

  const [alert, setAlert] = useState<{
    variant: "success" | "info" | "warning" | "error";
    title?: string;
    body: string;
  } | null>(null);

  

  return (
    <Stack className="vwhome" gap="20px">
      <Box>
        <Typography sx={styles.vwHeadingTitle}>Bias & fairness dashboard</Typography>
        <Typography sx={styles.vwSubHeadingTitle}>
        This table displays fairness evaluation results for your uploaded models. To evaluate a new model, upload the model along with its dataset, target column, and at least one sensitive feature. Only classification models are supported at the moment. Make sure your model includes preprocessing steps, such as an sklearn.Pipeline, and that the dataset is already formatted to match the model’s input requirements.
        </Typography>
      </Box>
      {alert && (
        <Suspense fallback={<div>Loading...</div>}>
            <Alert
            variant={alert.variant}
            title={alert.title}
            body={alert.body}
            isToast={true}
            onClick={() => setAlert(null)}
            />
        </Suspense>
        )}

      <TabContext value={tab}>
        <Box sx={{ borderBottom: 1, borderColor: "divider" }}>
          <TabList
            onChange={(_, newVal) => setTab(newVal)}
            TabIndicatorProps={{ style: { backgroundColor: "#13715B", height: "2px" } }}
            sx={styles.tabList}
          >
            <Tab label="Fairness checks" value="uploads" disableRipple sx={{textTransform: 'none !important'}}/>
          </TabList>
        </Box>

        <TabPanel value="uploads" sx={tabPanelStyle}>
          <Box display="flex" justifyContent="flex-end" mb={3} position="relative">
            <Button
              ref={buttonRef}
              variant="contained"
              startIcon={<AddCircleOutlineIcon />}
              onClick={() => setDialogOpen(true)}
              sx={{
                backgroundColor: "#13715B",
                color: "white",
                textTransform: "none",
                fontSize: "0.875rem",
                fontWeight: 500,
                padding: "6px 16px",
                borderRadius: 2,
                fontFamily: "Inter, system-ui, Avenir, Helvetica, Arial, sans-serif",
                lineHeight: 1.75,
                minWidth: "64px",
                position: "relative",
                zIndex: 2,
              }}
            >
              Validate fairness
            </Button>
            {!hasInteracted && (
              <Box
                onClick={handleDotClick}
                sx={{
                  width: 12,
                  height: 12,
                  borderRadius: "50%",
                  backgroundColor: "#1976d2",
                  position: "absolute",
                  top: -8,
                  right: -8,
                  cursor: "pointer",
                  zIndex: 3,
                  animation: "pulse 1.5s infinite",
                  "@keyframes pulse": {
                    "0%": { transform: "scale(0.8)", opacity: 1 },
                    "100%": { transform: "scale(2.4)", opacity: 0 },
                  },
                }}
              />
            )}
            <Popover
              open={Boolean(anchorEl)}
              anchorEl={anchorEl}
              onClose={handlePopoverClose}
              anchorOrigin={{ vertical: "bottom", horizontal: "right" }}
              transformOrigin={{ vertical: "top", horizontal: "right" }}
              disableRestoreFocus
            >
              <Box sx={{ p: 2, maxWidth: 300 }}>
                <Typography variant="body2">Click "Validate fairness" to start a new fairness validation.</Typography>
              </Box>
            </Popover>
            <Backdrop
              open={showBackdrop}
              sx={{ zIndex: 1, backgroundColor: "rgba(0, 0, 0, 0.3)" }}
              onClick={handlePopoverClose}
            />
          </Box>

          <FairnessTable
            columns={FAIRNESS_COLUMNS.map(col => col.label)}
            rows={uploadedModels}
            page={page}
            setCurrentPagingation={setPage}
            onShowDetails={handleShowDetails}
            removeModel={{
                onConfirm: confirmDelete
              }}
            
          />
          

          <Dialog open={dialogOpen} onClose={resetForm} maxWidth="sm" fullWidth>
            <DialogTitle>
              <Box display="flex" justifyContent="space-between" alignItems="center">
                <Box>
                <Typography sx={{ fontWeight: 600 }}>Validate fairness</Typography>
                <Typography variant="body2" sx={{ fontSize: "13px", color: "#667085", mt: 0.5 }}>
                Ensure your model includes preprocessing steps, and your dataset is preprocessed in the same way before upload.
                </Typography>
                </Box>
                <IconButton onClick={resetForm}><CloseIcon /></IconButton>
              </Box>
            </DialogTitle>

            <DialogContent>
              <Stack spacing={2}>
                {uploadFields.map(({ label, accept, file, setFile, ref, errorKey }) => (
                  <Box key={label}>
                    <Typography sx={{ fontWeight: 500, mb: 0.5 , mt: 3}}>{`Upload ${label} (${accept})`}</Typography>
                    <Button
                      variant="outlined"
                      component="label"
                      sx={{ borderColor:  errors[errorKey] ? "#F04438" : "#13715B", 
                        color: "#13715B", 
                        textTransform: "none", 
                        fontWeight: 500, 
                        mb:5, 
                        borderOpacity: errors[errorKey] ? 0.8 : 1
                        }}
                    >
                      {`Choose ${label} file`}
                      <input
                        type="file"
                        hidden
                        accept={accept}
                        ref={ref}
                        onChange={(e) => {
                          const file = e.target.files?.[0];
                          setFile(file || null);
                          setErrors((prev) => ({ ...prev, [errorKey]: false }));
                            if (file && label === 'dataset') {
                              const reader = new FileReader();
                              reader.onload = (event) => {
                                const text = event.target?.result as string;
                                const firstLine = text.split("\n")[0];
                                const columns = firstLine.split(",").map((col) => col.trim());
                                setColumnOptions(columns);
                              };
                              reader.readAsText(file);
                            }
                          }
                        }
                      />
                    </Button>
                    {errors[errorKey] && (
                        <Typography fontSize={11} color="#F04438" sx={{ mt: 0.5, ml: 0, lineHeight: 1.5, opacity:0.8}}>
                        {`${label.charAt(0).toUpperCase() + label.slice(1)} file is required`}
                        </Typography>
                    )}
                    {file && (
                      <Box display="flex" alignItems="center" mt={1} px={1} py={0.5} border="1px solid #E5E7EB" borderRadius={1} justifyContent="space-between">
                        <Typography fontSize="14px">{file.name}</Typography>
                        <IconButton size="small" onClick={() => { setFile(null); if (ref.current) ref.current.value = ""; }}>{<CloseIcon fontSize="small" />}</IconButton>
                      </Box>
                    )}
                  </Box>
                ))}
                
                <Box sx={{mb: 5}}>
                    <Select 
                        id="target-column"
                        label="Target column"
                        placeholder="Select target"
                        value={targetColumn}
                        items={targetColumnItems}
                        onChange={(e) => {
                            setTargetColumn(e.target.value as string);
                            setErrors((prev) => ({ ...prev, targetColumn: false }));
                        }}
                        error={errors.targetColumn ? "Target column is required" : ""}
                        sx={{ mb: 1 }}
                    />
                </Box>
                
                <Box sx={{mb: 5}}>
                <Select
                    id="sensitive-column"
                    label="Sensitive column"
                    placeholder="Select sensitive feature"
                    value={sensitiveColumn}
                    items={targetColumnItems}
                    onChange={(e) => {
                        setSensitiveColumn(e.target.value as string);
                        setErrors((prev) => ({ ...prev, sensitiveColumn: false }));
                      }}
                    error={errors.sensitiveColumn ? "Sensitive column is required" : ""}
                    sx={{ mb: 1 }}
                />
                </Box>


                <Box display="flex" justifyContent="flex-end">
                  <Button variant="contained" sx={{ backgroundColor: "#13715B", color: "white", textTransform: "none", mt: 8 }} onClick={handleSaveModel}>Upload</Button>
                </Box>
              </Stack>
            </DialogContent>
          </Dialog>
        </TabPanel>
      </TabContext>
      {showToastNotification && (
        <CustomizableToast title="Uploading the model. Please wait, this process may take some time..." />
      )}
    </Stack>
  );
}<|MERGE_RESOLUTION|>--- conflicted
+++ resolved
@@ -188,7 +188,6 @@
   
 
   const handleSaveModel = async () => {
-    setShowToastNotification(true);
     const newErrors = {
         modelFile: !modelFile,
         datasetFile: !datasetFile,
@@ -221,11 +220,6 @@
     } finally{
         setShowToastNotification(false);
     }
-<<<<<<< HEAD
-    
-=======
-    setShowToastNotification(false);
->>>>>>> 9f78a072
   };
 
   const [alert, setAlert] = useState<{
