import { Button, Stack, Typography, useTheme } from "@mui/material";
import React, { useEffect, useState } from "react";
import { ReactComponent as Background } from "../../../assets/imgs/background-grid.svg";
import Check from "../../../components/Checks";
import Field from "../../../components/Inputs/Field";
import singleTheme from "../../../themes/v1SingleTheme";
import { checkStringValidation } from "../../../../application/validations/stringValidation";
import { useNavigate } from "react-router-dom";
<<<<<<< HEAD
=======
import { createNewUser } from "../../../../application/repository/entity.repository";
>>>>>>> 152e8de1

// Define the shape of form values
interface FormValues {
  name: string;
  surname: string;
  email: string;
  password: string;
  confirmPassword: string;
}

// Define the shape of form errors
interface FormErrors {
  name?: string;
  surname?: string;
  email?: string;
  password?: string;
  confirmPassword?: string;
}

// Define the shape for password validation checks
interface PasswordChecks {
  length: boolean;
  specialChar: boolean;
}

// Initial state for form values
const initialState: FormValues = {
  name: "",
  surname: "",
  email: "",
  password: "",
  confirmPassword: "",
};

const RegisterAdmin: React.FC = () => {
  const navigate = useNavigate();
  // State for form values
  const [values, setValues] = useState<FormValues>(initialState);
  // State for form errors
  const [errors, setErrors] = useState<FormErrors>({});
  // State for password validation checks
  const [passwordChecks, setPasswordChecks] = useState<PasswordChecks>({
    length: false,
    specialChar: false,
  });

  // Handle input field changes
  const handleChange =
    (prop: keyof FormValues) =>
    (event: React.ChangeEvent<HTMLInputElement>) => {
      setValues({ ...values, [prop]: event.target.value });
      setErrors({ ...errors, [prop]: "" }); // Clear error for the specific field
    };

  // Effect to update password checks based on the password input
  useEffect(() => {
    setPasswordChecks({
      length: values.password.length >= 8,
      specialChar: /[!@#$%^&*(),.?":{}|<>]/.test(values.password),
    });
  }, [values.password]);

  // Function to validate the entire form
  const validateForm = (): boolean => {
    const newErrors: FormErrors = {};

    // Validate name
    const name = checkStringValidation("Name", values.name, 3, 50);
    if (!name.accepted) {
      newErrors.name = name.message;
    }

    // Validate surname
    const surname = checkStringValidation("Surname", values.surname, 3, 50);
    if (!surname.accepted) {
      newErrors.surname = surname.message;
    }

    // Validate email
    const email = checkStringValidation(
      "Email",
      values.email,
      0,
      128,
      false,
      false,
      false,
      false,
      "email"
    );
    if (!email.accepted) {
      newErrors.email = email.message;
    }

    // Validate password
    const password = checkStringValidation(
      "Password",
      values.password,
      8,
      16,
      true,
      true,
      true,
      true,
      "password"
    );
    if (!password.accepted) {
      newErrors.password = password.message;
    }

    // Confirm password validation
    if (values.password !== values.confirmPassword) {
      newErrors.confirmPassword = "Passwords do not match";
    }

    // Update state with any new errors
    setErrors(newErrors);
    return Object.keys(newErrors).length === 0; // Return true if no errors exist
  };

  // Handle form submission
  const handleSubmit = async (event: React.FormEvent<HTMLFormElement>) => {
    event.preventDefault();
    if (validateForm()) {
<<<<<<< HEAD
      console.log("Form submitted:", values);
      // Reset form after successful submission
      setValues(initialState);
      setErrors({});
      setPasswordChecks({ length: false, specialChar: false });
      navigate("/login");
=======
      try {
        const response = await createNewUser({
          routeUrl: "/users/register",
          body: values,
        });
        console.log("Form submitted:", response);
        // Reset form after successful submission
        setValues(initialState);
        setErrors({});
        setPasswordChecks({ length: false, specialChar: false });
        navigate("/login");
      } catch (error) {}
>>>>>>> 152e8de1
    }
  };

  const theme = useTheme();

  // Styles for input fields
  const fieldStyles = {
    width: 360,
    backgroundColor: "#fff",
  };

  return (
    <Stack
      className="reg-admin-page"
      sx={{
        minHeight: "100vh",
        marginBottom: theme.spacing(20),
      }}
    >
      <Background
        style={{
          position: "absolute",
          top: "-40%",
          zIndex: -1,
          backgroundPosition: "center",
          left: "50%",
          transform: "translateX(-50%)",
        }}
      />
      <form onSubmit={handleSubmit}>
        <Stack
          className="reg-admin-form"
          sx={{
            width: 360,
            display: "flex",
            justifyContent: "center",
            alignItems: "center",
            height: "100%",
            margin: "auto",
            mt: 40,
            gap: theme.spacing(10),
          }}
        >
          <Typography
            sx={{
              fontSize: 40,
            }}
          >
            Verify
            <span style={{ color: singleTheme.textColors.theme }}>Wise</span>
          </Typography>
          <Typography sx={{ fontSize: 16, fontWeight: "bold" }}>
            Create VerifyWise admin account
          </Typography>
          <Stack sx={{ gap: theme.spacing(7.5) }}>
            <Field
              label="Name"
              isRequired
              placeholder="Your name"
              sx={fieldStyles}
              value={values.name}
              onChange={handleChange("name")}
              error={errors.name}
            />
            <Field
              label="Surname"
              isRequired
              placeholder="Your surname"
              sx={fieldStyles}
              value={values.surname}
              onChange={handleChange("surname")}
              error={errors.surname}
            />
            <Field
              label="Email"
              isRequired
              placeholder="name.surname@companyname.com"
              sx={fieldStyles}
              type="email"
              value={values.email}
              onChange={handleChange("email")}
              error={errors.email}
            />
            <Field
              label="Password"
              isRequired
              placeholder="Create a password"
              sx={fieldStyles}
              type="password"
              value={values.password}
              onChange={handleChange("password")}
              error={errors.password}
            />
            <Field
              label="Confirm password"
              isRequired
              placeholder="Confirm your password"
              sx={fieldStyles}
              type="password"
              value={values.confirmPassword}
              onChange={handleChange("confirmPassword")}
              error={errors.confirmPassword}
            />
            <Stack
              sx={{
                gap: theme.spacing(6),
              }}
            >
              <Check
                text="Must be at least 8 characters"
                variant={passwordChecks.length ? "success" : "info"}
              />
              <Check
                text="Must contain one special character"
                variant={passwordChecks.specialChar ? "success" : "info"}
              />
            </Stack>
            <Button
              type="submit"
              disableRipple
              variant="contained"
              sx={singleTheme.buttons.primary}
            >
              Get started
            </Button>
          </Stack>
        </Stack>
      </form>
    </Stack>
  );
};

export default RegisterAdmin;<|MERGE_RESOLUTION|>--- conflicted
+++ resolved
@@ -6,10 +6,7 @@
 import singleTheme from "../../../themes/v1SingleTheme";
 import { checkStringValidation } from "../../../../application/validations/stringValidation";
 import { useNavigate } from "react-router-dom";
-<<<<<<< HEAD
-=======
 import { createNewUser } from "../../../../application/repository/entity.repository";
->>>>>>> 152e8de1
 
 // Define the shape of form values
 interface FormValues {
@@ -134,14 +131,6 @@
   const handleSubmit = async (event: React.FormEvent<HTMLFormElement>) => {
     event.preventDefault();
     if (validateForm()) {
-<<<<<<< HEAD
-      console.log("Form submitted:", values);
-      // Reset form after successful submission
-      setValues(initialState);
-      setErrors({});
-      setPasswordChecks({ length: false, specialChar: false });
-      navigate("/login");
-=======
       try {
         const response = await createNewUser({
           routeUrl: "/users/register",
@@ -154,7 +143,6 @@
         setPasswordChecks({ length: false, specialChar: false });
         navigate("/login");
       } catch (error) {}
->>>>>>> 152e8de1
     }
   };
 
