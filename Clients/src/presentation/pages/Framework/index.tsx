import {
  Stack,
  Typography,
  Box,
  Button,
  Modal,
  Menu,
  MenuItem,
  ListItemIcon,
  ListItemText,
  Divider,
} from "@mui/material";
import HelperDrawer from "../../components/HelperDrawer";
import HelperIcon from "../../components/HelperIcon";
import { useContext, useEffect, useState, useMemo } from "react";
import { ReactComponent as AddCircleOutlineIcon } from "../../assets/icons/plus-circle-white.svg";
import { ReactComponent as SettingsIcon } from "../../assets/icons/setting-small.svg";
import { ReactComponent as DeleteIconRed } from "../../assets/icons/trash-filled-red.svg";
import {ReactComponent as EditIconGrey} from "../../assets/icons/edit.svg";
import { ReactComponent as WhiteDownArrowIcon } from "../../assets/icons/chevron-down-white.svg";
import { VerifyWiseContext } from "../../../application/contexts/VerifyWise.context";
import useMultipleOnScreen from "../../../application/hooks/useMultipleOnScreen";
import singleTheme from "../../themes/v1SingleTheme";
import useFrameworks from "../../../application/hooks/useFrameworks";
import TabContext from "@mui/lab/TabContext";
import TabList from "@mui/lab/TabList";
import TabPanel from "@mui/lab/TabPanel";
import { Tab } from "@mui/material";
import ISO27001Clause from "./ISO27001/Clause";
import ISO27001Annex from "./ISO27001/Annex";
import ISO42001Clause from "./ISO42001/Clause";
import ISO42001Annex from "./ISO42001/Annex";
import TabFilterBar from "../../components/FrameworkFilter/TabFilterBar";
import ProjectForm from "../../components/Forms/ProjectForm";
import AddFrameworkModal from "../ProjectView/AddNewFramework";
import allowedRoles from "../../../application/constants/permissions";
import DualButtonModal from "../../components/Dialogs/DualButtonModal";
import { deleteProject } from "../../../application/repository/project.repository";
import { FrameworkTypeEnum } from "../../components/Forms/ProjectForm/constants";
import NoProject from "../../components/NoProject/NoProject";
import { useSearchParams } from "react-router-dom";
import PageBreadcrumbs from "../../components/Breadcrumbs/PageBreadcrumbs";
import PageHeader from "../../components/Layout/PageHeader";

// Tab styles following ProjectFrameworks pattern
const tabStyle = {
  textTransform: "none",
  fontWeight: 400,
  alignItems: "center",
  justifyContent: "flex-end",
  padding: "16px 0 7px",
  minHeight: "20px",
  minWidth: "auto",
  "&.Mui-selected": {
    color: "#13715B",
  },
};

const tabPanelStyle = {
  padding: 0,
  pt: 10,
};

const tabListStyle = {
  minHeight: "20px",
  "& .MuiTabs-flexContainer": {
    columnGap: "34px",
  },
};

// Framework toggle styles following ProjectFrameworks pattern
const frameworkTabsContainerStyle = {
  display: "flex",
  border: (theme: any) => `1px solid ${theme.palette.divider}`,
  borderRadius: "4px",
  overflow: "hidden",
  height: 43,
  bgcolor: "background.paper",
  width: "fit-content",
};

const getFrameworkTabStyle = (isActive: boolean, isLast: boolean) => ({
  cursor: "pointer",
  px: 5,
  display: "flex",
  alignItems: "center",
  justifyContent: "center",
  height: "100%",
  bgcolor: isActive ? "background.paper" : "action.hover",
  color: "text.primary",
  fontFamily: (theme: any) => theme.typography.fontFamily,
  fontSize: "13px",
  borderRight: (theme: any) =>
    isLast ? "none" : `1px solid ${theme.palette.divider}`,
  fontWeight: (theme: any) => theme.typography.body2.fontWeight,
  transition: "background 0.2s",
  userSelect: "none",
  width: "fit-content",
  minWidth: "120px",
});

const Framework = () => {
  const [searchParams] = useSearchParams();
  const framework = searchParams.get("framework");
  const frameworkName = searchParams.get("frameworkName");

  // ISO 42001 parameters
  const clauseId = searchParams.get("clauseId");
  const subClauseId = searchParams.get("subClauseId");
  const annexId = searchParams.get("annexId");
  const annexCategoryId = searchParams.get("annexCategoryId");

  // ISO 27001 parameters
  const clause27001Id = searchParams.get("clause27001Id");
  const subClause27001Id = searchParams.get("subClause27001Id");
  const annex27001Id = searchParams.get("annex27001Id");
  const annexControl27001Id = searchParams.get("annexControl27001Id");
  const [rotated, setRotated] = useState(false);
  const [isHelperDrawerOpen, setIsHelperDrawerOpen] = useState(false);

  const { changeComponentVisibility, projects, userRoleName, setProjects } =
    useContext(VerifyWiseContext);
  const { refs, allVisible } = useMultipleOnScreen<HTMLElement>({
    countToTrigger: 1,
  });
  const dropDownStyle = singleTheme.dropDownStyles.primary;

  // Check if there are any organizational projects
  const organizationalProject = useMemo(() => {
    return projects.find((project) => project.is_organizational === true);
  }, [projects]);

  // State for modals
  const [isProjectFormModalOpen, setIsProjectFormModalOpen] = useState(false);
  const [isEditProjectModalOpen, setIsEditProjectModalOpen] = useState(false);
  const [isFrameworkModalOpen, setIsFrameworkModalOpen] = useState(false);
  const [isDeleteModalOpen, setIsDeleteModalOpen] = useState(false);

  // State for dropdown menu
  const [anchorEl, setAnchorEl] = useState<null | HTMLElement>(null);
  const isMenuOpen = Boolean(anchorEl);

  // Handle dropdown menu
  const handleManageProjectClick = (
    event: React.MouseEvent<HTMLButtonElement>
  ) => {
    setAnchorEl(event.currentTarget);
  };

  const handleMenuClose = () => {
    setAnchorEl(null);
    setRotated(false);
  };

  const handleManageFrameworksClick = () => {
    setIsFrameworkModalOpen(true);
    handleMenuClose();
  };

  const handleEditProjectClick = () => {
    setIsEditProjectModalOpen(true);
    handleMenuClose();
  };

  const handleDeleteProjectClick = () => {
    setIsDeleteModalOpen(true);
    handleMenuClose();
  };

  // Function to refresh project data after framework changes
  const refreshProjectData = async () => {
    try {
      // Import the projects repository function
      const { getAllProjects } = await import(
        "../../../application/repository/project.repository"
      );
      const response = await getAllProjects();
      if (response?.data) {
        setProjects(response.data);
      }
    } catch (error) {
      console.error("Error refreshing projects:", error);
    }
  };

  // Function to handle project deletion
  const handleDeleteProject = async () => {
    if (!organizationalProject) return;

    try {
      const response = await deleteProject({
        id: organizationalProject.id,
      });

      if (response.status >= 200 && response.status < 300) {
        // Remove the project from context
        setProjects((prevProjects) =>
          prevProjects.filter(
            (project) => project.id !== organizationalProject.id
          )
        );
        // Stay on the Framework page - the UI will automatically show "No Organizational Project Found"
      } else {
        console.error("Failed to delete project");
      }
    } catch (error) {
      console.error("Error deleting project:", error);
    } finally {
      setIsDeleteModalOpen(false);
    }
  };

  // Fetch all frameworks
  const { allFrameworks, loading, error, refreshFilteredFrameworks } =
    useFrameworks({
      listOfFrameworks: organizationalProject?.framework || [], // Use organizational project's frameworks
    });

  // Only show frameworks that are actually assigned to the organizational project
  const filteredFrameworks = useMemo(() => {
    if (!organizationalProject || !organizationalProject.framework) {
      return [];
    }

    // Get framework IDs from the organizational project
    const projectFrameworkIds = organizationalProject.framework.map((f) =>
      Number(f.framework_id)
    );

    // Filter frameworks to only include those assigned to the project and exclude EU AI Act
    return allFrameworks.filter((framework) => {
      const frameworkId = Number(framework.id);
      const isAssignedToProject = projectFrameworkIds.includes(frameworkId);
      const isNotEuAiAct = !framework.name.toLowerCase().includes("eu ai act");
      const isIsoFramework =
        framework.name.toLowerCase().includes("iso 27001") ||
        framework.name.toLowerCase().includes("iso 42001");

      return isAssignedToProject && isNotEuAiAct && isIsoFramework;
    });
  }, [allFrameworks, organizationalProject]);

  // Helper function to get projectFrameworkId for a given framework
  const getProjectFrameworkId = (frameworkId: string) => {
    if (!organizationalProject?.framework) return null;

    const projectFramework = organizationalProject.framework.find(
      (f) => f.framework_id === Number(frameworkId)
    );

    return projectFramework?.project_framework_id || null;
  };

  const [selectedFramework, setSelectedFramework] = useState<number>(0);
  const [iso27001TabValue, setIso27001TabValue] = useState("clause");
  const [iso42001TabValue, setIso42001TabValue] = useState("clauses");

  // Filter states following ProjectFrameworks pattern
  const [statusFilter, setStatusFilter] = useState<string>("all");
  const [applicabilityFilter, setApplicabilityFilter] = useState<string>("all");

  // Status options following ProjectFrameworks pattern for ISO27001
  const iso27001StatusOptions = [
    { value: "not started", label: "Not Started" },
    { value: "in progress", label: "In Progress" },
    { value: "implemented", label: "Implemented" },
    { value: "awaiting approval", label: "Awaiting Approval" },
    { value: "awaiting review", label: "Awaiting Review" },
    { value: "draft", label: "Draft" },
    // { value: "audited", label: "Audited" },
    { value: "needs rework", label: "Needs Rework" },
  ];

  // Status options for ISO42001 (same as project view)
  const iso42001StatusOptions = [
    { value: "not started", label: "Not Started" },
    { value: "in progress", label: "In Progress" },
    { value: "implemented", label: "Implemented" },
    { value: "awaiting approval", label: "Awaiting Approval" },
    { value: "awaiting review", label: "Awaiting Review" },
    { value: "draft", label: "Draft" },
    // { value: "audited", label: "Audited" },
    { value: "needs rework", label: "Needs Rework" },
  ];

  useEffect(() => {
    if (allVisible) {
      changeComponentVisibility("projectFrameworks", true);
    }
  }, [allVisible, changeComponentVisibility]);

  // Reset selected framework when filtered frameworks change
  useEffect(() => {
    if (
      !frameworkName &&
      filteredFrameworks.length > 0 &&
      selectedFramework >= filteredFrameworks.length
    ) {
      setSelectedFramework(0);
    }
  }, [filteredFrameworks, selectedFramework, frameworkName]);

  useEffect(() => {
    if (framework === "iso-42001" || frameworkName === "iso-42001") {
      // Find ISO 42001 framework in filtered frameworks
      const iso42001Index = filteredFrameworks.findIndex(fw =>
        fw.name.toLowerCase().includes("iso") && fw.name.toLowerCase().includes("42001")
      );
      if (iso42001Index !== -1) {
        setSelectedFramework(iso42001Index);
      }

      // Set tab based on parameters
      if (annexId || annexCategoryId) {
        setIso42001TabValue("annexes");
      } else if (clauseId || subClauseId) {
        setIso42001TabValue("clauses");
      }
    } else if (framework === "iso-27001" || frameworkName === "iso-27001") {
      // Find ISO 27001 framework in filtered frameworks
      const iso27001Index = filteredFrameworks.findIndex(fw =>
        fw.name.toLowerCase().includes("iso") && fw.name.toLowerCase().includes("27001")
      );
      if (iso27001Index !== -1) {
        setSelectedFramework(iso27001Index);
      }

      // Set tab based on parameters
      if (annex27001Id || annexControl27001Id) {
        setIso27001TabValue("annex");
      } else if (clause27001Id || subClause27001Id) {
        setIso27001TabValue("clause");
      }
    }
  }, [
    framework,
    frameworkName,
    filteredFrameworks,
    clauseId,
    subClauseId,
    annexId,
    annexCategoryId,
    clause27001Id,
    subClause27001Id,
    annex27001Id,
    annexControl27001Id
  ]);

  // Reset filters when tab changes (following ProjectFrameworks pattern)
  useEffect(() => {
    if (organizationalProject) {
      setStatusFilter("");
      setApplicabilityFilter("");
    }
  }, [iso27001TabValue, iso42001TabValue, organizationalProject]);

  const handleFrameworkSelect = (index: number) => {
    if (organizationalProject) {
      setSelectedFramework(index);
    }
  };

  const handleIso27001TabChange = (
    _: React.SyntheticEvent,
    newValue: string
  ) => {
    setIso27001TabValue(newValue);
  };

  const handleIso42001TabChange = (
    _: React.SyntheticEvent,
    newValue: string
  ) => {
    setIso42001TabValue(newValue);
  };

  const renderFrameworkContent = () => {
    if (loading) {
      return (
        <Box sx={{ textAlign: "center", py: 8 }}>
          <Typography variant="body1" color="text.secondary">
            Loading framework information...
          </Typography>
        </Box>
      );
    }

    if (error) {
      return (
        <Box sx={{ textAlign: "center", py: 8 }}>
          <Typography variant="body1" color="error">
            Error loading frameworks. Please try again.
          </Typography>
        </Box>
      );
    }

    // Only proceed if organizational project exists
    if (!organizationalProject) {
      return null;
    }

    if (!filteredFrameworks.length) {
      return (
        <Box
          sx={{
            textAlign: "center",
            py: 8,
            backgroundColor: "#F9FAFB",
            borderRadius: 2,
            border: "1px solid #E5E7EB",
          }}
        >
          <Typography variant="body1" color="text.secondary" sx={{ mb: 2 }}>
            No ISO frameworks assigned to this project yet.
          </Typography>
          <Typography variant="body2" color="text.secondary">
            Use the "Manage Frameworks" button to add ISO 27001 or ISO 42001
            frameworks to your organizational project.
          </Typography>
        </Box>
      );
    }

    const framework = filteredFrameworks[selectedFramework];
    if (!framework) return null;

    // Check if the selected framework is ISO 27001 or ISO 42001
    const isISO27001 = framework.name.toLowerCase().includes("iso 27001");
    const isISO42001 = framework.name.toLowerCase().includes("iso 42001");

    if (isISO27001) {
      return (
        <Box sx={{ mt: 6 }}>
          <TabContext value={iso27001TabValue}>
            <Box sx={{ borderBottom: 1, borderColor: "divider", mb: 1 }}>
              <TabList
                onChange={handleIso27001TabChange}
                TabIndicatorProps={{ style: { backgroundColor: "#13715B" } }}
                sx={tabListStyle}
              >
                <Tab
                  label="Clauses"
                  value="clause"
                  sx={tabStyle}
                  disableRipple
                />
                <Tab
                  label="Annexes"
                  value="annex"
                  sx={tabStyle}
                  disableRipple
                />
              </TabList>
            </Box>

            {/* Filter Bar following ProjectFrameworks pattern */}
            <TabFilterBar
              statusFilter={statusFilter}
              onStatusChange={setStatusFilter}
              applicabilityFilter={applicabilityFilter}
              onApplicabilityChange={setApplicabilityFilter}
              showStatusFilter={
                iso27001TabValue === "clause" || iso27001TabValue === "annex"
              }
              showApplicabilityFilter={iso27001TabValue === "annex"}
              statusOptions={iso27001StatusOptions}
            />

            <TabPanel value="clause" sx={tabPanelStyle}>
              <ISO27001Clause
                project={organizationalProject}
                projectFrameworkId={
                  getProjectFrameworkId(framework.id) || framework.id
                }
                statusFilter={statusFilter}
                initialClauseId={clause27001Id}
                initialSubClauseId={subClause27001Id}
              />
            </TabPanel>

            <TabPanel value="annex" sx={tabPanelStyle}>
              <ISO27001Annex
                project={organizationalProject}
                projectFrameworkId={
                  getProjectFrameworkId(framework.id) || framework.id
                }
                statusFilter={statusFilter}
                applicabilityFilter={applicabilityFilter}
                initialAnnexId={annex27001Id}
                initialAnnexControlId={annexControl27001Id}
              />
            </TabPanel>
          </TabContext>
        </Box>
      );
    }

    if (isISO42001) {
      return (
        <Box sx={{ mt: 6 }}>
          <TabContext value={iso42001TabValue}>
            <Box sx={{ borderBottom: 1, borderColor: "divider", mb: 1 }}>
              <TabList
                onChange={handleIso42001TabChange}
                TabIndicatorProps={{ style: { backgroundColor: "#13715B" } }}
                sx={tabListStyle}
              >
                <Tab
                  label="Clauses"
                  value="clauses"
                  sx={tabStyle}
                  disableRipple
                />
                <Tab
                  label="Annexes"
                  value="annexes"
                  sx={tabStyle}
                  disableRipple
                />
              </TabList>
            </Box>

            {/* Filter Bar following ProjectFrameworks pattern */}
            <TabFilterBar
              statusFilter={statusFilter}
              onStatusChange={setStatusFilter}
              applicabilityFilter={applicabilityFilter}
              onApplicabilityChange={setApplicabilityFilter}
              showStatusFilter={
                iso42001TabValue === "clauses" || iso42001TabValue === "annexes"
              }
              showApplicabilityFilter={iso42001TabValue === "annexes"}
              statusOptions={iso42001StatusOptions}
            />

            <TabPanel value="clauses" sx={tabPanelStyle}>
              <ISO42001Clause
                project={organizationalProject}
                projectFrameworkId={
                  getProjectFrameworkId(framework.id) || framework.id
                }
                statusFilter={statusFilter}
                initialClauseId={clauseId}
                initialSubClauseId={subClauseId}
              />
            </TabPanel>

            <TabPanel value="annexes" sx={tabPanelStyle}>
              <ISO42001Annex
                project={organizationalProject}
                projectFrameworkId={
                  getProjectFrameworkId(framework.id) || framework.id
                }
                statusFilter={statusFilter}
                applicabilityFilter={applicabilityFilter}
                initialAnnexId={annexId}
                initialAnnexCategoryId={annexCategoryId}
              />
            </TabPanel>
          </TabContext>
        </Box>
      );
    }

    // Default content for other frameworks
    return (
      <Box
        sx={{
          mt: 6,
          p: 6,
          backgroundColor: "#000000",
          borderRadius: 3,
          minHeight: "400px",
          display: "flex",
          alignItems: "center",
          justifyContent: "center",
        }}
      >
        <Typography
          variant="h5"
          sx={{
            color: "#FFFFFF",
            textAlign: "center",
            maxWidth: "600px",
          }}
        >
          This is a dummy content space for {framework.name}. The actual
          framework content will be implemented here.
        </Typography>
      </Box>
    );
  };

  return (
    <Stack className="vwhome" gap={"24px"} ref={refs[0]}>
      <HelperDrawer
        open={isHelperDrawerOpen}
        onClose={() => setIsHelperDrawerOpen(false)}
        title="Organizational frameworks"
        description="Navigate compliance frameworks like ISO 27001 and ISO 42001 for AI governance"
        whatItDoes="Provide **structured guidance** for implementing *organizational frameworks* and **compliance standards**. Access detailed requirements, clauses, and annexes for *ISO 27001* and **ISO 42001 frameworks**."
        whyItMatters="**Compliance frameworks** ensure your organization meets *industry standards* and **regulatory requirements**. They provide *systematic approaches* to managing risks, implementing controls, and demonstrating **due diligence** to stakeholders and regulators."
        quickActions={[
          {
            label: "Explore Framework Requirements",
            description: "Browse detailed clauses and implementation guidelines for each framework",
            primary: true
          },
          {
            label: "Check Compliance Status",
            description: "Review your organization's current compliance progress and gaps"
          }
        ]}
        useCases={[
          "**ISO 27001 implementation** for *information security management systems*",
          "**ISO 42001 compliance** for *artificial intelligence management systems* and **governance**"
        ]}
        keyFeatures={[
          "**Comprehensive framework navigation** with *hierarchical clause structure*",
          "**Cross-referencing** between different *standards* and requirements",
          "**Progress tracking** and *compliance gap analysis* tools for implementation planning"
        ]}
        tips={[
          "Start with **gap analysis** to understand your *current compliance position*",
          "Focus on *foundational clauses* before moving to **specific technical requirements**",
          "Document your **implementation decisions** and evidence for *audit readiness*"
        ]}
      />
      <PageBreadcrumbs />
      <Stack>
      <PageHeader
               title="Framework"
               description="This page provides an overview of available AI compliance frameworks.
              Explore different frameworks to understand their requirements and
              implementation guidelines."
               rightContent={
                  <HelperIcon
                     onClick={() =>
                     setIsHelperDrawerOpen(!isHelperDrawerOpen)
                     }
                     size="small"
                    />
                 }
       />
        {/* Framework Controls Section - ISO selectors and Manage Project button on same line */}
        <Box
          sx={{
            mt: "24px",
            mb: "0px",
            display: "flex",
            gap: 2,
            justifyContent: "space-between",
            alignItems: "center",
          }}
        >
          {/* Framework toggle (ISO 27001/ISO 42001 selectors) */}
          {organizationalProject && filteredFrameworks.length > 0 && (
            <Box sx={frameworkTabsContainerStyle}>
              {filteredFrameworks.map((framework, index) => (
                <Box
                  key={framework.id}
                  onClick={() => handleFrameworkSelect(index)}
                  sx={getFrameworkTabStyle(
                    selectedFramework === index,
                    index === filteredFrameworks.length - 1
                  )}
                >
                  {framework.name}
                </Box>
              ))}
            </Box>
          )}

          {/* Manage Project Button */}
          {organizationalProject ? (
            <>
              <Button
                variant="contained"
                endIcon={<WhiteDownArrowIcon />}
                onClick={(event) => {
                  setRotated((prev) => !prev);
                  handleManageProjectClick(event);
                }}
                disableRipple
                disabled={
                  !allowedRoles.frameworks.manage.includes(userRoleName) &&
                  !allowedRoles.projects.edit.includes(userRoleName) &&
                  !allowedRoles.projects.delete.includes(userRoleName)
                }
                sx={{
                  backgroundColor: "#13715B",
                  border: "1px solid #13715B",
                  textTransform: "none",
                  "&:hover": {
                    backgroundColor: "#0e5c47",
                    boxShadow: "0px 4px 8px rgba(19, 113, 91, 0.3)",
                  },
                  "&:disabled": {
                    backgroundColor: "#cccccc",
                    color: "#666666",
                    boxShadow: "none",
                  },
                  "& .MuiButton-endIcon": {
                    marginLeft: 1,
                    transition: "transform 0.2s ease",
                    transform: rotated ? "rotate(180deg)" : "rotate(0deg)",
                  },
                }}
              >
                Manage Project
              </Button>
              <Menu
                anchorEl={anchorEl}
                open={isMenuOpen}
                onClose={handleMenuClose}
                anchorOrigin={{
                  vertical: "bottom",
                  horizontal: "right",
                }}
                transformOrigin={{
                  vertical: "top",
                  horizontal: "right",
                }}
                slotProps={{
                  paper: {
                    sx: {
                      ...dropDownStyle,
                      width: 200,
                      mt: 1,
                    },
                  },
                }}
              >
                <MenuItem
                  onClick={handleManageFrameworksClick}
                  disabled={
                    !allowedRoles.frameworks.manage.includes(userRoleName)
                  }
                >
                  <ListItemIcon sx={{ minWidth: 32 }}>
                    <SettingsIcon
                      fontSize="small"
                      style={{
                        color: "text.secondary",
                        fontSize: "16px",
                      }}
                    />
                  </ListItemIcon>
                  <ListItemText
                    primary="Manage Frameworks"
                    primaryTypographyProps={{
                      fontSize: "13px",
                      fontWeight: 400,
                      color: "text.primary",
                    }}
                  />
                </MenuItem>
                <MenuItem
                  onClick={handleEditProjectClick}
                  disabled={!allowedRoles.projects.edit.includes(userRoleName)}
                >
                  <ListItemIcon sx={{ minWidth: 32 }}>
<<<<<<< HEAD
                    <EditIcon
=======
                    <EditIconGrey
>>>>>>> 4a6fcdbb
                      style={{
                        color: "text.secondary",
                        fontSize: "16px",
                      }}
                    />
                  </ListItemIcon>
                  <ListItemText
                    primary="Edit Project"
                    primaryTypographyProps={{
                      fontSize: "13px",
                      fontWeight: 400,
                      color: "text.primary",
                    }}
                  />
                </MenuItem>
                <Divider sx={{ my: 0.5 }} />
                <MenuItem
                  onClick={handleDeleteProjectClick}
                  disabled={
                    !allowedRoles.projects.delete.includes(userRoleName)
                  }
                >
                  <ListItemIcon sx={{ minWidth: 32 }}>
                    <DeleteIconRed
                      fontSize="small"
                      style={{
                        color: "error.main",
                        fontSize: "16px",
                      }}
                    />
                  </ListItemIcon>
                  <ListItemText
                    primary="Delete Project"
                    primaryTypographyProps={{
                      fontSize: "13px",
                      fontWeight: 400,
                      color: "error.main",
                    }}
                  />
                </MenuItem>
              </Menu>
            </>
          ) : (
            <Button
              variant="contained"
              startIcon={<AddCircleOutlineIcon />}
              onClick={() => setIsProjectFormModalOpen(true)}
              disabled={!allowedRoles.projects.create.includes(userRoleName)}
              sx={{
                backgroundColor: "#13715B",
                border: "1px solid #13715B",
                textTransform: "none",
                "&:hover": {
                  backgroundColor: "#0e5c47",
                },
                "&:disabled": {
                  backgroundColor: "#cccccc",
                  color: "#666666",
                },
              }}
            >
              New Project
            </Button>
          )}
        </Box>
      </Stack>

      {/* Only show framework content if organizational project exists */}
      {organizationalProject && (
        <Stack className="frameworks-switch" sx={{ mt: 0 }}>
          {/* Content that changes based on selected framework */}
          {renderFrameworkContent()}
        </Stack>
      )}

      {/* Show message when no organizational project exists */}
      {!organizationalProject && (
        <NoProject message="No Organizational Project Found. Create a new organizational project to manage ISO 27001 and ISO 42001 frameworks for your organization." />
      )}

      {/* Modals */}
      {isProjectFormModalOpen && (
        <Modal
          open={isProjectFormModalOpen}
          onClose={async (_event, reason) => {
            // Prevent closing on backdrop click
            if (reason === "backdropClick") {
              return;
            }
            setIsProjectFormModalOpen(false);
            // Refresh project data after editing the project
            await refreshProjectData();
          }}
          sx={{
            display: "flex",
            alignItems: "center",
            justifyContent: "center",
          }}
        >
          <Box
            onClick={(e) => e.stopPropagation()}
            sx={{
              backgroundColor: "white",
              borderRadius: 2,
              boxShadow: 24,
              maxHeight: "90vh",
              maxWidth: "90vw",
              overflow: "auto",
              outline: "none",
              p: 0,
            }}
          >
            <ProjectForm
              defaultFrameworkType={FrameworkTypeEnum.OrganizationWide}
              onClose={async () => {
                setIsProjectFormModalOpen(false);
                // Refresh project data after creating a new project
                await refreshProjectData();
              }}
            />
          </Box>
        </Modal>
      )}

      {isEditProjectModalOpen && organizationalProject && (
        <Modal
          open={isEditProjectModalOpen}
          onClose={async (_event, reason) => {
            // Prevent closing on backdrop click
            if (reason === "backdropClick") {
              return;
            }
            setIsEditProjectModalOpen(false);
            // Refresh project data after editing the project
            await refreshProjectData();
          }}
          sx={{
            display: "flex",
            alignItems: "center",
            justifyContent: "center",
          }}
        >
          <Box
            onClick={(e) => e.stopPropagation()}
            sx={{
              backgroundColor: "white",
              borderRadius: 2,
              boxShadow: 24,
              maxHeight: "90vh",
              maxWidth: "90vw",
              overflow: "auto",
              outline: "none",
              p: 0,
            }}
          >
            <ProjectForm
              projectToEdit={organizationalProject}
              defaultFrameworkType={FrameworkTypeEnum.OrganizationWide}
              onClose={async () => {
                setIsEditProjectModalOpen(false);
                // Refresh project data after editing the project
                await refreshProjectData();
              }}
            />
          </Box>
        </Modal>
      )}

      {isFrameworkModalOpen && organizationalProject && (
        <AddFrameworkModal
          open={isFrameworkModalOpen}
          onClose={() => setIsFrameworkModalOpen(false)}
          frameworks={allFrameworks.filter((framework) => {
            // Only show organizational frameworks (ISO 27001 and ISO 42001) for organizational projects
            const isNotEuAiAct = !framework.name
              .toLowerCase()
              .includes("eu ai act");
            const isIsoFramework =
              framework.name.toLowerCase().includes("iso 27001") ||
              framework.name.toLowerCase().includes("iso 42001");
            return isNotEuAiAct && isIsoFramework;
          })}
          project={organizationalProject}
          onFrameworksChanged={async () => {
            // Refresh both frameworks and project data
            await refreshProjectData();
            refreshFilteredFrameworks();
            setIsFrameworkModalOpen(false);
          }}
        />
      )}

      {isDeleteModalOpen && organizationalProject && (
        <DualButtonModal
          title="Confirm Delete"
          body={
            <Typography fontSize={13}>
              Are you sure you want to delete the project "
              {organizationalProject.project_title}"? This action cannot be
              undone and will remove all associated data.
            </Typography>
          }
          cancelText="Cancel"
          proceedText="Delete"
          onCancel={() => setIsDeleteModalOpen(false)}
          onProceed={handleDeleteProject}
          proceedButtonColor="error"
          proceedButtonVariant="contained"
          TitleFontSize={0}
        />
      )}
    </Stack>
  );
};

export default Framework;<|MERGE_RESOLUTION|>--- conflicted
+++ resolved
@@ -761,11 +761,7 @@
                   disabled={!allowedRoles.projects.edit.includes(userRoleName)}
                 >
                   <ListItemIcon sx={{ minWidth: 32 }}>
-<<<<<<< HEAD
-                    <EditIcon
-=======
                     <EditIconGrey
->>>>>>> 4a6fcdbb
                       style={{
                         color: "text.secondary",
                         fontSize: "16px",
