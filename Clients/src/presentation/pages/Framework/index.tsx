--- conflicted
+++ resolved
@@ -401,28 +401,16 @@
 
             <TabPanel value="clause" sx={tabPanelStyle}>
               <ISO27001Clause
-<<<<<<< HEAD
                 project={organizationalProject}
                 projectFrameworkId={getProjectFrameworkId(framework.id) || framework.id}
-=======
-                projectFrameworkId={
-                  getProjectFrameworkId(framework.id) || framework.id
-                }
->>>>>>> f82a6969
                 statusFilter={statusFilter}
               />
             </TabPanel>
 
             <TabPanel value="annex" sx={tabPanelStyle}>
               <ISO27001Annex
-<<<<<<< HEAD
                 project={organizationalProject}
                 projectFrameworkId={getProjectFrameworkId(framework.id) || framework.id}
-=======
-                projectFrameworkId={
-                  getProjectFrameworkId(framework.id) || framework.id
-                }
->>>>>>> f82a6969
                 statusFilter={statusFilter}
                 applicabilityFilter={applicabilityFilter}
               />
@@ -472,28 +460,16 @@
 
             <TabPanel value="clauses" sx={tabPanelStyle}>
               <ISO42001Clause
-<<<<<<< HEAD
                 project={organizationalProject}
                 projectFrameworkId={getProjectFrameworkId(framework.id) || framework.id}
-=======
-                projectFrameworkId={
-                  getProjectFrameworkId(framework.id) || framework.id
-                }
->>>>>>> f82a6969
                 statusFilter={statusFilter}
               />
             </TabPanel>
 
             <TabPanel value="annexes" sx={tabPanelStyle}>
               <ISO42001Annex
-<<<<<<< HEAD
                 project={organizationalProject}
                 projectFrameworkId={getProjectFrameworkId(framework.id) || framework.id}
-=======
-                projectFrameworkId={
-                  getProjectFrameworkId(framework.id) || framework.id
-                }
->>>>>>> f82a6969
                 statusFilter={statusFilter}
                 applicabilityFilter={applicabilityFilter}
               />
