--- conflicted
+++ resolved
@@ -227,9 +227,6 @@
       )}
 
       {projects && projects.length > 0 ? (
-<<<<<<< HEAD
-        <Stack sx={{ gap: theme.spacing(8) }}>
-=======
         <>
           <Stack direction="row" justifyContent={projects.length <= 3 ? "space-between" : "flex-start"} flexWrap={projects.length > 3 ? "wrap" : "nowrap"} spacing={15}>
             <Suspense
@@ -274,7 +271,6 @@
             </>}
             </Suspense>
           </Stack>
->>>>>>> 0ab90d18
           {(["compliance"] as const).map(
             (
               metricType // "risk" was removed from the array, if we wanna the 'All projects risk status' Section back, we need to add it back to the array
