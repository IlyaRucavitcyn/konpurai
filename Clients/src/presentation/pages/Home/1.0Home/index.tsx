--- conflicted
+++ resolved
@@ -29,10 +29,11 @@
 } from "../../../../application/interfaces/iprogress";
 import { useProjectData } from "../../../../application/hooks/useFetchProjects";
 import { AlertState } from "../../../../application/interfaces/appStates";
-<<<<<<< HEAD
 import PageTour from "../../../components/PageTour";
 import HomeSteps from "./HomeSteps";
 import useMultipleOnScreen from "../../../../application/hooks/useMultipleOnScreen";
+        
+import { fetchData } from "../../../../application/hooks/fetchDataHook";
 
 const VWHome = () => {
   const {
@@ -42,15 +43,7 @@
     componentsVisible,
     setComponentsVisible,
   } = useContext(VerifyWiseContext);
-  const [complianceProgress, setComplianceProgress] =
-=======
-import { fetchData } from "../../../../application/hooks/fetchDataHook";
-
-const VWHome = () => {
-  const { setDashboardValues } = useContext(VerifyWiseContext);
-
   const [complianceProgressData, setComplianceProgressData] =
->>>>>>> 4c7dd69b
     useState<ComplianceProgress>();
   const [assessmentProgressData, setAssessmentProgressData] =
     useState<AssessmentProgress>();
@@ -64,7 +57,6 @@
 
   const { projects, loading: projectLoading, fetchProjects } = useProjectData();
 
-<<<<<<< HEAD
   const { refs, allVisible } = useMultipleOnScreen<HTMLElement>({
     countToTrigger: 1,
   });
@@ -91,9 +83,6 @@
       console.error(`Error fetching data from ${routeUrl}:`, error);
     }
   };
-
-=======
->>>>>>> 4c7dd69b
   useEffect(() => {
     const fetchProgressData = async () => {
       await fetchData("/users", (data) => {
@@ -253,7 +242,6 @@
                 onClick={() => handleGenerateDemoDataClick()}
               />
             )}
-<<<<<<< HEAD
             <div data-joyride-id="new-project-button" ref={refs[0]}>
               <VWButton
                 variant="contained"
@@ -264,23 +252,9 @@
                   gap: 2,
                 }}
                 icon={<AddCircleOutlineIcon />}
-                onClick={() => setIsProjectFormOpen(true)}
+                onClick={() => setIsProjectFormModalOpen(true)}
               />
             </div>
-=======
-
-            <VWButton
-              variant="contained"
-              text="New project"
-              sx={{
-                backgroundColor: "#13715B",
-                border: "1px solid #13715B",
-                gap: 2,
-              }}
-              icon={<AddCircleOutlineIcon />}
-              onClick={() => setIsProjectFormModalOpen(true)}
-            />
->>>>>>> 4c7dd69b
           </Stack>
         </Stack>
         <Stack className="vwhome-body-projects" sx={vwhomeBodyProjects}>
