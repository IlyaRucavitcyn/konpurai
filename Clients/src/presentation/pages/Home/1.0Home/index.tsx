import { useContext, useEffect, useState, useRef } from "react";
import { Stack, Typography, Modal, Box } from "@mui/material";
import {
  vwhomeBody,
  vwhomeCreateModalFrame,
  vwhomeHeading,
} from "./style";
import { VerifyWiseContext } from "../../../../application/contexts/VerifyWise.context";
import CustomizableToast from "../../../components/Toast";
import Alert from "../../../components/Alert";
import { FrameworkTypeEnum } from "../../../components/Forms/ProjectForm/constants";
import ProjectForm from "../../../components/Forms/ProjectForm";
import { AlertState } from "../../../../application/interfaces/appStates";
import PageTour from "../../../components/PageTour";
import HomeSteps from "./HomeSteps";
import useMultipleOnScreen from "../../../../application/hooks/useMultipleOnScreen";
import HelperDrawer from "../../../components/HelperDrawer";
import HelperIcon from "../../../components/HelperIcon";
import { useDashboard } from "../../../../application/hooks/useDashboard";
import { Project } from "../../../../domain/types/Project";
import ProjectList from "../../../components/ProjectsList/ProjectsList";
import { useSubscriptionData } from "../../../../application/hooks/useSubscriptionData";
import PageBreadcrumbs from "../../../components/Breadcrumbs/PageBreadcrumbs";
import CustomizableButton from "../../../components/Button/CustomizableButton";
import allowedRoles from "../../../../application/constants/permissions";
import { CirclePlus as AddCircleOutlineIcon } from "lucide-react";
import { postAutoDrivers } from "../../../../application/repository/entity.repository";
import { logEngine } from "../../../../application/tools/log.engine";


const Home = () => {
  const {
    setDashboardValues,
    componentsVisible,
    changeComponentVisibility,
    refreshUsers,
    userRoleName,
  } = useContext(VerifyWiseContext);
  const [alertState, setAlertState] = useState<AlertState>();
  const [isProjectFormModalOpen, setIsProjectFormModalOpen] =
    useState<boolean>(false);
  const [refreshProjectsFlag, setRefreshProjectsFlag] =
    useState<boolean>(false);
  const [showToastNotification, setShowToastNotification] = useState<boolean>(false);

  const [projects, setProjects] = useState<Project[]>([]);
  const { dashboard, fetchDashboard } = useDashboard();

  useEffect(() => {
    if (dashboard) {
      setProjects(dashboard.projects_list.filter((p) => !p.is_organizational));
    }
  }, [dashboard]);

  const [isHelperDrawerOpen, setIsHelperDrawerOpen] = useState(false);

  const [runHomeTour, setRunHomeTour] = useState(false);
  const newProjectButtonRef = useRef<HTMLDivElement>(null);
  const { allVisible } = useMultipleOnScreen<HTMLElement>({
    countToTrigger: 1,
  });
  useEffect(() => {
    if (allVisible) {
      changeComponentVisibility("home", true);
    }
  }, [allVisible]);

  useEffect(() => {
    if (componentsVisible.home && componentsVisible.sidebar) {
      setRunHomeTour(true);
    }
  }, [componentsVisible]);

  useEffect(() => {
    const fetchProgressData = async () => {
      await refreshUsers();

      await fetchDashboard();
    };

    fetchProgressData();
  }, [setDashboardValues, fetchDashboard, refreshProjectsFlag]);

  const handleProjectFormModalClose = () => {
    setIsProjectFormModalOpen(false);
    setRefreshProjectsFlag((prev) => !prev);
  };

  const { tierFeatures } = useSubscriptionData();

  const isDisabledLogic = () => {    
    if (dashboard?.projects && tierFeatures?.projects) {
      // If tierFeatures.projects is 0, it means unlimited projects
      if (tierFeatures.projects === 0) {
        return !allowedRoles.projects.create.includes(userRoleName);
      }
      // Otherwise, check if current projects count has reached the limit
      return dashboard.projects >= tierFeatures.projects || !allowedRoles.projects.create.includes(userRoleName);
    }
    return !allowedRoles.projects.create.includes(userRoleName);
  }

  const handleGenerateDemoDataClick = async () => {
    setShowToastNotification(true);
    try {
      const response = await postAutoDrivers();
      if (response.status === 201) {
        logEngine({
          type: "info",
          message: "Demo data generated successfully.",
        });
        setAlertState({
          variant: "success",
          body: "Demo data generated successfully.",
        });
        setTimeout(() => {
          setAlertState(undefined);
        }, 3000);

        await fetchDashboard();
        setShowToastNotification(false);
        window.location.reload();
      } else {
        logEngine({
          type: "error",
          message: "Failed to generate demo data.",
        });
        setAlertState({
          variant: "error",
          body: "Failed to generate demo data.",
        });
        setTimeout(() => {
          setAlertState(undefined);
        }, 3000);
      }
      setShowToastNotification(false);
    } catch (error) {
      const errorMessage = (error as Error).message;
      logEngine({
        type: "error",
        message: `An error occurred: ${errorMessage}`,
      });
      setAlertState({
        variant: "error",
        body: `An error occurred: ${errorMessage}`,
      });
      setTimeout(() => {
        setAlertState(undefined);
      }, 3000);
    } finally {
      setShowToastNotification(false);
      setRefreshProjectsFlag((prev) => !prev);
    }
  };

  return (
    <Stack className="vwhome" gap={"16px"}>
      <PageBreadcrumbs />
      <HelperDrawer
        open={isHelperDrawerOpen}
        onClose={() => setIsHelperDrawerOpen(false)}
        title="Dashboard overview"
        description="Your central hub for AI governance management and compliance tracking"
        whatItDoes="Provides a *comprehensive overview* of your *AI governance program*. View *project status*, *compliance metrics*, *pending tasks*, and *recent activities* all in one **centralized dashboard**."
        whyItMatters="A **unified dashboard** ensures you never miss *critical compliance deadlines* or *governance issues*. It provides *executive visibility* into *AI program health* and helps prioritize resources where they're needed most."
        quickActions={[
          {
            label: "Create New Project",
            description: "Start a new AI governance project or compliance initiative",
            primary: true
          },
          {
            label: "View Metrics",
            description: "Check your compliance status and governance metrics"
          }
        ]}
        useCases={[
          "*Daily monitoring* of *governance activities* and *compliance status*",
          "*Executive reporting* with *real-time metrics* and *progress tracking*"
        ]}
        keyFeatures={[
          "**Real-time project status tracking** with *progress indicators*",
          "*Aggregated compliance metrics* across all *governance areas*",
          "*Quick access* to *pending tasks* and *upcoming deadlines*"
        ]}
        tips={[
          "*Check the dashboard daily* to stay on top of *governance activities*",
          "Use *project filters* to focus on *specific initiatives* or teams",
          "Set up *dashboard alerts* for *critical compliance thresholds*"
        ]}
      />
      {alertState && (
        <Alert
          variant={alertState.variant}
          title={alertState.title}
          body={alertState.body}
          isToast={true}
          onClick={() => setAlertState(undefined)}
        />
      )}
      {showToastNotification && (
        <CustomizableToast title="Generating demo data. Please wait, this process may take some time..." />
      )}
      {/* Use Cases Header */}
      <Stack spacing={2}>
        <Stack direction="row" alignItems="center" spacing={1} sx={vwhomeBody}>
          <Typography sx={vwhomeHeading}>Use cases</Typography>
          <HelperIcon
            onClick={() => setIsHelperDrawerOpen(!isHelperDrawerOpen)}
            size="small"
          />
        </Stack>
        <Typography variant="body2" color="text.secondary" sx={{ mb: 3 }}>
          Use case is a real-world scenario describing how an AI system is applied within an organization to achieve a defined purpose or outcome.
        </Typography>
      </Stack>

      {/* Projects List */}
      <ProjectList
        projects={projects}
        newProjectButton={
          <Stack direction="row" spacing={2}>
            <div data-joyride-id="new-project-button" ref={newProjectButtonRef}>
              <CustomizableButton
                variant="contained"
                text="New project"
                sx={{
                  backgroundColor: "#13715B",
                  border: "1px solid #13715B",
                  gap: 2,
                }}
                icon={<AddCircleOutlineIcon size={16} />}
                onClick={() => setIsProjectFormModalOpen(true)}
                isDisabled={
                  !allowedRoles.projects.create.includes(userRoleName)
                }
              />
            </div>
            {allowedRoles.projects.create.includes(userRoleName) && (
              <CustomizableButton
                variant="outlined"
                text="Generate Demo Data"
                sx={{
                  borderColor: "#13715B",
                  color: "#13715B",
                  gap: 2,
                  "&:hover": {
                    borderColor: "#13715B",
                    backgroundColor: "rgba(19, 113, 91, 0.04)",
                  },
                }}
<<<<<<< HEAD
                icon={<AddCircleOutlineIcon />}
                onClick={() => setIsProjectFormModalOpen(true)}
                isDisabled={isDisabledLogic()}
=======
                onClick={handleGenerateDemoDataClick}
                isDisabled={showToastNotification}
>>>>>>> 0e80df4f
              />
            )}
          </Stack>
        }
      />

      <Modal
        open={isProjectFormModalOpen}
        onClose={(_event, reason) => {
          if (reason !== 'backdropClick') {
            handleProjectFormModalClose();
          }
        }}
        aria-labelledby="modal-title"
        aria-describedby="modal-description"
      >
        <Box sx={vwhomeCreateModalFrame}>
          <ProjectForm
            defaultFrameworkType={FrameworkTypeEnum.ProjectBased}
            onClose={handleProjectFormModalClose}
          />
        </Box>
      </Modal>
      <PageTour
        steps={HomeSteps}
        run={runHomeTour}
        onFinish={() => {
          setRunHomeTour(false);
        }}
        tourKey="home-tour"
      />
    </Stack>
  );
};

export default Home;<|MERGE_RESOLUTION|>--- conflicted
+++ resolved
@@ -231,9 +231,7 @@
                 }}
                 icon={<AddCircleOutlineIcon size={16} />}
                 onClick={() => setIsProjectFormModalOpen(true)}
-                isDisabled={
-                  !allowedRoles.projects.create.includes(userRoleName)
-                }
+                isDisabled={isDisabledLogic()}
               />
             </div>
             {allowedRoles.projects.create.includes(userRoleName) && (
@@ -249,14 +247,8 @@
                     backgroundColor: "rgba(19, 113, 91, 0.04)",
                   },
                 }}
-<<<<<<< HEAD
-                icon={<AddCircleOutlineIcon />}
-                onClick={() => setIsProjectFormModalOpen(true)}
-                isDisabled={isDisabledLogic()}
-=======
                 onClick={handleGenerateDemoDataClick}
                 isDisabled={showToastNotification}
->>>>>>> 0e80df4f
               />
             )}
           </Stack>
