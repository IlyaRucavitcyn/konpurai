import { useContext, useEffect, useState } from "react";
import { Stack, Typography, Modal, Box } from "@mui/material";
import {
  vwhomeBody,
  vwhomeBodyControls,
  vwhomeCreateModalFrame,
  vwhomeHeading,
} from "./style";
import CustomizableButton from "../../../components/Button/CustomizableButton";
import { ReactComponent as AddCircleOutlineIcon } from "../../../assets/icons/plus-circle-white.svg"
import { VerifyWiseContext } from "../../../../application/contexts/VerifyWise.context";
import CustomizableToast from "../../../components/Toast";
import Alert from "../../../components/Alert";
import { FrameworkTypeEnum } from "../../../components/Forms/ProjectForm/constants";
import ProjectForm from "../../../components/Forms/ProjectForm";
import { AlertState } from "../../../../application/interfaces/appStates";
import PageTour from "../../../components/PageTour";
import HomeSteps from "./HomeSteps";
import useMultipleOnScreen from "../../../../application/hooks/useMultipleOnScreen";
import allowedRoles from "../../../../application/constants/permissions";
import HelperDrawer from "../../../components/Drawer/HelperDrawer";
import HelperIcon from "../../../components/HelperIcon";
import dashboardHelpContent from "../../../../presentation/helpers/dashboard-help.html?raw";
import HeaderCard from "../../../components/Cards/DashboardHeaderCard";
import { useDashboard } from "../../../../application/hooks/useDashboard";
import { Project } from "../../../../domain/types/Project";
import ProjectList from "../../../components/ProjectsList/ProjectsList";
import { useSubscriptionData } from "../../../../application/hooks/useSubscriptionData";


const Home = () => {
  const {
    setDashboardValues,
    componentsVisible,
    changeComponentVisibility,
    refreshUsers,
    userRoleName,
  } = useContext(VerifyWiseContext);
  const [alertState, setAlertState] = useState<AlertState>();
  const [isProjectFormModalOpen, setIsProjectFormModalOpen] =
    useState<boolean>(false);
  const [refreshProjectsFlag, setRefreshProjectsFlag] =
    useState<boolean>(false);
  const [showToastNotification, _] = useState<boolean>(false);

  const [projects, setProjects] = useState<Project[]>([]);
  const { dashboard, fetchDashboard } = useDashboard();

  useEffect(() => {
    if (dashboard) {
      setProjects(dashboard.projects_list.filter((p) => !p.is_organizational));
    }
  }, [dashboard]);

  const [isHelperDrawerOpen, setIsHelperDrawerOpen] = useState(false);

  const [runHomeTour, setRunHomeTour] = useState(false);
  const { refs, allVisible } = useMultipleOnScreen<HTMLElement>({
    countToTrigger: 1,
  });
  useEffect(() => {
    if (allVisible) {
      changeComponentVisibility("home", true);
    }
  }, [allVisible]);

  useEffect(() => {
    if (componentsVisible.home && componentsVisible.sidebar) {
      setRunHomeTour(true);
    }
  }, [componentsVisible]);

  useEffect(() => {
    const fetchProgressData = async () => {
      await refreshUsers();

      await fetchDashboard();
    };

    fetchProgressData();
  }, [setDashboardValues, fetchDashboard, refreshProjectsFlag]);

  const handleProjectFormModalClose = () => {
    setIsProjectFormModalOpen(false);
    setRefreshProjectsFlag((prev) => !prev);
  };

<<<<<<< HEAD
  const { tierFeatures } = useSubscriptionData();

  const isDisabledLogic = () => {    
    if (dashboard?.projects && tierFeatures?.projects) {
      // If tierFeatures.projects is 0, it means unlimited projects
      if (tierFeatures.projects === 0) {
        return !allowedRoles.projects.create.includes(userRoleName);
      }
      // Otherwise, check if current projects count has reached the limit
      return dashboard.projects >= tierFeatures.projects || !allowedRoles.projects.create.includes(userRoleName);
    }
    return !allowedRoles.projects.create.includes(userRoleName);
  }
=======
>>>>>>> 292edc76

  // const handleGenerateDemoDataClick = async () => {
  //   setShowToastNotification(true);
  //   try {
  //     const response = await postAutoDrivers();
  //     if (response.status === 201) {
  //       logEngine({
  //         type: "info",
  //         message: "Demo data generated successfully.",
  //       });
  //       setAlertState({
  //         variant: "success",
  //         body: "Demo data generated successfully.",
  //       });
  //       setTimeout(() => {
  //         setAlertState(undefined);
  //       }, 100);

  //       await fetchDashboard();
  //       setShowToastNotification(false);
  //       window.location.reload();
  //     } else {
  //       logEngine({
  //         type: "error",
  //         message: "Failed to generate demo data.",
  //       });
  //       setAlertState({
  //         variant: "error",
  //         body: "Failed to generate demo data.",
  //       });
  //       setTimeout(() => {
  //         setAlertState(undefined);
  //       }, 100);
  //     }
  //     setShowToastNotification(false);
  //   } catch (error) {
  //     const errorMessage = (error as Error).message;
  //     logEngine({
  //       type: "error",
  //       message: `An error occurred: ${errorMessage}`,
  //     });
  //     setAlertState({
  //       variant: "error",
  //       body: `An error occurred: ${errorMessage}`,
  //     });
  //     setTimeout(() => {
  //       setAlertState(undefined);
  //     }, 100);
  //   } finally {
  //     setShowToastNotification(false);
  //     setRefreshProjectsFlag((prev) => !prev);
  //   }
  // };

  return (
    <Stack className="vwhome">
      <HelperDrawer
        isOpen={isHelperDrawerOpen}
        onClose={() => setIsHelperDrawerOpen(!isHelperDrawerOpen)}
        helpContent={dashboardHelpContent}
        pageTitle="VerifyWise Dashboard"
      />
      {alertState && (
        <Alert
          variant={alertState.variant}
          title={alertState.title}
          body={alertState.body}
          isToast={true}
          onClick={() => setAlertState(undefined)}
        />
      )}
      {showToastNotification && (
        <CustomizableToast title="Generating demo data. Please wait, this process may take some time..." />
      )}
      <Stack className="vwhome-body">
        <Stack sx={vwhomeBody}>
          <Stack direction="row" alignItems="center" spacing={1}>
            <Typography sx={vwhomeHeading}>Projects overview</Typography>
            <HelperIcon
              onClick={() => setIsHelperDrawerOpen(!isHelperDrawerOpen)}
              size="small"
            />
          </Stack>
          <Stack sx={vwhomeBodyControls}>
            {/* {projects.length === 0 && (
              <CustomizableButton
                variant="contained"
                text="Create demo project"
                sx={{
                  backgroundColor: "#13715B",
                  border: "1px solid #13715B",
                  gap: 2,
                }}
                icon={<CloudDownloadIcon />}
                onClick={() => handleGenerateDemoDataClick()}
                isDisabled={
                  !allowedRoles.projects.create.includes(userRoleName)
                }
              />
            )} */}
            <div data-joyride-id="new-project-button" ref={refs[0]}>
              <CustomizableButton
                variant="contained"
                text="New project"
                sx={{
                  backgroundColor: "#13715B",
                  border: "1px solid #13715B",
                  gap: 2,
                }}
                icon={<AddCircleOutlineIcon />}
                onClick={() => setIsProjectFormModalOpen(true)}
                isDisabled={isDisabledLogic()}
              />
            </div>
          </Stack>
        </Stack>
        <Stack sx={vwhomeBody}>
          <Box
            sx={{
              width: "100%",
              display: "flex",
              flexDirection: "row",
              justifyContent: "space-between",
              alignItems: "center",
              gap: "20px",
            }}
          >
            <HeaderCard title="Projects" count={dashboard?.projects || 0} />
            <HeaderCard title="Trainings" count={dashboard?.trainings || 0} />
            <HeaderCard title="Models" count={dashboard?.models || 0} />
            <HeaderCard title="Reports" count={dashboard?.reports || 0} />
          </Box>
        </Stack>

        {/* TODO: Add TaskRadar visualization when backend data is ready */}

        <ProjectList projects={projects} />
      </Stack>

      <Modal
        open={isProjectFormModalOpen}
        onClose={(_event, reason) => {
          if (reason !== 'backdropClick') {
            handleProjectFormModalClose();
          }
        }}
        aria-labelledby="modal-title"
        aria-describedby="modal-description"
      >
        <Box sx={vwhomeCreateModalFrame}>
          <ProjectForm
            defaultFrameworkType={FrameworkTypeEnum.ProjectBased}
            onClose={handleProjectFormModalClose}
          />
        </Box>
      </Modal>
      <PageTour
        steps={HomeSteps}
        run={runHomeTour}
        onFinish={() => {
          setRunHomeTour(false);
        }}
        tourKey="home-tour"
      />
    </Stack>
  );
};

export default Home;<|MERGE_RESOLUTION|>--- conflicted
+++ resolved
@@ -85,7 +85,6 @@
     setRefreshProjectsFlag((prev) => !prev);
   };
 
-<<<<<<< HEAD
   const { tierFeatures } = useSubscriptionData();
 
   const isDisabledLogic = () => {    
@@ -99,8 +98,6 @@
     }
     return !allowedRoles.projects.create.includes(userRoleName);
   }
-=======
->>>>>>> 292edc76
 
   // const handleGenerateDemoDataClick = async () => {
   //   setShowToastNotification(true);
