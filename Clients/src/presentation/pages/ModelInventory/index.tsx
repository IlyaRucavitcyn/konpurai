import React, { useState, useEffect, Suspense, useMemo } from "react";
import { Box, Stack, Fade } from "@mui/material";
import PageBreadcrumbs from "../../components/Breadcrumbs/PageBreadcrumbs";
import { ReactComponent as AddCircleOutlineIcon } from "../../assets/icons/plus-circle-white.svg"
import { useSearchParams } from "react-router-dom";
import { useDispatch, useSelector } from "react-redux";
import { setModelInventoryStatusFilter } from "../../../application/redux/ui/uiSlice";

import CustomizableButton from "../../components/Button/CustomizableButton";
import { logEngine } from "../../../application/tools/log.engine";
import {
  getAllEntities,
  deleteEntityById,
  getEntityById,
  updateEntityById,
  createNewUser,
} from "../../../application/repository/entity.repository";
import { createModelInventory } from "../../../application/repository/modelInventory.repository";
import { useAuth } from "../../../application/hooks/useAuth";
// Import the table and modal components specific to ModelInventory
import ModelInventoryTable from "./modelInventoryTable";
import { IModelInventory } from "../../../domain/interfaces/i.modelInventory";
import NewModelInventory from "../../components/Modals/NewModelInventory";
import ModelRisksTable from "./ModelRisksTable";
import { IModelRisk, IModelRiskFormData } from "../../../domain/interfaces/i.modelRisk";
import NewModelRisk from "../../components/Modals/NewModelRisk";
import ModelInventorySummary from "./ModelInventorySummary";
import ModelRiskSummary from "./ModelRiskSummary";
import HelperDrawer from "../../components/Drawer/HelperDrawer";
import HelperIcon from "../../components/HelperIcon";
import modelInventoryHelpContent from "../../../presentation/helpers/model-inventory-help.html?raw";
import {
  mainStackStyle,
  filterButtonRowStyle,
  toastFadeStyle,
  statusFilterSelectStyle,
  addNewModelButtonStyle,
} from "./style";
import {
  aiTrustCenterTabStyle,
  aiTrustCenterTabListStyle,
} from "../AITrustCenter/styles";
import {
  ModelInventoryStatus,
  ModelInventorySummary as Summary,
} from "../../../domain/interfaces/i.modelInventory";
import SelectComponent from "../../components/Inputs/Select";
import PageHeader from "../../components/Layout/PageHeader";
<<<<<<< HEAD
import TabContext from "@mui/lab/TabContext";
import TabList from "@mui/lab/TabList";
import Tab from "@mui/material/Tab";
=======
import TabBar from "../../components/TabBar";
import { IconButton, InputBase } from "@mui/material";
import SearchIcon from "@mui/icons-material/Search";
import { searchBoxStyle, inputStyle } from "./style";

>>>>>>> 84bdf816

const Alert = React.lazy(() => import("../../components/Alert"));

const ModelInventory: React.FC = () => {
  const [modelInventoryData, setModelInventoryData] = useState<
    IModelInventory[]
  >([]);
  const [isLoading, setIsLoading] = useState(true);
  const [isNewModelInventoryModalOpen, setIsNewModelInventoryModalOpen] =
    useState(false);
  const [selectedModelInventoryId, setSelectedModelInventoryId] = useState<
    string | null
  >(null);
  const [selectedModelInventory, setSelectedModelInventory] =
    useState<IModelInventory | null>(null);

  // Model Risks state
  const [modelRisksData, setModelRisksData] = useState<IModelRisk[]>([]);
  const [isModelRisksLoading, setIsModelRisksLoading] = useState(false);
  const [isNewModelRiskModalOpen, setIsNewModelRiskModalOpen] = useState(false);
  const [selectedModelRiskId, setSelectedModelRiskId] = useState<number | null>(null);
  const [selectedModelRisk, setSelectedModelRisk] = useState<IModelRisk | null>(null);
  const [modelRiskCategoryFilter, setModelRiskCategoryFilter] = useState("all");
  const [modelRiskLevelFilter, setModelRiskLevelFilter] = useState("all");
  const [deletingModelRiskId, setDeletingModelRiskId] = useState<number | null>(null);
  const [users, setUsers] = useState([]);
  const [showAlert, setShowAlert] = useState(false);
  const [searchParams, setSearchParams] = useSearchParams();
  const dispatch = useDispatch();
  const statusFilter = useSelector(
    (state: any) => state.ui?.modelInventory?.statusFilter || "all"
  );

  const { userRoleName } = useAuth();
  const isCreatingDisabled =
    !userRoleName || !["Admin", "Editor"].includes(userRoleName);

  const [alert, setAlert] = useState<{
    variant: "success" | "info" | "warning" | "error";
    title?: string;
    body: string;
  } | null>(null);

  const [isHelperDrawerOpen, setIsHelperDrawerOpen] = useState(false);
  const [tableKey, setTableKey] = useState(0);
  const [deletingId, setDeletingId] = useState<string | null>(null);
  const [activeTab, setActiveTab] = useState("models"); // "models" = Models, "model-risks" = Model Risks

  const [isSearchBarVisible, setIsSearchBarVisible] = useState(false);
  const [searchTerm, setSearchTerm] = useState("");


  // Calculate summary from data
  const summary: Summary = {
    approved: modelInventoryData.filter(
      (item) => item.status === ModelInventoryStatus.APPROVED
    ).length,
    restricted: modelInventoryData.filter(
      (item) => item.status === ModelInventoryStatus.RESTRICTED
    ).length,
    pending: modelInventoryData.filter(
      (item) => item.status === ModelInventoryStatus.PENDING
    ).length,
    blocked: modelInventoryData.filter(
      (item) => item.status === ModelInventoryStatus.BLOCKED
    ).length,
    total: modelInventoryData.length,
  };

  // Filter data based on status
  const filteredData = useMemo(() => {
    let data = statusFilter === "all"
      ? modelInventoryData
      : modelInventoryData.filter((item) => item.status === statusFilter);
  
    if (searchTerm) {
      data = data.filter((item) =>
        item.model?.toLowerCase().includes(searchTerm.toLowerCase()) ||
        item.provider?.toLowerCase().includes(searchTerm.toLowerCase()) ||
        item.version?.toLowerCase().includes(searchTerm.toLowerCase())
      );
    }
  
    return data;
  }, [modelInventoryData, statusFilter, searchTerm]);
  

  // Function to fetch model inventory data
  const fetchModelInventoryData = async (showLoading = true) => {
    if (showLoading) {
      setIsLoading(true);
    }
    try {
      const response = await getAllEntities({ routeUrl: "/modelInventory" });
      if (response?.data) {
        setModelInventoryData(response.data);
        // Only force table re-render if we're not in an optimistic update scenario
        if (showLoading) {
          setTableKey((prev) => prev + 1);
        }
      }
    } catch (error) {
      console.error("Error fetching model inventory data:", error);
      logEngine({
        type: "error",
        message: `Failed to fetch model inventory data: ${error}`,
      });
      setAlert({
        variant: "error",
        body: "Failed to load model inventory data. Please try again later.",
      });
      setShowAlert(true);
    } finally {
      if (showLoading) {
        setIsLoading(false);
      }
    }
  };

  // Function to fetch model risks data
  const fetchModelRisksData = async (showLoading = true) => {
    if (showLoading) {
      setIsModelRisksLoading(true);
    }
    try {
      const response = await getAllEntities({ routeUrl: "/modelRisks" });
      // Handle both direct array and {message, data} format
      let modelRisksData = [];
      if (Array.isArray(response)) {
        modelRisksData = response;
      } else if (response && response.data && Array.isArray(response.data)) {
        modelRisksData = response.data;
      } else if (response?.data) {
        modelRisksData = response.data;
      } else {
        console.warn("Unexpected model risks data format:", response);
        modelRisksData = [];
      }
      setModelRisksData(modelRisksData);
    } catch (error) {
      console.error("Error fetching model risks data:", error);
      logEngine({
        type: "error",
        message: `Failed to fetch model risks data: ${error}`,
      });
      setAlert({
        variant: "error",
        body: "Failed to load model risks data. Please try again later.",
      });
      setShowAlert(true);
    } finally {
      if (showLoading) {
        setIsModelRisksLoading(false);
      }
    }
  };

  // Function to fetch users data
  const fetchUsersData = async () => {
    try {
      const response = await getAllEntities({ routeUrl: "/users" });
      // Handle both direct array and {message, data} format
      let usersData = [];
      if (Array.isArray(response)) {
        usersData = response;
      } else if (response && response.data && Array.isArray(response.data)) {
        usersData = response.data;
      } else if (response?.data) {
        usersData = response.data;
      } else {
        console.warn("Unexpected users data format:", response);
        usersData = [];
      }
      setUsers(usersData);
    } catch (error) {
      console.error("Error fetching users data:", error);
    }
  };

  useEffect(() => {
    fetchModelInventoryData();
    fetchModelRisksData();
    fetchUsersData();
  }, []);

  // Initialize and sync status filter with URL parameters
  useEffect(() => {
    const urlStatusFilter = searchParams.get("statusFilter");

    if (urlStatusFilter) {
      dispatch(setModelInventoryStatusFilter(urlStatusFilter));
    } else {
      dispatch(setModelInventoryStatusFilter("all"));
    }
  }, [searchParams, dispatch]);

  // Force table re-render when status filter changes
  useEffect(() => {
    setTableKey((prev) => prev + 1);
  }, [statusFilter]);

  useEffect(() => {
    if (alert) {
      setShowAlert(true);
      const timer = setTimeout(() => {
        setShowAlert(false);
        setTimeout(() => setAlert(null), 300);
      }, 3000);
      return () => clearTimeout(timer);
    }
  }, [alert]);

  const handleNewModelInventoryClick = () => {
    setIsNewModelInventoryModalOpen(true);
  };

  const handleEditModelInventory = (id: string) => {
    setSelectedModelInventoryId(id);
    setIsNewModelInventoryModalOpen(true);
  };

  // Fetch model inventory data when modal opens with an ID
  useEffect(() => {
    const fetchModelInventoryDetails = async () => {
      if (selectedModelInventoryId && isNewModelInventoryModalOpen) {
        try {
          const response = await getEntityById({
            routeUrl: `/modelInventory/${selectedModelInventoryId}`,
          });
          console.log("Fetching model inventory details:", response);
          if (response?.data) {
            setSelectedModelInventory(response.data);
          }
        } catch (error) {
          console.error("Error fetching model inventory details:", error);
          setAlert({
            variant: "error",
            body: "Failed to load model inventory details. Please try again.",
          });
        }
      }
    };

    fetchModelInventoryDetails();
  }, [selectedModelInventoryId, isNewModelInventoryModalOpen]);

  // Fetch model risk data when modal opens with an ID
  useEffect(() => {
    const fetchModelRiskDetails = async () => {
      if (selectedModelRiskId && isNewModelRiskModalOpen) {
        try {
          const response = await getEntityById({
            routeUrl: `/modelRisks/${selectedModelRiskId}`,
          });
          console.log("Fetching model risk details:", response);
          if (response?.data) {
            setSelectedModelRisk(response.data);
          }
        } catch (error) {
          console.error("Error fetching model risk details:", error);
          setAlert({
            variant: "error",
            body: "Failed to load model risk details. Please try again.",
          });
        }
      }
    };

    fetchModelRiskDetails();
  }, [selectedModelRiskId, isNewModelRiskModalOpen]);

  const handleCloseModal = () => {
    setIsNewModelInventoryModalOpen(false);
    setSelectedModelInventory(null);
    setSelectedModelInventoryId(null);
  };

  const handleModelInventorySuccess = async (formData: any) => {
    try {
      if (selectedModelInventory) {
        // Update existing model inventory
        console.log("Updating model inventory with data:", formData);
        await updateEntityById({
          routeUrl: `/modelInventory/${selectedModelInventory.id}`,
          body: formData,
        });
        setAlert({
          variant: "success",
          body: "Model inventory updated successfully!",
        });
      } else {
        // Create new model inventory
        await createModelInventory("/modelInventory", formData);
        setAlert({
          variant: "success",
          body: "New model inventory added successfully!",
        });
      }
      await fetchModelInventoryData();
      handleCloseModal();
    } catch (error) {
      setAlert({
        variant: "error",
        body: selectedModelInventory
          ? "Failed to update model inventory. Please try again."
          : "Failed to add model inventory. Please try again.",
      });
    }
  };

  const handleDeleteModelInventory = async (id: string) => {
    try {
      console.log("Deleting model inventory with ID:", id);
      setDeletingId(id);

      // Optimistically remove the item from the local state for immediate UI feedback
      setModelInventoryData((prevData) => {
        const newData = prevData.filter((item) => item.id?.toString() !== id);
        console.log(
          "Optimistic update: removed item",
          id,
          "New data length:",
          newData.length
        );
        return newData;
      });

      // Perform the actual delete operation
      await deleteEntityById({ routeUrl: `/modelInventory/${id}` });
      console.log("Delete API call successful");

      // Fetch fresh data to ensure consistency with server (without loading state)
      await fetchModelInventoryData(false);

      // Force a smooth table re-render after the data update
      setTableKey((prev) => prev + 1);
      console.log("Fresh data fetched, UI updated");

      setAlert({
        variant: "success",
        body: "Model inventory deleted successfully!",
      });
    } catch (error) {
      console.error("Error deleting model inventory:", error);

      // If delete failed, revert the optimistic update by fetching fresh data (without loading state)
      await fetchModelInventoryData(false);

      setAlert({
        variant: "error",
        body: "Failed to delete model inventory. Please try again.",
      });
    } finally {
      setDeletingId(null);
    }
  };

  const handleStatusFilterChange = (event: any) => {
    const newStatusFilter = event.target.value;
    dispatch(setModelInventoryStatusFilter(newStatusFilter));

    // Update URL search params to persist the filter
    if (newStatusFilter === "all") {
      searchParams.delete("statusFilter");
    } else {
      searchParams.set("statusFilter", newStatusFilter);
    }
    setSearchParams(searchParams);
  };

  const statusFilterOptions = [
    { _id: "all", name: "All statuses" },
    { _id: ModelInventoryStatus.APPROVED, name: "Approved" },
    { _id: ModelInventoryStatus.RESTRICTED, name: "Restricted" },
    { _id: ModelInventoryStatus.PENDING, name: "Pending" },
    { _id: ModelInventoryStatus.BLOCKED, name: "Blocked" },
  ];

  // Filter model risks based on category and level
  const filteredModelRisks = useMemo(() => {
    let filtered = modelRisksData;

    if (modelRiskCategoryFilter !== "all") {
      filtered = filtered.filter((risk) => risk.riskCategory === modelRiskCategoryFilter);
    }

    if (modelRiskLevelFilter !== "all") {
      filtered = filtered.filter((risk) => risk.riskLevel === modelRiskLevelFilter);
    }

    return filtered;
  }, [modelRisksData, modelRiskCategoryFilter, modelRiskLevelFilter]);

  // Model Risk handlers
  const handleNewModelRiskClick = () => {
    setIsNewModelRiskModalOpen(true);
  };

  const handleEditModelRisk = (id: number) => {
    setSelectedModelRiskId(id);
    setIsNewModelRiskModalOpen(true);
  };

  const handleCloseModelRiskModal = () => {
    setIsNewModelRiskModalOpen(false);
    setSelectedModelRisk(null);
    setSelectedModelRiskId(null);
  };

  const handleModelRiskSuccess = async (formData: IModelRiskFormData) => {
    try {
      if (selectedModelRisk) {
        // Update existing model risk
        await updateEntityById({
          routeUrl: `/modelRisks/${selectedModelRisk.id}`,
          body: formData,
        });
        setAlert({
          variant: "success",
          body: "Model risk updated successfully!",
        });
      } else {
        // Create new model risk using apiServices
        await createNewUser({
          routeUrl: "/modelRisks",
          body: formData,
        });
        setAlert({
          variant: "success",
          body: "New model risk added successfully!",
        });
      }
      await fetchModelRisksData();
      handleCloseModelRiskModal();
    } catch (error) {
      setAlert({
        variant: "error",
        body: selectedModelRisk
          ? "Failed to update model risk. Please try again."
          : "Failed to add model risk. Please try again.",
      });
    }
  };

  const handleDeleteModelRisk = async (id: number) => {
    try {
      setDeletingModelRiskId(id);

      // Optimistically remove the item from the local state
      setModelRisksData((prevData) =>
        prevData.filter((item) => item.id !== id)
      );

      // Perform the actual delete operation
      await deleteEntityById({ routeUrl: `/modelRisks/${id}` });

      // Fetch fresh data to ensure consistency
      await fetchModelRisksData(false);

      setAlert({
        variant: "success",
        body: "Model risk deleted successfully!",
      });
    } catch (error) {
      console.error("Error deleting model risk:", error);

      // If delete failed, revert the optimistic update
      await fetchModelRisksData(false);

      setAlert({
        variant: "error",
        body: "Failed to delete model risk. Please try again.",
      });
    } finally {
      setDeletingModelRiskId(null);
    }
  };

  const handleModelRiskCategoryFilterChange = (event: any) => {
    setModelRiskCategoryFilter(event.target.value);
  };

  const handleModelRiskLevelFilterChange = (event: any) => {
    setModelRiskLevelFilter(event.target.value);
  };

  const handleTabChange = (_event: React.SyntheticEvent, newValue: string) => {
    setActiveTab(newValue);
  };

  return (
    <Stack className="vwhome" sx={mainStackStyle}>
      {/* <PageBreadcrumbs /> */}

      <PageBreadcrumbs />

      <HelperDrawer
        isOpen={isHelperDrawerOpen}
        onClose={() => setIsHelperDrawerOpen(!isHelperDrawerOpen)}
        helpContent={modelInventoryHelpContent}
        pageTitle="Model Inventory"
      />
      {alert && (
        <Suspense fallback={<div>Loading...</div>}>
          <Fade in={showAlert} timeout={300} style={toastFadeStyle}>
            <Box mb={2}>
              <Alert
                variant={alert.variant}
                title={alert.title}
                body={alert.body}
                isToast={true}
                onClick={() => {
                  setShowAlert(false);
                  setTimeout(() => setAlert(null), 300);
                }}
              />
            </Box>
          </Fade>
        </Suspense>
      )}

      <Stack sx={mainStackStyle}>
            <PageHeader
               title="Model Inventory"
               description="This registry manages all AI/LLM models and their associated risks within your organization. You can view, add, and manage model details and track model-specific risks and mitigation plans."
               rightContent={
                  <HelperIcon
                     onClick={() =>
                     setIsHelperDrawerOpen(!isHelperDrawerOpen)
                     }
                     size="small"
                    />
                 }
             />

        {/* Summary Cards */}
        {activeTab === "models" && <ModelInventorySummary summary={summary} />}
        {activeTab === "model-risks" && <ModelRiskSummary modelRisks={modelRisksData} />}

        {/* Tab Bar */}
        <TabContext value={activeTab}>
          <Box sx={{ borderBottom: 1, borderColor: "divider", marginBottom: 3 }}>
            <TabList
              onChange={handleTabChange}
              TabIndicatorProps={{ style: { backgroundColor: "#13715B" } }}
              sx={aiTrustCenterTabListStyle}
            >
              <Tab
                sx={aiTrustCenterTabStyle}
                label="Models"
                value="models"
                disableRipple
              />
              <Tab
                sx={aiTrustCenterTabStyle}
                label="Model risks"
                value="model-risks"
                disableRipple
              />
            </TabList>
          </Box>
        </TabContext>

        {activeTab === "models" && (
          <>
            <Stack
              direction="row"
              justifyContent="space-between"
              alignItems="center"
              sx={filterButtonRowStyle}
            >
<<<<<<< HEAD
              <SelectComponent
                id="status-filter"
                value={statusFilter}
                items={statusFilterOptions}
                onChange={handleStatusFilterChange}
                sx={statusFilterSelectStyle}
                customRenderValue={(value, selectedItem) => {
                  if (value === "all") {
                    return selectedItem.name;
                  }
                  return `Status: ${selectedItem.name.toLowerCase()}`;
                }}
              />
=======
              {/* Left side: Status dropdown + Search */}
              <Stack direction="row" spacing={4} alignItems="center">
                <SelectComponent
                  id="status-filter"
                  value={statusFilter}
                  items={statusFilterOptions}
                  onChange={handleStatusFilterChange}
                  sx={statusFilterSelectStyle}
                />

                {/* Expandable Search */}
                <Box sx={searchBoxStyle(isSearchBarVisible)}>
                  <IconButton
                    disableRipple
                    disableFocusRipple
                    sx={{ "&:hover": { backgroundColor: "transparent" } }}
                    aria-label="Toggle search"
                    aria-expanded={isSearchBarVisible}
                    onClick={() => setIsSearchBarVisible((prev) => !prev)}
                  >
                    <SearchIcon sx={{ml: 2}}/>
                  </IconButton>

                  {isSearchBarVisible && (
                    <InputBase
                      autoFocus
                      placeholder="Search models..."
                      inputProps={{ "aria-label": "Search models" }}
                      value={searchTerm}
                      onChange={(e) => setSearchTerm(e.target.value)}
                      sx={inputStyle(isSearchBarVisible)}
                    />
                  )}
                </Box>
              </Stack>

              {/* Right side: Add Model button */}
>>>>>>> 84bdf816
              <CustomizableButton
                variant="contained"
                sx={addNewModelButtonStyle}
                text="Add new model"
                icon={<AddCircleOutlineIcon />}
                onClick={handleNewModelInventoryClick}
                isDisabled={isCreatingDisabled}
              />
            </Stack>

            <ModelInventoryTable
              key={tableKey}
              data={filteredData}
              isLoading={isLoading}
              onEdit={handleEditModelInventory}
              onDelete={handleDeleteModelInventory}
              deletingId={deletingId}
            />
          </>
        )}

        {activeTab === "model-risks" && (
          <>
            {/* Model Risks Tab Content */}
            <Stack
              direction="row"
              justifyContent="space-between"
              alignItems="center"
              sx={filterButtonRowStyle}
            >
              <Stack direction="row" gap={2}>
                <SelectComponent
                  id="risk-category-filter"
                  value={modelRiskCategoryFilter}
                  items={[
                    { _id: "all", name: "All categories" },
                    { _id: "Performance", name: "Performance" },
                    { _id: "Bias & Fairness", name: "Bias & Fairness" },
                    { _id: "Security", name: "Security" },
                    { _id: "Data Quality", name: "Data Quality" },
                    { _id: "Compliance", name: "Compliance" },
                  ]}
                  onChange={handleModelRiskCategoryFilterChange}
                  sx={statusFilterSelectStyle}
                  customRenderValue={(value, selectedItem) => {
                    if (value === "all") {
                      return selectedItem.name;
                    }
                    return `Category: ${selectedItem.name.toLowerCase()}`;
                  }}
                />
                <SelectComponent
                  id="risk-level-filter"
                  value={modelRiskLevelFilter}
                  items={[
                    { _id: "all", name: "All risk levels" },
                    { _id: "Low", name: "Low" },
                    { _id: "Medium", name: "Medium" },
                    { _id: "High", name: "High" },
                    { _id: "Critical", name: "Critical" },
                  ]}
                  onChange={handleModelRiskLevelFilterChange}
                  sx={statusFilterSelectStyle}
                  customRenderValue={(value, selectedItem) => {
                    if (value === "all") {
                      return selectedItem.name;
                    }
                    return `Risk level: ${selectedItem.name.toLowerCase()}`;
                  }}
                />
              </Stack>
              <CustomizableButton
                variant="contained"
                sx={addNewModelButtonStyle}
                text="Add model risk"
                icon={<AddCircleOutlineIcon />}
                onClick={handleNewModelRiskClick}
                isDisabled={isCreatingDisabled}
              />
            </Stack>

            <ModelRisksTable
              data={filteredModelRisks}
              isLoading={isModelRisksLoading}
              onEdit={handleEditModelRisk}
              onDelete={handleDeleteModelRisk}
              deletingId={deletingModelRiskId}
              users={users}
            />
          </>
        )}
      </Stack>

      <NewModelInventory
        isOpen={isNewModelInventoryModalOpen}
        setIsOpen={handleCloseModal}
        onSuccess={handleModelInventorySuccess}
        initialData={
          selectedModelInventory
            ? {
                provider_model: selectedModelInventory.provider_model || "",
                provider: selectedModelInventory.provider || "",
                model: selectedModelInventory.model || "",
                version: selectedModelInventory.version || "",
                approver: selectedModelInventory.approver,
                capabilities: selectedModelInventory.capabilities,
                security_assessment: selectedModelInventory.security_assessment,
                status: selectedModelInventory.status,
                status_date: selectedModelInventory.status_date
                  ? new Date(selectedModelInventory.status_date)
                      .toISOString()
                      .split("T")[0]
                  : new Date().toISOString().split("T")[0],
              }
            : undefined
        }
        isEdit={!!selectedModelInventory}
      />

      <NewModelRisk
        isOpen={isNewModelRiskModalOpen}
        setIsOpen={handleCloseModelRiskModal}
        onSuccess={handleModelRiskSuccess}
        initialData={
          selectedModelRisk
            ? {
                riskName: selectedModelRisk.riskName || "",
                riskCategory: selectedModelRisk.riskCategory,
                riskLevel: selectedModelRisk.riskLevel,
                status: selectedModelRisk.status,
                owner: selectedModelRisk.owner,
                targetDate: selectedModelRisk.targetDate
                  ? new Date(selectedModelRisk.targetDate)
                      .toISOString()
                      .split("T")[0]
                  : new Date().toISOString().split("T")[0],
                description: selectedModelRisk.description || "",
                mitigationPlan: selectedModelRisk.mitigationPlan || "",
                impact: selectedModelRisk.impact || "",
                modelId: selectedModelRisk.modelId,
              }
            : undefined
        }
        isEdit={!!selectedModelRisk}
      />
    </Stack>
  );
};

export default ModelInventory;<|MERGE_RESOLUTION|>--- conflicted
+++ resolved
@@ -46,17 +46,12 @@
 } from "../../../domain/interfaces/i.modelInventory";
 import SelectComponent from "../../components/Inputs/Select";
 import PageHeader from "../../components/Layout/PageHeader";
-<<<<<<< HEAD
 import TabContext from "@mui/lab/TabContext";
 import TabList from "@mui/lab/TabList";
 import Tab from "@mui/material/Tab";
-=======
-import TabBar from "../../components/TabBar";
 import { IconButton, InputBase } from "@mui/material";
 import SearchIcon from "@mui/icons-material/Search";
 import { searchBoxStyle, inputStyle } from "./style";
-
->>>>>>> 84bdf816
 
 const Alert = React.lazy(() => import("../../components/Alert"));
 
@@ -628,21 +623,6 @@
               alignItems="center"
               sx={filterButtonRowStyle}
             >
-<<<<<<< HEAD
-              <SelectComponent
-                id="status-filter"
-                value={statusFilter}
-                items={statusFilterOptions}
-                onChange={handleStatusFilterChange}
-                sx={statusFilterSelectStyle}
-                customRenderValue={(value, selectedItem) => {
-                  if (value === "all") {
-                    return selectedItem.name;
-                  }
-                  return `Status: ${selectedItem.name.toLowerCase()}`;
-                }}
-              />
-=======
               {/* Left side: Status dropdown + Search */}
               <Stack direction="row" spacing={4} alignItems="center">
                 <SelectComponent
@@ -651,6 +631,12 @@
                   items={statusFilterOptions}
                   onChange={handleStatusFilterChange}
                   sx={statusFilterSelectStyle}
+                  customRenderValue={(value, selectedItem) => {
+                    if (value === "all") {
+                      return selectedItem.name;
+                    }
+                    return `Status: ${selectedItem.name.toLowerCase()}`;
+                  }}
                 />
 
                 {/* Expandable Search */}
@@ -680,7 +666,6 @@
               </Stack>
 
               {/* Right side: Add Model button */}
->>>>>>> 84bdf816
               <CustomizableButton
                 variant="contained"
                 sx={addNewModelButtonStyle}
