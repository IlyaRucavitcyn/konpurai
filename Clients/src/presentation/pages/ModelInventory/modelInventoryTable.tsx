import React, { useState, useCallback, useMemo, useEffect } from "react";
import {
  Table,
  TableBody,
  TableCell,
  TableContainer,
  TableHead,
  TablePagination,
  TableRow,
  useTheme,
  Stack,
  Typography,
  TableFooter,
  Tooltip,
} from "@mui/material";
import TablePaginationActions from "../../components/TablePagination";
import "../../components/Table/index.css";
import singleTheme from "../../themes/v1SingleTheme";
import CustomIconButton from "../../components/IconButton";
import allowedRoles from "../../../application/constants/permissions";
import { useAuth } from "../../../application/hooks/useAuth";
import { ReactComponent as SelectorVertical } from "../../assets/icons/selector-vertical.svg";
import Placeholder from "../../assets/imgs/empty-state.svg";
import {
  IModelInventory,
  ModelInventoryStatus,
} from "../../../domain/interfaces/i.modelInventory";
import { getAllEntities } from "../../../application/repository/entity.repository";
import { User } from "../../../domain/types/User";
import { getPaginationRowCount, setPaginationRowCount } from "../../../application/utils/paginationStorage";
import {
  statusBadgeStyle,
  securityAssessmentBadgeStyle,
  tableRowHoverStyle,
  tableRowDeletingStyle,
  loadingContainerStyle,
  emptyStateContainerStyle,
  emptyStateTextStyle,
  tableFooterRowStyle,
  showingTextCellStyle,
  paginationMenuProps,
  paginationSelectStyle,
  paginationStyle,
} from "./style";
import dayjs from "dayjs";
import utc from "dayjs/plugin/utc";

dayjs.extend(utc);

// Constants for table
const TABLE_COLUMNS = [
  { id: "provider", label: "PROVIDER" },
  { id: "model", label: "MODEL" },
  { id: "version", label: "VERSION" },
  { id: "approver", label: "APPROVER" },
  // { id: "capabilities", label: "CAPABILITIES" },
  { id: "security_assessment", label: "SECURITY ASSESSMENT" },
  { id: "status", label: "STATUS" },
  { id: "status_date", label: "STATUS DATE" },
  { id: "actions", label: "" },
];

interface ModelInventoryTableProps {
  data: IModelInventory[];
  isLoading?: boolean;
  onEdit?: (id: string) => void;
  onDelete?: (id: string) => void;
  paginated?: boolean;
  deletingId?: string | null;
}

const DEFAULT_ROWS_PER_PAGE = 10;

const TooltipCell: React.FC<{ value: string | null | undefined }> = ({ value }) => {
  const displayValue = value || "-";
  const shouldShowTooltip = displayValue.length > 24;

  return shouldShowTooltip ? (
    <Tooltip title={displayValue} arrow>
      <span>{displayValue}</span>
    </Tooltip>
  ) : (
    <span>{displayValue}</span>
  );
};


const StatusBadge: React.FC<{ status: ModelInventoryStatus }> = ({ status }) => {
  return <span style={statusBadgeStyle(status)}>{status}</span>;
};

const SecurityAssessmentBadge: React.FC<{ assessment: boolean }> = ({
  assessment,
}) => {
  return (
    <span style={securityAssessmentBadgeStyle(assessment)}>
      {assessment ? "Yes" : "No"}
    </span>
  );
};

// const CapabilitiesChips: React.FC<{ capabilities: string[] }> = ({
//   capabilities,
// }) => {
//   return (
//     <Stack direction="row" flexWrap="wrap" sx={capabilitiesChipContainerStyle}>
//       {capabilities.slice(0, 3).map((capability, index) => (
//         <Chip
//           key={index}
//           label={capability}
//           size="small"
//           sx={capabilityChipStyle}
//         />
//       ))}
//       {capabilities.length > 3 && (
//         <Chip
//           label={`+${capabilities.length - 3}`}
//           size="small"
//           sx={capabilityChipExtraStyle}
//         />
//       )}
//     </Stack>
//   );
// };

const ModelInventoryTable: React.FC<ModelInventoryTableProps> = ({
  data,
  isLoading,
  onEdit,
  onDelete,
  paginated = true,
  deletingId,
}) => {
  const theme = useTheme();
  const { userRoleName } = useAuth();
  const [page, setPage] = useState(0);
  const [rowsPerPage, setRowsPerPage] = useState(() => 
    getPaginationRowCount('modelInventory', DEFAULT_ROWS_PER_PAGE)
  );
  const [users, setUsers] = useState<User[]>([]);

  // Fetch users when component mounts
  useEffect(() => {
    fetchUsers();
  }, []);

  const fetchUsers = async () => {
    try {
      const response = await getAllEntities({ routeUrl: "/users" });
      if (response?.data) {
        setUsers(response.data);
      }
    } catch (error) {
      console.error("Error fetching users:", error);
    }
  };

  // Create a mapping of user IDs to user names
  const userMap = useMemo(() => {
    const map = new Map<string, string>();
    users.forEach((user) => {
      map.set(user.id.toString(), `${user.name} ${user.surname}`.trim());
    });
    return map;
  }, [users]);

  const isDeletingAllowed =
    allowedRoles.modelInventory?.delete?.includes(userRoleName);

  const handleChangePage = useCallback((_: unknown, newPage: number) => {
    setPage(newPage);
  }, []);

  const handleChangeRowsPerPage = useCallback(
    (event: React.ChangeEvent<HTMLInputElement>) => {
      const newRowsPerPage = parseInt(event.target.value, 10);
      setRowsPerPage(newRowsPerPage);
      setPaginationRowCount('modelInventory', newRowsPerPage);
      setPage(0);
    },
    []
  );

  const getRange = useMemo(() => {
    const start = page * rowsPerPage + 1;
    const end = Math.min(page * rowsPerPage + rowsPerPage, data?.length ?? 0);
    return `${start} - ${end}`;
  }, [page, rowsPerPage, data?.length]);

  const tableHeader = useMemo(
    () => (
      <TableHead
        sx={{
          backgroundColor:
            singleTheme.tableStyles.primary.header.backgroundColors,
        }}
      >
        <TableRow sx={singleTheme.tableStyles.primary.header.row}>
          {TABLE_COLUMNS.map((column) => (
            <TableCell
              component={"td"}
              className="model-inventory-table-header-cel"
              key={column.id}
              sx={{
                ...singleTheme.tableStyles.primary.header.cell,
                ...(column.id === "actions" && {
                  position: "sticky",
                  right: 0,
                  zIndex: 10,
                  backgroundColor:
                    singleTheme.tableStyles.primary.header.backgroundColors,
                }),
              }}
            >
              <div style={{ fontWeight: 400 }}>{column.label}</div>
            </TableCell>
          ))}
        </TableRow>
      </TableHead>
    ),
    []
  );

  const tableBody = useMemo(
    () => (
      <TableBody>
        {data?.length > 0 ? (
          data
            .slice(page * rowsPerPage, page * rowsPerPage + rowsPerPage)
            .map((modelInventory) => (
              <TableRow
                key={modelInventory.id}
                sx={{
                  ...singleTheme.tableStyles.primary.body.row,
                  ...tableRowHoverStyle,
                  ...(deletingId === modelInventory.id?.toString() &&
                    tableRowDeletingStyle),
                }}
                onClick={(e) => {
                  e.stopPropagation();
                  onEdit?.(modelInventory.id?.toString() || "");
                }}
              >
                <TableCell sx={{ ...singleTheme.tableStyles.primary.body.cell, whiteSpace: "nowrap" }}>
                  <TooltipCell value={modelInventory.provider} />
                </TableCell>
                <TableCell sx={{ ...singleTheme.tableStyles.primary.body.cell, whiteSpace: "nowrap" }}>
                  <TooltipCell value={modelInventory.model} />
                </TableCell>
                <TableCell sx={{ ...singleTheme.tableStyles.primary.body.cell, whiteSpace: "nowrap" }}>
                  <TooltipCell value={modelInventory.version} />
                </TableCell>
                <TableCell sx={{ ...singleTheme.tableStyles.primary.body.cell, whiteSpace: "nowrap" }}>
                  <TooltipCell value={userMap.get(modelInventory.approver.toString())} />
                </TableCell>
                {/* <TableCell sx={singleTheme.tableStyles.primary.body.cell}>
                  <CapabilitiesChips capabilities={modelInventory.capabilities} />
                </TableCell> */}
                <TableCell sx={{ ...singleTheme.tableStyles.primary.body.cell, whiteSpace: "nowrap" }}>
                  <SecurityAssessmentBadge assessment={modelInventory.security_assessment} />
                </TableCell>
                <TableCell sx={{ ...singleTheme.tableStyles.primary.body.cell, whiteSpace: "nowrap" }}>
                  <StatusBadge status={modelInventory.status} />
                </TableCell>
<<<<<<< HEAD
                <TableCell sx={singleTheme.tableStyles.primary.body.cell}>
                  {modelInventory.status_date
                    ? dayjs.utc(modelInventory.status_date).format("YYYY-MM-DD")
                    : "-"}
=======
                <TableCell sx={{ ...singleTheme.tableStyles.primary.body.cell, whiteSpace: "nowrap" }}>
                  <TooltipCell
                    value={
                      modelInventory.status_date
                        ? new Date(modelInventory.status_date).toLocaleDateString()
                        : "-"
                    }
                  />
>>>>>>> 48ef46ca
                </TableCell>
                <TableCell
                  sx={{
                    ...singleTheme.tableStyles.primary.body.cell,
                    position: "sticky",
                    right: 0,
                    zIndex: 10,
                    minWidth: "50px",
                  }}
                  onClick={(e) => {
                    e.stopPropagation();
                  }}
                >
                  {isDeletingAllowed && (
                    <CustomIconButton
                      id={modelInventory.id || 0}
                      onDelete={() =>
                        onDelete?.(modelInventory.id?.toString() || "")
                      }
                      onEdit={() => {
                        onEdit?.(modelInventory.id?.toString() || "");
                      }}
                      onMouseEvent={() => {}}
                      warningTitle="Delete this model?"
                      warningMessage="When you delete this model, all data related to this model will be removed. This action is non-recoverable."
                      type=""
                    />
                  )}
                </TableCell>
              </TableRow>
            ))
        ) : (
          <TableRow>
            <TableCell
              colSpan={TABLE_COLUMNS.length}
              align="center"
              sx={{ py: 4 }}
            >
              No model inventory data available.
            </TableCell>
          </TableRow>
        )}
      </TableBody>
    ),
    [
      data,
      page,
      rowsPerPage,
      isDeletingAllowed,
      onEdit,
      onDelete,
      deletingId,
      userMap,
    ]
  );

  if (isLoading) {
    return (
      <Stack
        alignItems="center"
        justifyContent="center"
        sx={loadingContainerStyle(theme)}
      >
        <Typography>Loading...</Typography>
      </Stack>
    );
  }

  if (!data || data.length === 0) {
    return (
      <Stack
        alignItems="center"
        justifyContent="center"
        sx={emptyStateContainerStyle(theme)}
      >
        <img src={Placeholder} alt="Placeholder" />
        <Typography sx={emptyStateTextStyle}>
          There is currently no data in this table.
        </Typography>
      </Stack>
    );
  }

  return (
    <TableContainer sx={{ overflowX: "auto" }}>
      <Table sx={singleTheme.tableStyles.primary.frame}>
        {tableHeader}
        {tableBody}
        {paginated && (
          <TableFooter>
            <TableRow sx={tableFooterRowStyle(theme)}>
              <TableCell sx={showingTextCellStyle(theme)}>
                Showing {getRange} of {data?.length} model(s)
              </TableCell>
              <TablePagination
                count={data?.length ?? 0}
                page={page}
                onPageChange={handleChangePage}
                rowsPerPage={rowsPerPage}
                rowsPerPageOptions={[5, 10, 15, 25]}
                onRowsPerPageChange={handleChangeRowsPerPage}
                ActionsComponent={(props) => (
                  <TablePaginationActions {...props} />
                )}
                labelRowsPerPage="Rows per page"
                labelDisplayedRows={({ page, count }) =>
                  `Page ${page + 1} of ${Math.max(
                    0,
                    Math.ceil(count / rowsPerPage)
                  )}`
                }
                slotProps={{
                  select: {
                    MenuProps: paginationMenuProps(theme),
                    inputProps: { id: "pagination-dropdown" },
                    IconComponent: SelectorVertical,
                    sx: paginationSelectStyle(theme),
                  },
                }}
                sx={paginationStyle(theme)}
              />
            </TableRow>
          </TableFooter>
        )}
      </Table>
    </TableContainer>
  );
};

export default ModelInventoryTable;<|MERGE_RESOLUTION|>--- conflicted
+++ resolved
@@ -262,21 +262,12 @@
                 <TableCell sx={{ ...singleTheme.tableStyles.primary.body.cell, whiteSpace: "nowrap" }}>
                   <StatusBadge status={modelInventory.status} />
                 </TableCell>
-<<<<<<< HEAD
-                <TableCell sx={singleTheme.tableStyles.primary.body.cell}>
-                  {modelInventory.status_date
-                    ? dayjs.utc(modelInventory.status_date).format("YYYY-MM-DD")
-                    : "-"}
-=======
                 <TableCell sx={{ ...singleTheme.tableStyles.primary.body.cell, whiteSpace: "nowrap" }}>
                   <TooltipCell
-                    value={
-                      modelInventory.status_date
-                        ? new Date(modelInventory.status_date).toLocaleDateString()
-                        : "-"
-                    }
+                    value={modelInventory.status_date
+                      ? dayjs.utc(modelInventory.status_date).format("YYYY-MM-DD")
+                      : "-"}
                   />
->>>>>>> 48ef46ca
                 </TableCell>
                 <TableCell
                   sx={{
