import "./index.css";
import { Box, Stack, Tab, Typography, useTheme } from "@mui/material";
import TableWithPlaceholder from "../../components/Table/WithPlaceholder/index";
import RiskTable from "../../components/Table/RisksTable";
import { Suspense, useCallback, useContext, useEffect, useState } from "react";
import AddNewVendor from "../../components/Modals/NewVendor";
import singleTheme from "../../themes/v1SingleTheme";
import { VerifyWiseContext } from "../../../application/contexts/VerifyWise.context";
import {
  deleteEntityById,
  getAllEntities,
  getEntityById,
} from "../../../application/repository/entity.repository";
import { tabPanelStyle, tabStyle } from "./style";
import { logEngine } from "../../../application/tools/log.engine";
import Alert from "../../components/Alert";
import PageTour from "../../components/PageTour";
import VendorsSteps from "./VendorsSteps";
import useMultipleOnScreen from "../../../application/hooks/useMultipleOnScreen";
import TabContext from "@mui/lab/TabContext";
import TabList from "@mui/lab/TabList";
import TabPanel from "@mui/lab/TabPanel";
import AddCircleOutlineIcon from "@mui/icons-material/AddCircleOutline";
import AddNewRisk from "../../components/Modals/NewRisk";
import VWButton from "../../vw-v2-components/Buttons";
import VWSkeleton from "../../vw-v2-components/Skeletons";
import VWToast from "../../vw-v2-components/Toast";
import { Project } from "../../../domain/Project";
import RisksCard from "../../components/Cards/RisksCard";
import { vwhomeHeading } from "../Home/1.0Home/style";
import useVendorRisks from "../../../application/hooks/useVendorRisks";

interface ExistingRisk {
  id?: number;
  risk_description: string;
  impact_description: string;
  project_name?: string;
  impact: string;
  action_owner: string;
  risk_severity: string;
  likelihood: string;
  risk_level: string;
  action_plan: string;
  vendor_id: string;
}
export interface VendorDetails {
  id?: number;
  projects: number[];
  vendor_name: string;
  vendor_provides: string;
  website: string;
  vendor_contact_person: string;
  review_result: string;
  review_status: string;
  reviewer: string;
  risk_status: string;
  review_date: string;
  assignee: string;
}

const Vendors = () => {
  const theme = useTheme();
  const [isOpen, setIsOpen] = useState(false);
  const [isVendorsLoading, setIsVendorsLoading] = useState(true);
  const [isRiskModalOpen, setIsRiskModalOpen] = useState(false);
  const [isSubmitting, setIsSubmitting] = useState(false);
  const [value, setValue] = useState("1");
  const [project, setProject] = useState<Project>();
  const { dashboardValues, setDashboardValues } = useContext(VerifyWiseContext);
  const [selectedVendor, setSelectedVendor] = useState<VendorDetails | null>(
    null
  );
  const [selectedRisk, setSelectedRisk] = useState<ExistingRisk | null>(null);
  const [controller, setController] = useState<AbortController | null>(null);
<<<<<<< HEAD
  const { selectedProjectId } = dashboardValues;
  const { vendorRisksSummary,refetchVendorRisks,vendorRisks,loadingVendorRisks } = useVendorRisks({
    projectId: selectedProjectId?.toString(),
=======
  const [refreshKey, setRefreshKey] = useState(0);
  const { currentProjectId } = useContext(VerifyWiseContext);
  const { vendorRisksSummary } = useVendorRisks({
    projectId: currentProjectId?.toString(),
    refreshKey,
>>>>>>> 7665b69e
  });
  const [alert, setAlert] = useState<{
    variant: "success" | "info" | "warning" | "error";
    title?: string;
    body: string;
  } | null>(null);

  const [runVendorTour, setRunVendorTour] = useState(false);
  const { refs, allVisible } = useMultipleOnScreen<HTMLDivElement>({
    countToTrigger: 1,
  });

  const createAbortController = () => {
    if (controller) {
      controller.abort();
    }
    const newController = new AbortController();
    setController(newController);
    return newController.signal;
  };
  const openAddNewVendor = () => {
    setIsOpen(true);
  };
  const handleRiskModal = () => {
    setIsRiskModalOpen((prev) => !prev);
  };

  const handleChange = (_: React.SyntheticEvent, newValue: string) => {
    setValue(newValue);
  };
  useEffect(() => {
    const fetchProject = async () => {
      try {
        const projectData = await getEntityById({
          routeUrl: `/projects/${currentProjectId}`,
        });
        setProject(projectData.data);
      } catch (error) {
        console.error("Failed to fetch project data:", error);
      }
    };

    if (currentProjectId) {
      fetchProject();
    }
  }, [currentProjectId]);

  const fetchVendors = useCallback(async () => {
    const signal = createAbortController();
    if (signal.aborted) return;
    setIsVendorsLoading(true);
    if (!currentProjectId) return;
    try {
      const response = await getAllEntities({
        routeUrl: `/vendors/project-id/${currentProjectId}`,
        signal,
      });
      if (response?.data) {
        setDashboardValues((prevValues: any) => ({
          ...prevValues,
          vendors: response.data,
        }));
      }
    } catch (error) {
      console.error("Error fetching vendors:", error);
    } finally {
      setIsVendorsLoading(false);
    }
  }, [currentProjectId]);

<<<<<<< HEAD
=======
  const fetchRisks = useCallback(async () => {
    const signal = createAbortController();
    if (signal.aborted) return;
    setIsRisksLoading(true);
    if (!currentProjectId) return;
    try {
      const response = await getAllEntities({
        routeUrl: `/vendorRisks/by-projid/${currentProjectId}`,
        signal,
      });
      if (response?.data) {
        setDashboardValues((prevValues: any) => ({
          ...prevValues,
          vendorRisks: response.data,
        }));
        setRefreshKey((prevKey) => prevKey + 1);

      }
    } catch (error) {
      console.error("Error fetching vendorRisks:", error);
    } finally {
      setIsRisksLoading(false);
    }
  }, [currentProjectId]);

>>>>>>> 7665b69e
  useEffect(() => {
    fetchVendors();
    return () => {
      controller?.abort();
    };
  }, [currentProjectId]);

  useEffect(() => {
    refetchVendorRisks();
    return () => {
      controller?.abort();
    };
  }, [currentProjectId]);

  useEffect(() => {
    if (allVisible) {
      setRunVendorTour(true);
    }
  }, [allVisible]);

  const handleDeleteVendor = async (vendorId: number) => {
    setIsSubmitting(true);

    try {
      const response = await deleteEntityById({
        routeUrl: `/vendors/${vendorId}`,
      });

      if (response.status === 202) {
        setDashboardValues((prevValues: any) => ({
          ...prevValues,
          vendors: prevValues.vendors.filter(
            (vendor: any) => vendor.id !== vendorId
          ),
        }));
        setAlert({
          variant: "success",
          body: "Vendor deleted successfully.",
        });
        setTimeout(() => {
          setAlert(null);
        }, 3000);
        await fetchVendors();
        await  refetchVendorRisks();
      } else if (response.status === 404) {
        setAlert({
          variant: "error",
          body: "Vendor not found.",
        });
        setTimeout(() => {
          setAlert(null);
        }, 3000);
      } else {
        console.error("Unexpected response. Please try again.");
        logEngine({
          type: "error",
          message: "Unexpected response. Please try again.",
        });
      }
    } catch (error) {
      console.error("Error deleting vendor:", error);
      logEngine({
        type: "error",
        message: `An error occurred: ${error}`,
      });
    } finally {
      setIsSubmitting(false);
    }
  };
  const handleDeleteRisk = async (vendorId: number) => {
    const signal = createAbortController();
    setIsSubmitting(true);

    try {
      const response = await deleteEntityById({
        routeUrl: `/vendorRisks/${vendorId}`,
        signal,
      });

      if (response.status === 202) {
        setAlert({
          variant: "success",
          body: "Risk deleted successfully.",
        });
        setTimeout(() => {
          setAlert(null);
        }, 3000);

        await refetchVendorRisks();
      } else if (response.status === 404) {
        setAlert({
          variant: "error",
          body: "Risk not found.",
        });
      } else {
        console.error("Unexpected response. Please try again.");
        logEngine({
          type: "error",
          message: "Unexpected response. Please try again.",
        });
      }
    } catch (error) {
      console.error("Error deleting Risk:", error);
      logEngine({
        type: "error",
        message: `An error occurred: ${error}`,
      });
    } finally {
      setIsSubmitting(false);
    }
  };
  const handleEditRisk = async (id: number) => {
    try {
      const response = await getEntityById({
        routeUrl: `/vendorRisks/${id}`,
      });
      setSelectedRisk(response.data);
      setIsRiskModalOpen(true);
    } catch (e) {
      logEngine({
        type: "error",
        message: "Failed to update risk data.",
      });
    }
  };
  const handleEditVendor = async (id: number) => {
    try {
      const response = await getEntityById({
        routeUrl: `/vendors/${id}`,
      });
      setSelectedVendor(response.data);
      setIsOpen(true);
    } catch (e) {
      logEngine({
        type: "error",
        message: "Failed to fetch vendor data.",
      });
    }
  };

  return (
    <div className="vendors-page">
      <PageTour
        steps={VendorsSteps}
        run={runVendorTour}
        onFinish={() => {
          localStorage.setItem("vendor-tour", "true");
          setRunVendorTour(false);
        }}
        tourKey="vendor-tour"
      />
      <Stack gap={theme.spacing(10)} maxWidth={1400}>
        {value === "1" ? (
          <>
            {alert && (
              <Suspense fallback={<div>Loading...</div>}>
                <Alert
                  variant={alert.variant}
                  title={alert.title}
                  body={alert.body}
                  isToast={true}
                  onClick={() => setAlert(null)}
                />
              </Suspense>
            )}
            <Stack>
              <Typography sx={vwhomeHeading}>Vendor list</Typography>
              <Typography sx={singleTheme.textStyles.pageDescription}>
                This table includes a list of external entities that provides
                AI-related products, services, or components. You can create and
                manage all vendors here.
              </Typography>
            </Stack>
          </>
        ) : (
          <>
            {alert && (
              <Suspense fallback={<div>Loading...</div>}>
                <Alert
                  variant={alert.variant}
                  title={alert.title}
                  body={alert.body}
                  isToast={true}
                  onClick={() => setAlert(null)}
                />
              </Suspense>
            )}

            <Stack>
              <Typography
                variant="h2"
                component="div"
                sx={{
                  pb: 8.5,
                  color: "#1A1919",
                  fontSize: 16,
                  fontWeight: 600,
                }}
              >
                Vendor risks list
              </Typography>
              <Typography sx={singleTheme.textStyles.pageDescription}>
                This table includes a list of risks related to a vendor. You can
                create and manage all vendor risks here.
              </Typography>
            </Stack>
          </>
        )}
        <TabContext value={value}>
          <Box sx={{ borderBottom: 1, borderColor: "divider" }}>
            <TabList
              onChange={handleChange}
              TabIndicatorProps={{ style: { backgroundColor: "#13715B" } }}
              sx={{
                minHeight: "20px",
                "& .MuiTabs-flexContainer": { columnGap: "34px" },
              }}
            >
              <Tab label="Vendors" value="1" sx={tabStyle} disableRipple />
              <Tab label="Risks" value="2" sx={tabStyle} disableRipple />
            </TabList>
          </Box>
          {value !== "1" &&
            (loadingVendorRisks || isVendorsLoading ? (
              <VWSkeleton variant="rectangular" width="50%" height={100} />
            ) : (
              project && <RisksCard risksSummary={vendorRisksSummary} />
            ))}
          {isVendorsLoading && value === "1" ? (
            <VWSkeleton
              variant="rectangular"
              width={"15%"}
              height={35}
              sx={{ alignSelf: "flex-end" }}
            />
          ) : (
            value === "1" && (
              <Stack sx={{ alignItems: "flex-end" }}>
                <div data-joyride-id="add-new-vendor" ref={refs[0]}>
                  <VWButton
                    variant="contained"
                    text="Add new vendor"
                    sx={{
                      backgroundColor: "#13715B",
                      border: "1px solid #13715B",
                      gap: 2,
                    }}
                    icon={<AddCircleOutlineIcon />}
                    onClick={() => {
                      openAddNewVendor();
                      setSelectedVendor(null);
                    }}
                  />
                </div>
              </Stack>
            )
          )}

          {(loadingVendorRisks || isVendorsLoading) && value !== "1" ? (
            <VWSkeleton
              variant="rectangular"
              width={"15%"}
              height={35}
              sx={{ alignSelf: "flex-end" }}
            />
          ) : (
            value !== "1" && (
              <Stack sx={{ alignItems: "flex-end" }}>
                <VWButton
                  variant="contained"
                  text="Add new Risk"
                  sx={{
                    backgroundColor: "#13715B",
                    border: "1px solid #13715B",
                    gap: 2,
                  }}
                  icon={<AddCircleOutlineIcon />}
                  onClick={() => {
                    setSelectedRisk(null);
                    handleRiskModal();
                  }}
                />
              </Stack>
            )
          )}

          {isVendorsLoading && value === "1" ? (
            <VWSkeleton
              height={"20vh"}
              minHeight={"20vh"}
              minWidth={260}
              width={"100%"}
              maxWidth={"100%"}
              variant="rectangular"
            />
          ) : (
            <TabPanel value="1" sx={tabPanelStyle}>
              <TableWithPlaceholder
                dashboardValues={dashboardValues}
                onDelete={handleDeleteVendor}
                onEdit={handleEditVendor}
              />
            </TabPanel>
          )}
          {(loadingVendorRisks || isVendorsLoading) && value !== "1" ? (
            <VWSkeleton
              height={"20vh"}
              minHeight={"20vh"}
              minWidth={260}
              width={"100%"}
              maxWidth={"100%"}
              variant="rectangular"
            />
          ) : (
            <TabPanel value="2" sx={tabPanelStyle}>
              <RiskTable
                dashboardValues={dashboardValues}
                vendorRisks = {vendorRisks}
                onDelete={handleDeleteRisk}
                onEdit={handleEditRisk}
              />
            </TabPanel>
          )}
        </TabContext>
      </Stack>
      <AddNewVendor
        isOpen={isOpen}
        setIsOpen={() => setIsOpen(false)}
        value={value}
        onSuccess={fetchVendors}
        existingVendor={selectedVendor}
      />
      <AddNewRisk
        isOpen={isRiskModalOpen}
        handleChange={handleChange}
        setIsOpen={handleRiskModal}
        value={value}
        onSuccess={refetchVendorRisks}
        existingRisk={selectedRisk}
      />
      {isSubmitting && (
        <VWToast title="Processing your request. Please wait..." />
      )}
    </div>
  );
};

export default Vendors;<|MERGE_RESOLUTION|>--- conflicted
+++ resolved
@@ -72,17 +72,9 @@
   );
   const [selectedRisk, setSelectedRisk] = useState<ExistingRisk | null>(null);
   const [controller, setController] = useState<AbortController | null>(null);
-<<<<<<< HEAD
-  const { selectedProjectId } = dashboardValues;
+  const { currentProjectId } = useContext(VerifyWiseContext);
   const { vendorRisksSummary,refetchVendorRisks,vendorRisks,loadingVendorRisks } = useVendorRisks({
-    projectId: selectedProjectId?.toString(),
-=======
-  const [refreshKey, setRefreshKey] = useState(0);
-  const { currentProjectId } = useContext(VerifyWiseContext);
-  const { vendorRisksSummary } = useVendorRisks({
     projectId: currentProjectId?.toString(),
-    refreshKey,
->>>>>>> 7665b69e
   });
   const [alert, setAlert] = useState<{
     variant: "success" | "info" | "warning" | "error";
@@ -153,34 +145,6 @@
     }
   }, [currentProjectId]);
 
-<<<<<<< HEAD
-=======
-  const fetchRisks = useCallback(async () => {
-    const signal = createAbortController();
-    if (signal.aborted) return;
-    setIsRisksLoading(true);
-    if (!currentProjectId) return;
-    try {
-      const response = await getAllEntities({
-        routeUrl: `/vendorRisks/by-projid/${currentProjectId}`,
-        signal,
-      });
-      if (response?.data) {
-        setDashboardValues((prevValues: any) => ({
-          ...prevValues,
-          vendorRisks: response.data,
-        }));
-        setRefreshKey((prevKey) => prevKey + 1);
-
-      }
-    } catch (error) {
-      console.error("Error fetching vendorRisks:", error);
-    } finally {
-      setIsRisksLoading(false);
-    }
-  }, [currentProjectId]);
-
->>>>>>> 7665b69e
   useEffect(() => {
     fetchVendors();
     return () => {
