--- conflicted
+++ resolved
@@ -48,11 +48,13 @@
 import allowedRoles from "../../../application/constants/permissions";
 import HelperDrawer from "../../components/Drawer/HelperDrawer";
 import vendorHelpContent from "../../../presentation/helpers/vendor-help.html?raw";
-<<<<<<< HEAD
-import { deleteVendor, getAllVendors, getVendorById, getVendorsByProjectId } from "../../../application/repository/vendor.repository";
-=======
 import { getAllProjects } from "../../../application/repository/project.repository";
->>>>>>> fe814d7c
+import {
+  deleteVendor,
+  getAllVendors,
+  getVendorById,
+  getVendorsByProjectId,
+} from "../../../application/repository/vendor.repository";
 
 interface ExistingRisk {
   id?: number;
@@ -165,12 +167,13 @@
     setIsVendorsLoading(true);
     if (!selectedProjectId) return;
     try {
-   const response = selectedProjectId === "all"
-        ? await getAllVendors({ signal })
-        : await getVendorsByProjectId({ 
-            projectId: parseInt(selectedProjectId), 
-            signal 
-          });
+      const response =
+        selectedProjectId === "all"
+          ? await getAllVendors({ signal })
+          : await getVendorsByProjectId({
+              projectId: parseInt(selectedProjectId),
+              signal,
+            });
       if (response?.data) {
         setVendors(response.data);
       }
@@ -201,7 +204,7 @@
     setIsSubmitting(true);
 
     try {
-       const response = await deleteVendor({
+      const response = await deleteVendor({
         id: Number(vendorId),
       });
 
@@ -339,7 +342,7 @@
   };
   const handleEditVendor = async (id: number) => {
     try {
-     const response = await getVendorById({
+      const response = await getVendorById({
         id: Number(id),
       });
       setSelectedVendor(response.data);
