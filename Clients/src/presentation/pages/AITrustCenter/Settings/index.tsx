import React, { useRef } from "react";
import { Box, Stack, Typography, Button as MUIButton, CircularProgress, Snackbar, Alert } from "@mui/material";
import { useStyles } from './styles';
import Toggle from '../../../components/Inputs/Toggle';
import Field from '../../../components/Inputs/Field';
import CustomizableButton from '../../../vw-v2-components/Buttons';
import SaveIcon from '@mui/icons-material/Save';
import DualButtonModal from '../../../vw-v2-components/Dialogs/DualButtonModal';
import { useAITrustCentreOverviewQuery, useAITrustCentreOverviewMutation } from "../../../../application/hooks/useAITrustCentreOverviewQuery";
import { uploadAITrustCentreLogo, deleteAITrustCentreLogo } from "../../../../application/repository/aiTrustCentre.repository";
import { extractUserToken } from "../../../../application/tools/extractToken";
import { getAuthToken } from "../../../../application/redux/auth/getAuthToken";
import { apiServices } from "../../../../infrastructure/api/networkServices";

const AITrustCenterSettings: React.FC = () => {
  const styles = useStyles();
  const { data: overviewData, isLoading: loading, error } = useAITrustCentreOverviewQuery();
  const updateOverviewMutation = useAITrustCentreOverviewMutation();
  const [saveSuccess, setSaveSuccess] = React.useState(false);
  const [logoRemoveSuccess, setLogoRemoveSuccess] = React.useState(false);
  const [logoUploadSuccess, setLogoUploadSuccess] = React.useState<string | null>(null);
  const [hasUnsavedChanges, setHasUnsavedChanges] = React.useState(false);
  const [originalData, setOriginalData] = React.useState<any>(null);
  const [formData, setFormData] = React.useState<any>(null);
  const [logoUploading, setLogoUploading] = React.useState(false);
  const [logoLoading, setLogoLoading] = React.useState(false);
  const [logoRemoving, setLogoRemoving] = React.useState(false);
  const [logoError, setLogoError] = React.useState<string | null>(null);
  const [isRemoveLogoModalOpen, setIsRemoveLogoModalOpen] = React.useState(false);
  const [selectedLogoPreview, setSelectedLogoPreview] = React.useState<string | null>(null);
  const fileInputRef = useRef<HTMLInputElement>(null);

  // Function to fetch logo and convert Buffer to Blob URL
  const fetchLogoAsBlobUrl = async (tenantId: string): Promise<string | null> => {
    try {
      const authToken = getAuthToken();
      const response = await apiServices.get(`/aiTrustCentre/${tenantId}/logo`, {
        responseType: 'json',
        headers: { Authorization: `Bearer ${authToken}` }
      });

      const responseData = response.data as any;
      if (responseData?.data?.logo?.content?.data) {
        // Convert Buffer data to Uint8Array
        const bufferData = new Uint8Array(responseData.data.logo.content.data);
        // Create Blob from the buffer data
        const blob = new Blob([bufferData], { type: 'image/png' }); // Assuming PNG, adjust as needed
        // Create object URL
        const blobUrl = URL.createObjectURL(blob);
        return blobUrl;
      }
      return null;
    } catch (error) {
      console.error('Error fetching logo:', error);
      return null;
    }
  };

  // Process overview data and fetch logo when data is available
  React.useEffect(() => {
    if (overviewData) {
      const processData = async () => {
        // Always check if a logo exists for this tenant
        const authToken = getAuthToken();
        const tokenData = extractUserToken(authToken);
        const tenantId = tokenData?.tenantId;

        if (tenantId) {
          setLogoLoading(true);
          try {
            const logoBlobUrl = await fetchLogoAsBlobUrl(tenantId);
            if (logoBlobUrl) {
              // Logo exists, update the overview data
              const updatedData = {
                ...overviewData,
                info: {
                  ...overviewData.info,
                  logo_url: logoBlobUrl,
                },
              };
              setFormData(updatedData);
              setOriginalData(updatedData);
            } else {
              // No logo found, use the original data
              setFormData(overviewData);
              setOriginalData(overviewData);
            }
          } catch (error) {
            console.log('No existing logo found or error fetching logo:', error);
            // Use the original data even if logo fetch fails
            setFormData(overviewData);
            setOriginalData(overviewData);
          } finally {
            setLogoLoading(false);
          }
        } else {
          // No tenant ID, use the original data
          setFormData(overviewData);
          setOriginalData(overviewData);
        }
      };

      processData();
    }
  }, [overviewData]);

  React.useEffect(() => {
    if (formData && originalData) {
      // Create copies without logo_url to exclude logo changes from unsaved changes
      const formDataWithoutLogo = {
        ...formData,
        info: formData.info ? {
          ...formData.info,
          logo_url: undefined
        } : undefined
      };

      const originalDataWithoutLogo = {
        ...originalData,
        info: originalData.info ? {
          ...originalData.info,
          logo_url: undefined
        } : undefined
      };

      const hasChanges = JSON.stringify(formDataWithoutLogo) !== JSON.stringify(originalDataWithoutLogo);
      setHasUnsavedChanges(hasChanges);
    }
  }, [formData, originalData]);

  // Cleanup function to revoke object URLs when component unmounts
  React.useEffect(() => {
    return () => {
      if (selectedLogoPreview) {
        URL.revokeObjectURL(selectedLogoPreview);
      }
      // Also revoke the logo URL if it's a Blob URL
      if (formData?.info?.logo_url && formData.info.logo_url.startsWith('blob:')) {
        URL.revokeObjectURL(formData.info.logo_url);
      }
    };
  }, [selectedLogoPreview, formData?.info?.logo_url]);

  // Generic handler for form field changes
  const handleFieldChange = (section: string, field: string, value: boolean | string) => {
    setFormData((prev: any) => {
      if (!prev) return prev;
      return {
        ...prev,
        [section]: {
          ...prev[section],
          [field]: value,
        },
      };
    });
  };

  const handleLogoChange = async (e: React.ChangeEvent<HTMLInputElement>) => {
    const file = e.target.files?.[0];
    if (file) {
      // Validate file type first
      if (!file.type.startsWith('image/')) {
        setLogoError('Please select a valid image file');
        return;
      }

      // Validate file size (max 5MB)
      if (file.size > 5 * 1024 * 1024) {
        setLogoError('File size must be less than 5MB');
        return;
      }

      // Create preview URL for the selected file
      const previewUrl = URL.createObjectURL(file);
      setSelectedLogoPreview(previewUrl);
      setLogoError(null);

      // Upload the file
      setLogoUploading(true);

      try {
        const response = await uploadAITrustCentreLogo(file);

        // Update the form data with the new logo URL if provided in response
        if (response?.data?.logo) {
          // Get tenant ID from JWT token
          const authToken = getAuthToken();
          const tokenData = extractUserToken(authToken);
          const tenantId = tokenData?.tenantId;

          if (tenantId) {
            // Fetch the logo and convert to Blob URL
            const logoBlobUrl = await fetchLogoAsBlobUrl(tenantId);

            if (logoBlobUrl) {
              const updatedFormData = {
                ...formData,
                info: {
                  ...formData?.info,
                  logo_url: logoBlobUrl,
                },
              };
              setFormData(updatedFormData);
              setOriginalData(updatedFormData);
            } else {
              setLogoError('Failed to load uploaded logo');
            }
          } else {
            console.error('Could not extract tenant ID from token');
            setLogoError('Failed to get tenant information');
          }
        } else {
          console.log('No logo ID in response');
        }

        // Clear the preview since we now have the uploaded URL
        if (selectedLogoPreview) {
          URL.revokeObjectURL(selectedLogoPreview);
        }
        setSelectedLogoPreview(null);

        // Show success message from API response
        if (response?.data?.message) {
          setLogoUploadSuccess(response.data.message);
        } else {
          setLogoUploadSuccess('Company logo uploaded successfully');
        }
      } catch (error: any) {
        console.error('Error uploading logo:', error);
        setLogoError(error.message || 'Failed to upload logo');
        // Clear the preview on error
        if (selectedLogoPreview) {
          URL.revokeObjectURL(selectedLogoPreview);
        }
        setSelectedLogoPreview(null);
      } finally {
        setLogoUploading(false);
        // Clear the file input
        if (fileInputRef.current) {
          fileInputRef.current.value = '';
        }
      }
    }
  };

  const handleRemoveLogo = async () => {
    setIsRemoveLogoModalOpen(true);
  };

  const handleRemoveLogoCancel = () => {
    setIsRemoveLogoModalOpen(false);
  };

  const handleRemoveLogoConfirm = async () => {
    setLogoRemoving(true);
    try {
      // Call the delete logo API
      await deleteAITrustCentreLogo();

      // Clear the logo URL from form data
      const updatedFormData = {
        ...formData,
        info: {
          ...formData?.info,
          logo_url: null,
        },
      };

      setFormData(updatedFormData);
      setOriginalData(updatedFormData);

      // Clear any preview
      if (selectedLogoPreview) {
        URL.revokeObjectURL(selectedLogoPreview);
        setSelectedLogoPreview(null);
      }

      // Also revoke the current logo URL if it's a Blob URL
      if (formData?.info?.logo_url && formData.info.logo_url.startsWith('blob:')) {
        URL.revokeObjectURL(formData.info.logo_url);
      }

      setIsRemoveLogoModalOpen(false);
      setLogoRemoveSuccess(true);
    } catch (error) {
      console.error('Error removing logo:', error);
      setLogoError('Failed to remove logo. Please try again.');
    } finally {
      setLogoRemoving(false);
    }
  };

  const handleSave = async () => {
    if (!formData) return;

    try {
      console.log('Saving AI Trust Centre data from Settings', formData);
      const dataToSave = {
        intro: formData.intro,
        compliance_badges: formData.compliance_badges,
        company_description: formData.company_description,
        terms_and_contact: formData.terms_and_contact,
        info: formData.info
      };
<<<<<<< HEAD

      // Call the updateOverview function from the hook
      await updateOverview(dataToSave);

=======
      
      // Call the updateOverview mutation
      await updateOverviewMutation.mutateAsync(dataToSave);
      
>>>>>>> 8a4c5cb0
      // Update local state to reflect the saved data
      setOriginalData({ ...formData }); // Create a deep copy
      setHasUnsavedChanges(false);
      setSaveSuccess(true);

      console.log('AI Trust Centre data saved successfully');
    } catch (error) {
      console.error('Save failed:', error);
    }
  };

  const handleSuccessClose = () => {
    setSaveSuccess(false);
  };

  const handleLogoRemoveSuccessClose = () => {
    setLogoRemoveSuccess(false);
  };

  const handleLogoUploadSuccessClose = () => {
    setLogoUploadSuccess(null);
  };

  const handleLogoErrorClose = () => {
    setLogoError(null);
    // Clear any preview when there's an error
    if (selectedLogoPreview) {
      URL.revokeObjectURL(selectedLogoPreview);
      setSelectedLogoPreview(null);
    }
  };

  // Show loading state while data is being fetched
  if (loading || !formData) {
    return (
      <Box sx={{ display: 'flex', justifyContent: 'center', alignItems: 'center', height: '200px' }}>
        <CircularProgress />
      </Box>
    );
  }

  // Show error state if there's an error
  if (error) {
    return (
      <Box sx={{ display: 'flex', justifyContent: 'center', alignItems: 'center', height: '200px' }}>
        <Typography color="error">Error loading AI Trust Center settings</Typography>
      </Box>
    );
  }

  return (
    <Box sx={styles.root}>
      {/* Appearance Card */}
      <Box sx={styles.card}>
        <Typography sx={styles.sectionTitle}>Appearance</Typography>
        <Box sx={{
          display: 'grid',
          gridTemplateColumns: '220px 1fr',
          rowGap: '50px',
          columnGap: '250px',
          alignItems: 'center',
          mt: 2
        }}>
          {/* Company Logo Row */}
          <Box>
            <Typography sx={{ fontSize: 13, fontWeight: 500 }}>Company logo</Typography>
            <Typography sx={{ fontSize: 12, color: '#888', whiteSpace: 'nowrap' }}>
              This logo will be shown in the AI Trust Center page
            </Typography>
          </Box>
          <Stack>
            <Box gap={1} sx={{ display: 'flex', alignItems: 'center', gap: 2 }}>
              <Box sx={{
                width: 120,
                height: 60,
                display: 'flex',
                alignItems: 'center',
                justifyContent: 'center',
                borderRadius: 2,
                border: '2px dashed #ddd',
                backgroundColor: '#fafafa',
                position: 'relative',
                overflow: 'hidden',
                '&:hover': {
                  borderColor: '#999',
                  backgroundColor: '#f5f5f5'
                }
              }}>
                {logoUploading || logoLoading ? (
                  <CircularProgress size={24} />
                ) : selectedLogoPreview ? (
                  <Box
                    component="img"
                    src={selectedLogoPreview}
                    alt="Selected Logo Preview"
                    sx={{
                      maxWidth: '100%',
                      maxHeight: '100%',
                      objectFit: 'contain',
                      borderRadius: 1
                    }}
                  />
                ) : formData?.info?.logo_url ? (
                  <Box
                    component="img"
                    src={formData.info.logo_url}
                    alt="Company Logo"
                    sx={{
                      maxWidth: '100%',
                      maxHeight: '100%',
                      objectFit: 'contain',
                      borderRadius: 1
                    }}
                  />
                ) : (
                  <Box sx={{
                    display: 'flex',
                    flexDirection: 'column',
                    alignItems: 'center',
                    gap: 1
                  }}>
                    <Box sx={{
                      width: 24,
                      height: 24,
                      borderRadius: '50%',
                      backgroundColor: '#e0e0e0',
                      display: 'flex',
                      alignItems: 'center',
                      justifyContent: 'center'
                    }}>
                      <Typography sx={{ fontSize: 12, color: '#666', fontWeight: 600 }}>
                        L
                      </Typography>
                    </Box>
                    <Typography sx={{ fontSize: 10, color: '#888', textAlign: 'center' }}>
                      Logo
                    </Typography>
                  </Box>
                )}
              </Box>
              <MUIButton
                variant="outlined"
                component="label"
                sx={styles.replaceButton}
                disabled={logoUploading || logoLoading}
              >
                {logoUploading ? (
                  <>
                    <CircularProgress size={16} sx={{ mr: 1 }} />
                    Uploading...
                  </>
                ) : logoLoading ? (
                  <>
                    <CircularProgress size={16} sx={{ mr: 1 }} />
                    Loading...
                  </>
                ) : (
                  'Replace'
                )}
                <input
                  type="file"
                  accept="image/*"
                  hidden
                  ref={fileInputRef}
                  onChange={handleLogoChange}
                />
              </MUIButton>
              <MUIButton
                variant="outlined"
                sx={styles.removeButton}
                onClick={handleRemoveLogo}
                disabled={logoRemoving || logoUploading || logoLoading}
              >
                {logoRemoving ? (
                  <>
                    <CircularProgress size={16} sx={{ mr: 1 }} />
                    Removing...
                  </>
                ) : (
                  'Remove'
                )}
              </MUIButton>
            </Box>
            <Stack direction="row" sx={{ display: 'flex', alignItems: 'center', gap: 2 }}>
              <Typography
                sx={{
                  fontSize: 11,
                  color: '#666',
                  textAlign: 'left',
                  lineHeight: 1.4
                }}
              >
                Recommended: 240×120px • Max size: 5MB • Formats: PNG, JPG, GIF
              </Typography>
            </Stack>
          </Stack>

          {/* Header Color Row */}
          <Box>
            <Typography sx={{ fontSize: 13, fontWeight: 500 }}>Header color</Typography>
            <Typography sx={{ fontSize: 12, color: '#888', whiteSpace: 'nowrap' }}>
              Select or customize your top header color
            </Typography>
          </Box>
          <Box sx={{ display: 'flex', alignItems: 'center', gap: 10, position: 'relative' }}>
            <Typography sx={styles.customColorLabel}>Custom color:</Typography>
            <input
              type="text"
              value={formData?.info?.header_color}
              onChange={e => handleFieldChange('info', 'header_color', e.target.value)}
              style={styles.customColorInput}
            />
            {/* Color picker input positioned to the right and down */}
            <input
              type="color"
              value={formData?.info?.header_color || '#000000'}
              onChange={e => handleFieldChange('info', 'header_color', e.target.value)}
              style={{
                position: 'absolute',
                top: '40px',
                left: '200px',
                opacity: 0,
                width: '1px',
                height: '1px',
                border: 'none',
                padding: 0,
                margin: 0,
                overflow: 'hidden',
                clip: 'rect(0, 0, 0, 0)',
                whiteSpace: 'nowrap',
              }}
              id="color-picker"
            />
            {/* Clickable color circle that triggers color picker */}
            <Box
              sx={{
                ...styles.customColorCircle(formData?.info?.header_color),
                cursor: 'pointer',
                '&:hover': {
                  transform: 'scale(1.05)',
                  transition: 'transform 0.2s ease',
                }
              }}
              onClick={() => document.getElementById('color-picker')?.click()}
            />
          </Box>

          {/* Trust Center Title Row */}
          <Box sx={{ mb: 20 }}>
            <Typography sx={{ fontSize: 13, fontWeight: 500 }}>Trust center title</Typography>
            <Typography sx={{ fontSize: 12, color: '#888', whiteSpace: 'nowrap' }}>
              This title will be shown in the AI Trust Center page
            </Typography>
          </Box>
          <Field
            placeholder="Company's AI Trust Center"
            value={formData?.info?.title}
            onChange={e => handleFieldChange('info', 'title', e.target.value)}
            sx={styles.trustTitleInput}
          />
        </Box>
      </Box>

      {/* Visibility Card */}
      <Box sx={styles.card}>
        <Box sx={{ mb: 10 }}>
          <Typography sx={styles.sectionTitle}>Visibility</Typography>
        </Box>
        <Box sx={{ ...styles.toggleRow }}>
          <Stack direction="column" gap={1}>
            <Typography sx={styles.toggleLabel}>Enable AI Trust Center</Typography>
            <Typography sx={{ color: '#888', fontWeight: 400, fontSize: 12 }}>
              If enabled, page will be available under <b>/ai-trust-center</b> directory.
            </Typography>
          </Stack>
          <Toggle checked={formData?.info?.visible || false} onChange={(_, checked) => handleFieldChange('info', 'visible', checked)} />
        </Box>
      </Box>

      {/* Save Button Row */}
      <Stack>
        <CustomizableButton
          sx={{
            ...styles.saveButton,
            backgroundColor: hasUnsavedChanges ? "#13715B" : "#ccc",
            border: `1px solid ${hasUnsavedChanges ? "#13715B" : "#ccc"}`,
          }}
          icon={<SaveIcon />}
          variant="contained"
          onClick={handleSave}
          isDisabled={!hasUnsavedChanges}
          text="Save"
        />
      </Stack>

      {/* Success Snackbar */}
      <Snackbar
        open={saveSuccess}
        autoHideDuration={4000}
        onClose={handleSuccessClose}
        anchorOrigin={{ vertical: 'top', horizontal: 'right' }}
      >
        <Alert
          onClose={handleSuccessClose}
          severity="success"
          sx={{
            width: '100%',
            backgroundColor: '#ecfdf3',
            border: '1px solid #12715B',
            color: '#079455',
            '& .MuiAlert-icon': {
              color: '#079455',
            }
          }}
        >
          Settings saved successfully
        </Alert>
      </Snackbar>

      {/* Logo Remove Success Snackbar */}
      <Snackbar
        open={logoRemoveSuccess}
        autoHideDuration={4000}
        onClose={handleLogoRemoveSuccessClose}
        anchorOrigin={{ vertical: 'top', horizontal: 'right' }}
      >
        <Alert
          onClose={handleLogoRemoveSuccessClose}
          severity="success"
          sx={{
            width: '100%',
            backgroundColor: '#ecfdf3',
            border: '1px solid #12715B',
            color: '#079455',
            '& .MuiAlert-icon': {
              color: '#079455',
            }
          }}
        >
          Logo removed successfully
        </Alert>
      </Snackbar>

      {/* Logo Upload Success Snackbar */}
      <Snackbar
        open={!!logoUploadSuccess}
        autoHideDuration={4000}
        onClose={handleLogoUploadSuccessClose}
        anchorOrigin={{ vertical: 'top', horizontal: 'right' }}
      >
        <Alert
          onClose={handleLogoUploadSuccessClose}
          severity="success"
          sx={{
            width: '100%',
            backgroundColor: '#ecfdf3',
            border: '1px solid #12715B',
            color: '#079455',
            '& .MuiAlert-icon': {
              color: '#079455',
            }
          }}
        >
          {logoUploadSuccess}
        </Alert>
      </Snackbar>

      {/* Error Snackbar for Logo Upload */}
      <Snackbar
        open={!!logoError}
        autoHideDuration={6000}
        onClose={handleLogoErrorClose}
        anchorOrigin={{ vertical: 'top', horizontal: 'right' }}
      >
        <Alert
          onClose={handleLogoErrorClose}
          severity="error"
          sx={{
            width: '100%',
            backgroundColor: '#fef2f2',
            border: '1px solid #fecaca',
            color: '#dc2626',
            '& .MuiAlert-icon': {
              color: '#dc2626',
            }
          }}
        >
          {logoError}
        </Alert>
      </Snackbar>

      {/* Remove Logo Confirmation Modal */}
      {isRemoveLogoModalOpen && (
        <DualButtonModal
          title="Confirm Logo Removal"
          body={
            <Typography fontSize={13}>
              Are you sure you want to remove the company logo? This action cannot be undone.
            </Typography>
          }
          cancelText="Cancel"
          proceedText={logoRemoving ? "Removing..." : "Remove"}
          onCancel={handleRemoveLogoCancel}
          onProceed={handleRemoveLogoConfirm}
          proceedButtonColor="error"
          proceedButtonVariant="contained"
          TitleFontSize={0}
        />
      )}
    </Box>
  );
};

export default AITrustCenterSettings; <|MERGE_RESOLUTION|>--- conflicted
+++ resolved
@@ -302,17 +302,9 @@
         terms_and_contact: formData.terms_and_contact,
         info: formData.info
       };
-<<<<<<< HEAD
-
-      // Call the updateOverview function from the hook
-      await updateOverview(dataToSave);
-
-=======
-      
       // Call the updateOverview mutation
       await updateOverviewMutation.mutateAsync(dataToSave);
       
->>>>>>> 8a4c5cb0
       // Update local state to reflect the saved data
       setOriginalData({ ...formData }); // Create a deep copy
       setHasUnsavedChanges(false);
