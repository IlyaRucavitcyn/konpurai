import React, { useState, useEffect, useContext, useMemo } from "react";
import {
  Box,
  Stack,
  Typography,
  InputBase,
  Collapse,
  Paper,
  Chip,
  IconButton,
  Button,
  TextField,
  Autocomplete,
} from "@mui/material";
import { ReactComponent as AddCircleIcon } from "../../assets/icons/add-circle.svg";
import { ReactComponent as SearchIcon } from "../../assets/icons/search.svg";
import { ReactComponent as FilterIcon } from "../../assets/icons/filter.svg";
import { ReactComponent as ClearIcon } from "../../assets/icons/clear.svg";
import { ReactComponent as ExpandMoreIcon } from "../../assets/icons/expand-down.svg";
import { ReactComponent as ExpandLessIcon } from "../../assets/icons/expand-up.svg";
import TasksTable from "../../components/Table/TasksTable";
import CustomizableButton from "../../components/Button/CustomizableButton";
import PageBreadcrumbs from "../../components/Breadcrumbs/PageBreadcrumbs";
import PageHeader from "../../components/Layout/PageHeader";
import HelperDrawer from "../../components/Drawer/HelperDrawer";
import HelperIcon from "../../components/HelperIcon";
import taskManagementHelpContent from "../../helpers/task-management-help.html?raw";
import { VerifyWiseContext } from "../../../application/contexts/VerifyWise.context";
import {
  ITask,
  TaskStatus,
  TaskPriority,
  TaskSummary,
} from "../../../domain/interfaces/i.task";
import {
  getAllTasks,
  createTask,
  updateTask,
  deleteTask,
  updateTaskStatus,
} from "../../../application/repository/task.repository";
import HeaderCard from "../../components/Cards/DashboardHeaderCard";
import CreateTask from "../../components/Modals/CreateTask";
import Select from "../../components/Inputs/Select";
import useUsers from "../../../application/hooks/useUsers";
import CustomSelect from "../../components/CustomSelect";
import DualButtonModal from "../../components/Dialogs/DualButtonModal";
import {
  vwhomeHeaderCards,
  vwhomeBody,
  vwhomeBodyControls,
} from "../Home/1.0Home/style";
import { searchBoxStyle, searchInputStyle } from "./style";
import DatePicker from "../../components/Inputs/Datepicker";
import dayjs from "dayjs";
import Toggle from "../../components/Toggle";

// Task status options for CustomSelect
const TASK_STATUS_OPTIONS = [
  TaskStatus.OPEN,
  TaskStatus.IN_PROGRESS,
  TaskStatus.COMPLETED,
];

// Status display mapping
const STATUS_DISPLAY_MAP = {
  [TaskStatus.OPEN]: "Open",
  [TaskStatus.IN_PROGRESS]: "In progress",
  [TaskStatus.COMPLETED]: "Completed",
  [TaskStatus.OVERDUE]: "Overdue",
};

// Reverse mapping for API calls

const Tasks: React.FC = () => {
  const [tasks, setTasks] = useState<ITask[]>([]);
  const [isLoading, setIsLoading] = useState(true);
  const [error, setError] = useState<string | null>(null);
  const [isCreateTaskModalOpen, setIsCreateTaskModalOpen] = useState(false);
  const [editingTask, setEditingTask] = useState<ITask | null>(null);
  const [deleteConfirmOpen, setDeleteConfirmOpen] = useState(false);
  const [taskToDelete, setTaskToDelete] = useState<ITask | null>(null);
  const [searchQuery, setSearchQuery] = useState("");
  const [debouncedSearchQuery, setDebouncedSearchQuery] = useState("");
  const [sortBy, setSortBy] = useState("Newest");
  const [statusFilters, setStatusFilters] = useState<TaskStatus[]>([]);
  const [priorityFilters, setPriorityFilters] = useState<TaskPriority[]>([]);
  const [assigneeFilters, setAssigneeFilters] = useState<number[]>([]);
  const [categoryFilters, setCategoryFilters] = useState<string[]>([]);
  const [dueDateFrom, setDueDateFrom] = useState("");
  const [dueDateTo, setDueDateTo] = useState("");
  const [includeArchived, setIncludeArchived] = useState(false);
  const [isHelperDrawerOpen, setIsHelperDrawerOpen] = useState(false);

  const handleDateFromChange = (newDate: dayjs.Dayjs | null) => {
    if (newDate?.isValid()) {
      setDueDateFrom(newDate.format("YYYY-MM-DD"));
    } else {
      setDueDateFrom("");
    }
  };

  const handleDateToChange = (newDate: dayjs.Dayjs | null) => {
    if (newDate?.isValid()) {
      setDueDateTo(newDate.format("YYYY-MM-DD"));
    } else {
      setDueDateTo("");
    }
  };

  // Filter expansion state (like RiskFilters)
  const getInitialExpandedState = (): boolean => {
    const saved = localStorage.getItem("taskFilters_expanded");
    return saved !== null ? JSON.parse(saved) : false;
  };
  const [filtersExpanded, setFiltersExpanded] = useState<boolean>(
    getInitialExpandedState()
  );

  const { userRoleName } = useContext(VerifyWiseContext);
  const { users } = useUsers();
  const isCreatingDisabled =
    !userRoleName || !["Admin", "Editor"].includes(userRoleName);

  // Handle expanded state changes and save to localStorage
  const handleExpandedChange = (newExpanded: boolean) => {
    setFiltersExpanded(newExpanded);
    localStorage.setItem("taskFilters_expanded", JSON.stringify(newExpanded));
  };

  // Get active filter count (like RiskFilters)
  const getActiveFilterCount = () => {
    let count = 0;
    if (statusFilters.length > 0) count++;
    if (priorityFilters.length > 0) count++;
    if (assigneeFilters.length > 0) count++;
    if (categoryFilters.length > 0) count++;
    if (dueDateFrom !== "" || dueDateTo !== "") count++;
    if (includeArchived) count++;
    return count;
  };

  const activeFilterCount = getActiveFilterCount();

  // Clear all filters function
  const clearAllFilters = () => {
    setStatusFilters([]);
    setPriorityFilters([]);
    setAssigneeFilters([]);
    setCategoryFilters([]);
    setDueDateFrom("");
    setDueDateTo("");
    setIncludeArchived(false);
  };

  // Debounce search query
  useEffect(() => {
    const timer = setTimeout(() => {
      setDebouncedSearchQuery(searchQuery);
    }, 300);

    return () => clearTimeout(timer);
  }, [searchQuery]);

  // Calculate summary from tasks data
  const summary: TaskSummary = useMemo(
    () => ({
      total: tasks.length,
      open: tasks.filter((task) => task.status === "Open").length,
      inProgress: tasks.filter(
        (task) =>
          (task.status as string) === "In progress" ||
          (task.status as string) === "In Progress"
      ).length,
      completed: tasks.filter((task) => task.status === "Completed").length,
      overdue: tasks.filter((task) => task.isOverdue === true).length,
    }),
    [tasks]
  );

  // Fetch tasks when component mounts or any filter changes
  useEffect(() => {
    const fetchTasks = async () => {
      try {
        setIsLoading(true);
        setError(null); // Clear previous errors
        // Filter out "Overdue" from status filters for API call since it's computed
        const apiStatusFilters = statusFilters
          .filter((status) => status !== TaskStatus.OVERDUE)
          .map((status) => {
            // Convert display values to API values
            if (status === "In progress") return "In Progress";
            return status;
          }) as string[];

        const response = await getAllTasks({
          search: debouncedSearchQuery || undefined,
          status:
            apiStatusFilters.length > 0 ? (apiStatusFilters as any) : undefined,
          priority: priorityFilters.length > 0 ? priorityFilters : undefined,
          assignee: assigneeFilters.length > 0 ? assigneeFilters : undefined,
          category: categoryFilters.length > 0 ? categoryFilters : undefined,
          due_date_start: dueDateFrom || undefined,
          due_date_end: dueDateTo || undefined,
          include_archived: includeArchived || undefined,
          ...(sortBy !== "Priority" && {
            sort_by:
              sortBy === "Newest"
                ? "created_at"
                : sortBy === "Oldest"
                ? "created_at"
                : sortBy === "Due date"
                ? "due_date"
                : "created_at",
            sort_order:
              sortBy === "Oldest"
                ? "ASC"
                : sortBy === "Due date"
                ? "ASC"
                : "DESC",
          }),
        });

        let filteredTasks = response?.data?.tasks || [];

        // Apply frontend filtering for "Overdue" status
        if (statusFilters.includes(TaskStatus.OVERDUE)) {
          filteredTasks = filteredTasks.filter(
            (task: ITask) => task.isOverdue === true
          );
        }

        // Handle priority sorting on frontend to avoid SQL error
        if (sortBy === "Priority") {
          const priorityOrder = { High: 3, Medium: 2, Low: 1 };
          filteredTasks = filteredTasks.sort((a: ITask, b: ITask) => {
            const priorityA =
              priorityOrder[a.priority as keyof typeof priorityOrder] || 0;
            const priorityB =
              priorityOrder[b.priority as keyof typeof priorityOrder] || 0;
            return priorityB - priorityA; // DESC order (High to Low)
          });
        }

        setTasks(filteredTasks);
      } catch (err: any) {
        console.error("Error fetching tasks:", err);
        setError("Failed to load tasks. Please try again later.");
        setTasks([]);
      } finally {
        setIsLoading(false);
      }
    };
    fetchTasks();
  }, [
    debouncedSearchQuery,
    statusFilters,
    priorityFilters,
    assigneeFilters,
    categoryFilters,
    dueDateFrom,
    dueDateTo,
    includeArchived,
    sortBy,
  ]);

  const handleCreateTask = () => {
    if (isCreatingDisabled) {
      return;
    }
    setIsCreateTaskModalOpen(true);
  };

  const handleTaskCreated = async (formData: any) => {
    try {
      const response = await createTask({ body: formData });
      if (response && response.data) {
        // Add the new task to the list
        setTasks((prev) => [response.data, ...prev]);
      }
    } catch (error) {
      console.error("Error creating task:", error);
    }
  };

  const handleEditTask = (task: ITask) => {
    setEditingTask(task);
  };

  const handleDeleteTask = (taskId: number) => {
    const task = tasks.find((t) => t.id === taskId);
    if (task) {
      setTaskToDelete(task);
      setDeleteConfirmOpen(true);
    }
  };

  const confirmDeleteTask = async () => {
    if (!taskToDelete) return;

    try {
      await deleteTask({ id: taskToDelete.id! });
      setTasks((prev) => prev.filter((task) => task.id !== taskToDelete.id));
      setDeleteConfirmOpen(false);
      setTaskToDelete(null);
    } catch (error) {
      console.error("Error deleting task:", error);
    }
  };

  const handleUpdateTask = async (formData: any) => {
    if (!editingTask) return;

    try {
      const response = await updateTask({
        id: editingTask.id!,
        body: formData,
      });
      if (response && response.data) {
        setTasks((prev) =>
          prev.map((task) =>
            task.id === editingTask.id ? response.data : task
          )
        );
        setEditingTask(null);
      }
    } catch (error) {
      console.error("Error updating task:", error);
    }
  };

  const handleTaskStatusChange =
    (taskId: number) =>
    async (newStatus: string): Promise<boolean> => {
      try {
        const response = await updateTaskStatus({
          id: taskId,
          status: newStatus as TaskStatus,
        });
        if (response && response.data) {
          setTasks((prev) =>
            prev.map((task) =>
              task.id === taskId
                ? { ...task, status: newStatus as TaskStatus }
                : task
            )
          );
          return true;
        }
        return false;
      } catch (error) {
        console.error("Error updating task status:", error);
        return false;
      }
    };

  return (
    <Stack className="vwhome" gap={"20px"}>
      <PageBreadcrumbs />
      <HelperDrawer
        isOpen={isHelperDrawerOpen}
        onClose={() => setIsHelperDrawerOpen(!isHelperDrawerOpen)}
        helpContent={taskManagementHelpContent}
        pageTitle="Task Management"
      />
<<<<<<< HEAD
=======

>>>>>>> 84bdf816
        {/* Page Header */}
        <Stack sx={vwhomeBody}>
          <PageHeader
            title="Task Management"
            description="This table includes a list of tasks assigned to team members. You can create and manage all tasks here."
            rightContent={
              <HelperIcon
                onClick={() => setIsHelperDrawerOpen(!isHelperDrawerOpen)}
                size="small"
              />
            }
          />
          <Stack sx={vwhomeBodyControls}>
            <CustomizableButton
              variant="contained"
              text="Add new task"
              sx={{
                backgroundColor: "#13715B",
                border: "1px solid #13715B",
                gap: 2,
              }}
              icon={<AddCircleIcon />}
              onClick={handleCreateTask}
              isDisabled={isCreatingDisabled}
            />
          </Stack>
        </Stack>

        {/* Header Cards */}
        <Stack sx={{ ...vwhomeHeaderCards, mt: 8 }}>
          <HeaderCard title="Tasks" count={summary.total} />
          <HeaderCard title="Overdue" count={summary.overdue} />
          <HeaderCard title="In progress" count={summary.inProgress} />
          <HeaderCard title="Completed" count={summary.completed} />
        </Stack>

        {/* Search, Filter, and Sort Controls  */}
        <Box sx={{ mt: 8, mb: 8 }}>
          <Stack
            direction="row"
            justifyContent="space-between"
            alignItems="center"
            mb={2}
          >
            <Box sx={searchBoxStyle}>
              <SearchIcon style={{ color: "#6b7280", marginRight: "8px" }} />
              <InputBase
                placeholder="Search tasks by title or description..."
                value={searchQuery}
                onChange={(e) => setSearchQuery(e.target.value)}
                sx={searchInputStyle}
                inputProps={{ "aria-label": "Search tasks" }}
              />
            </Box>

            <Stack direction="row" spacing={3} alignItems="center">
              <CustomSelect
                currentValue={sortBy}
                onValueChange={async (newSort: string) => {
                  setSortBy(newSort);
                  return true;
                }}
                options={["Newest", "Oldest", "Priority", "Due date"]}
                sx={{ minWidth: 150 }}
              />
            </Stack>
          </Stack>

          <Paper
            elevation={0}
            sx={{
              mb: 2,
              mt: 8,
              border: "1px solid #E5E7EB",
              borderRadius: 2,
              backgroundColor: "transparent",
              boxShadow: "none",
            }}
          >
            {/* Filter Header */}
            <Box
              sx={{
                p: 2,
                borderBottom: filtersExpanded ? "1px solid #E5E7EB" : "none",
                display: "flex",
                justifyContent: "space-between",
                alignItems: "center",
                cursor: "pointer",
              }}
              onClick={() => handleExpandedChange(!filtersExpanded)}
            >
              <Stack direction="row" alignItems="center" spacing={1.5}>
                <FilterIcon
                  style={{ color: "#13715B", width: "20px", height: "20px" }}
                />
                <Typography
                  variant="subtitle2"
                  sx={{ fontWeight: 600, color: "#1A1919" }}
                >
                  Filters
                </Typography>
                {activeFilterCount > 0 && (
                  <Chip
                    label={activeFilterCount}
                    size="small"
                    sx={{
                      backgroundColor: "#13715B",
                      color: "white",
                      fontWeight: 600,
                      minWidth: 20,
                      height: 20,
                      "& .MuiChip-label": {
                        px: 1,
                        fontSize: 11,
                      },
                    }}
                  />
                )}
              </Stack>

              <Stack direction="row" alignItems="center" spacing={1}>
                {activeFilterCount > 0 && (
                  <Button
                    size="small"
                    startIcon={<ClearIcon />}
                    onClick={(e: React.MouseEvent) => {
                      e.stopPropagation();
                      clearAllFilters();
                    }}
                    sx={{
                      color: "#6B7280",
                      textTransform: "none",
                      fontSize: 12,
                      "&:hover": {
                        backgroundColor: "#F3F4F6",
                      },
                    }}
                  >
                    Clear All
                  </Button>
                )}
                <IconButton size="small">
                  {filtersExpanded ? <ExpandLessIcon /> : <ExpandMoreIcon />}
                </IconButton>
              </Stack>
            </Box>

<<<<<<< HEAD
          {/* Filter Content */}
          <Collapse in={filtersExpanded}>
            <Box sx={{ p: 3, pt: 5, pb: 7, backgroundColor: "#FFFFFF" }}>
              {/* All Filters in One Row */}
              <Stack direction="row" justifyContent="space-between" spacing={2} sx={{ ml: "12px", mr: "12px", width: "calc(100% - 24px)" }}>
                <Select
                  id="status-filter"
                  label="Status"
                  value={statusFilters.length > 0 ? statusFilters[0] : "all"}
                  items={[
                    { _id: "all", name: "All Statuses" },
                    ...Object.values(TaskStatus).map(status => ({ 
                      _id: status, 
                      name: STATUS_DISPLAY_MAP[status as TaskStatus] || status
                    }))
                  ]}
                  onChange={(e) => {
                    const value = e.target.value;
                    if (value === "all") {
                      setStatusFilters([]);
                    } else {
                      setStatusFilters([value as TaskStatus]);
                    }
                  }}
                  sx={{ width: 140 }}
                />
=======
            {/* Filter Content */}
            <Collapse in={filtersExpanded}>
              <Box sx={{ p: 3, pt: 5, pb: 7, backgroundColor: "#FFFFFF" }}>
                {/* All Filters in One Row */}
                <Stack direction="row" justifyContent="space-between" spacing={2} sx={{ ml: "12px", mr: "12px", width: "calc(100% - 24px)" }}>
                  <Select
                    id="status-filter"
                    label="Status"
                    value={statusFilters.length > 0 ? statusFilters[0] : "all"}
                    items={[
                      { _id: "all", name: "All Statuses" },
                      ...Object.values(TaskStatus).map(status => ({
                        _id: status,
                        name: STATUS_DISPLAY_MAP[status as TaskStatus] || status
                      }))
                    ]}
                    onChange={(e) => {
                      const value = e.target.value;
                      if (value === "all") {
                        setStatusFilters([]);
                      } else {
                        setStatusFilters([value as TaskStatus]);
                      }
                    }}
                    sx={{ width: 140 }}
                  />
>>>>>>> 84bdf816

                  <Select
                    id="priority-filter"
                    label="Priority"
                    value={
                      priorityFilters.length > 0 ? priorityFilters[0] : "all"
                    }
                    items={[
                      { _id: "all", name: "All Priorities" },
                      ...Object.values(TaskPriority).map((priority) => ({
                        _id: priority,
                        name: priority,
                      })),
                    ]}
                    onChange={(e) => {
                      const value = e.target.value;
                      if (value === "all") {
                        setPriorityFilters([]);
                      } else {
                        setPriorityFilters([value as TaskPriority]);
                      }
                    }}
                    sx={{ width: 140 }}
                  />

                  <Select
                    id="assignee-filter"
                    label="Assignee"
                    value={
                      assigneeFilters.length > 0
                        ? assigneeFilters[0].toString()
                        : "all"
                    }
                    items={[
                      { _id: "all", name: "All Assignees" },
                      ...users.map((user) => ({
                        _id: user.id.toString(),
                        name: `${user.name} ${user.surname ?? ""}`.trim(),
                      })),
                    ]}
                    onChange={(e) => {
                      const value = e.target.value;
                      if (value === "all") {
                        setAssigneeFilters([]);
                      } else {
                        setAssigneeFilters([Number(value)]);
                      }
                    }}
                    sx={{ width: 160 }}
                  />

                <Stack
                  gap={2}
                  sx={{ width: "160px" }}
                >
                  <Typography
                    component="p"
                    variant="body1"
                    color="text.secondary"
                    fontWeight={500}
                    fontSize={"13px"}
                    sx={{ margin: 0, height: '22px' }}
                  >
                    Categories
                  </Typography>
                  <Autocomplete
                    multiple
                    id="category-filter"
                    size="small"
                    freeSolo
                    value={categoryFilters}
                    options={[]}
                    onChange={(_event, newValue: string[]) => {
                      setCategoryFilters(newValue);
                    }}
                    getOptionLabel={(option: string) => option}
                    filterSelectedOptions
                    popupIcon={<ExpandMoreIcon />}
                    renderInput={(params) => (
                      <TextField
                        {...params}
                        placeholder="Enter categories"
                        sx={{
                          "& .MuiOutlinedInput-root": {
                            minHeight: "34px",
                            height: "auto",
                            alignItems: "flex-start",
                            paddingY: "3px !important",
                            flexWrap: "wrap",
                            gap: "2px",
                          },
                          "& ::placeholder": {
                            fontSize: "13px",
                          },
                        }}
                        onKeyDown={(e) => {
                          if (e.key === 'Enter') {
                            e.preventDefault();
                            const input = e.target as HTMLInputElement;
                            const value = input.value.trim();
                            if (value && !categoryFilters.includes(value)) {
                              setCategoryFilters(prev => [...prev, value]);
                              input.value = '';
                            }
                          }
                        }}
                      />
                    )}
                    sx={{
                      width: "100%",
                      backgroundColor: "background.main",
                      "& .MuiOutlinedInput-root": {
                        borderRadius: "3px",
                        overflowY: "auto",
                        flexWrap: "wrap",
                        maxHeight: "115px",
                        alignItems: "flex-start",
                        border: "1px solid #D1D5DB",
                        "&:hover": {
                          "& .MuiOutlinedInput-notchedOutline": {
                            border: "none",
                          },
                        },
                        "& .MuiOutlinedInput-notchedOutline": {
                          border: "none",
                        },
                        "&.Mui-focused": {
                          "& .MuiOutlinedInput-notchedOutline": {
                            border: "none",
                          },
                        },
                      },
                      "& .MuiAutocomplete-tag": {
                        margin: "2px",
                        maxWidth: "calc(100% - 25px)",
                        "& .MuiChip-label": {
                          overflow: "hidden",
                          textOverflow: "ellipsis",
                          whiteSpace: "nowrap",
                        },
                      },
                    }}
                    slotProps={{
                      paper: {
                        sx: {
                          display: 'none'
                        }
                      }
                    }}
                  />
                </Stack>

                  <DatePicker
                    label="From"
                    date={dueDateFrom ? dayjs(dueDateFrom) : null}
                    handleDateChange={handleDateFromChange}
                    sx={{
                      width: 140,
                      "& > p": {
                        marginBottom: "-3px !important",
                      },
                    }}
                  />

                  <DatePicker
                    label="To"
                    date={dueDateTo ? dayjs(dueDateTo) : null}
                    handleDateChange={handleDateToChange}
                    sx={{
                      width: 140,
                      "& > p": {
                        marginBottom: "-3px !important",
                      },
                    }}
                  />

                  <Stack direction="column" spacing={1}>
                    <Typography
                      component="p"
                      variant="body1"
                      color="text.secondary"
                      fontWeight={500}
                      fontSize={"13px"}
                      sx={{ margin: 0, height: "22px", mb: 2 }}
                    >
                      Include archived
                    </Typography>
                    <Box
                      sx={{
                        display: "flex",
                        alignItems: "center",
                        minHeight: "34px",
                      }}
                    >
                      <Toggle
                        checked={includeArchived}
                        onChange={(checked) => setIncludeArchived(checked)}
                      />
                    </Box>
                  </Stack>
                </Stack>
              </Box>
            </Collapse>
          </Paper>
        </Box>

        {/* Content Area */}
        <Box sx={{ mt: 8 }}>
          {isLoading && (
            <Box sx={{ display: "flex", justifyContent: "center", py: 4 }}>
              <Typography>Loading tasks...</Typography>
            </Box>
          )}

          {error && (
            <Box sx={{ display: "flex", justifyContent: "center", py: 4 }}>
              <Typography color="error">{error}</Typography>
            </Box>
          )}

          {!isLoading && !error && (
            <TasksTable
              tasks={tasks}
              users={users}
              onArchive={handleDeleteTask}
              onEdit={handleEditTask}
              onStatusChange={handleTaskStatusChange}
              statusOptions={TASK_STATUS_OPTIONS.map(
                (status) => STATUS_DISPLAY_MAP[status as TaskStatus] || status
              )}
              isUpdateDisabled={isCreatingDisabled}
            />
          )}
        </Box>

        {/* Create Task Modal */}
        <CreateTask
          isOpen={isCreateTaskModalOpen}
          setIsOpen={setIsCreateTaskModalOpen}
          onSuccess={handleTaskCreated}
        />

        {/* Edit Task Modal */}
        {editingTask && (
          <CreateTask
            isOpen={!!editingTask}
            setIsOpen={(open) => !open && setEditingTask(null)}
            onSuccess={handleUpdateTask}
            initialData={editingTask}
            mode="edit"
          />
        )}

        {/* Delete Confirmation Dialog */}
        <DualButtonModal
          title="Archive Task"
          body={
            <Typography fontSize={13}>
              Are you sure you want to archive "{taskToDelete?.title}"? You can
              restore it later by using the "Include archived" toggle.
            </Typography>
          }
          cancelText="Cancel"
          proceedText="Archive"
          onCancel={() => setDeleteConfirmOpen(false)}
          onProceed={confirmDeleteTask}
          proceedButtonColor="warning"
          proceedButtonVariant="contained"
          isOpen={deleteConfirmOpen}
          TitleFontSize={0}
        />
    </Stack>
  );
};

export default Tasks;<|MERGE_RESOLUTION|>--- conflicted
+++ resolved
@@ -363,10 +363,7 @@
         helpContent={taskManagementHelpContent}
         pageTitle="Task Management"
       />
-<<<<<<< HEAD
-=======
-
->>>>>>> 84bdf816
+
         {/* Page Header */}
         <Stack sx={vwhomeBody}>
           <PageHeader
@@ -514,34 +511,6 @@
               </Stack>
             </Box>
 
-<<<<<<< HEAD
-          {/* Filter Content */}
-          <Collapse in={filtersExpanded}>
-            <Box sx={{ p: 3, pt: 5, pb: 7, backgroundColor: "#FFFFFF" }}>
-              {/* All Filters in One Row */}
-              <Stack direction="row" justifyContent="space-between" spacing={2} sx={{ ml: "12px", mr: "12px", width: "calc(100% - 24px)" }}>
-                <Select
-                  id="status-filter"
-                  label="Status"
-                  value={statusFilters.length > 0 ? statusFilters[0] : "all"}
-                  items={[
-                    { _id: "all", name: "All Statuses" },
-                    ...Object.values(TaskStatus).map(status => ({ 
-                      _id: status, 
-                      name: STATUS_DISPLAY_MAP[status as TaskStatus] || status
-                    }))
-                  ]}
-                  onChange={(e) => {
-                    const value = e.target.value;
-                    if (value === "all") {
-                      setStatusFilters([]);
-                    } else {
-                      setStatusFilters([value as TaskStatus]);
-                    }
-                  }}
-                  sx={{ width: 140 }}
-                />
-=======
             {/* Filter Content */}
             <Collapse in={filtersExpanded}>
               <Box sx={{ p: 3, pt: 5, pb: 7, backgroundColor: "#FFFFFF" }}>
@@ -568,7 +537,6 @@
                     }}
                     sx={{ width: 140 }}
                   />
->>>>>>> 84bdf816
 
                   <Select
                     id="priority-filter"
