--- conflicted
+++ resolved
@@ -372,12 +372,10 @@
               disableRipple={
                 theme.components?.MuiButton?.defaultProps?.disableRipple
               }
-<<<<<<< HEAD
+
             onClick={handleOpenFileUploadModal}> 
-=======
-              onClick={() => navigate("/playground")}
-            >
->>>>>>> 11c4958b
+
+           
               Add evidence
             </Button>
             <Typography
