--- conflicted
+++ resolved
@@ -1,14 +1,6 @@
-import {
-  Stack,
-  Button,
-  Typography,
-  useTheme,
-  styled,
-  Paper,
-} from "@mui/material";
+import { Stack, Button, Typography, useTheme, Paper } from "@mui/material";
 
 const Assessment = () => {
-
   const theme = useTheme();
 
   const paperStyle = {
@@ -22,7 +14,6 @@
     paddingLeft: "25px",
     paddingTop: "10px",
     paddingBottom: "10px",
-<<<<<<< HEAD
     width: "calc(100% - 150px - 25px)",
     minWidth: "300px",
     maxWidth: "80%",
@@ -119,50 +110,6 @@
             >
               12
             </Typography>
-=======
-    width: 'calc(100% - 150px - 25px)',
-    minWidth: '300px',
-    maxWidth: '80%',
-  };
-
-  const buttonStyles = {
-      width: "157px",
-      marginTop: "30px",
-      gap: "8px",
-      paddingTop: "10px",
-      paddingBottom: "10px",
-      paddingLeft: "16px",
-      paddingRight: "16px",
-      height: 34,
-      fontSize: 13,
-      textTransform: "inherit",
-      backgroundColor: "#4C7DE7",
-      borderRadius: "4px",
-      border: "1px solid  #175CD3",
-      "&:hover": {
-      boxShadow: "none",
-              },
-    } as const;
-
-  return (
-    <div className="assessment-page">
-      <Stack gap={theme.spacing(2)} sx={{backgroundColor: theme.palette.background.alt}}>
-      <Typography variant="h5" fontWeight={"bold"} fontSize={"16px"} color={theme.palette.text.primary} fontFamily={"inter"}>
-          Assessment tracker
-        </Typography>
-        <Stack direction={"row"} justifyContent={"space-between"} display={'flex'} gap={theme.spacing(10)} sx={{maxWidth:1400, marginTop: "20px" }}>
-          <Paper sx={paperStyle}>
-            <Typography fontSize={"12px"} color={theme.palette.text.accent} fontFamily={"inter"}>Assessment completion</Typography>
-            <Typography fontWeight={"bold"} fontSize={"16px"} color={theme.palette.text.primary} fontFamily={"inter"}>85%</Typography>
-          </Paper>
-          <Paper sx={paperStyle}>
-            <Typography fontSize={"12px"} color={theme.palette.text.accent} fontFamily={"inter"}>Pending assessments</Typography>
-            <Typography fontWeight={"bold"} fontSize={"16px"} color={theme.palette.text.primary} fontFamily={"inter"}>2</Typography>
-          </Paper>
-          <Paper sx={paperStyle}>
-            <Typography fontSize={"12px"} color={theme.palette.text.accent} fontFamily={"inter"}>Approved assessments</Typography>
-            <Typography fontWeight={"bold"} fontSize={"16px"} color={theme.palette.text.primary} fontFamily={"inter"}>12</Typography>
->>>>>>> 6ac64b32
           </Paper>
         </Stack>
         <Typography
