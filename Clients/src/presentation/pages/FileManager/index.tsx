--- conflicted
+++ resolved
@@ -227,19 +227,7 @@
         onFinish={() => setRunFileTour(false)}
       />
       <Stack spacing={1} data-joyride-id="file-manager-title">
-<<<<<<< HEAD
-        <Typography
-=======
-      <Typography
->>>>>>> b2a8a796
-          data-joyride-id="assessment-status"
-          variant="h1"
-          component="div"
-          fontWeight="600"
-          fontSize="16px"
-          color={theme.palette.text.primary}
-          sx={{ fontFamily: "Inter" }}
-        >
+        <Typography variant="h6" fontWeight="bold" gutterBottom>
           Evidences & documents
         </Typography>
         <Typography variant="body2" color="text.secondary">
