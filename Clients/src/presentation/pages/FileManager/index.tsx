--- conflicted
+++ resolved
@@ -8,26 +8,16 @@
   MenuItem,
 } from "@mui/material";
 import BasicTable from "../../components/Table";
-<<<<<<< HEAD
+
 import SettingsIcon from "../../assets/icons/setting.svg";
 import EmptyTableImage from "../../assets/imgs/empty-state.svg";
 import AscendingIcon from "../../assets/icons/up-arrow.svg";
 import DescendingIcon from "../../assets/icons/down-arrow.svg";
-=======
-import { Box, Typography, IconButton, Menu, MenuItem} from "@mui/material";
-import SettingsIcon from "../../assets/icons/setting.svg";
-import EmptyTableImage from "../../assets/imgs/empty-state.svg";
-import AscendingIcon from '../../assets/icons/up-arrow.svg';
-import DescendingIcon from '../../assets/icons/down-arrow.svg';
->>>>>>> 2519ac8d
+
 
 // File interface for type safety
 interface File {
-<<<<<<< HEAD
-  id: string;
-=======
   id:string;
->>>>>>> 2519ac8d
   name: string;
   type: string;
   uploadDate: string;
@@ -58,7 +48,7 @@
 );
 
 /**
- * Component for displaying the action menu (Download/Remove)
+ * displaying the action menu (Download/Remove)
  */
 const FileActions: React.FC<{
   anchorEl: HTMLElement | null;
@@ -78,7 +68,7 @@
 );
 
 /**
- * Component for the main file table w sortable columns
+ * file table w sortable columns
  */
 const FileTable: React.FC<{
   cols: any[];
@@ -160,10 +150,9 @@
   const [selectedFile, setSelectedFile] = useState<File | null>(null);
   const [sortField, setSortField] = useState<keyof File | null>(null);
   const [sortDirection, setSortDirection] = useState<"asc" | "desc" | null>(
-    null
-<<<<<<< HEAD
-  ); // Handle sorting logic
-
+    null); 
+  
+  // Handle sorting logic
   const handleSort = useCallback(
     (field: keyof File) => {
       const isAsc = sortField === field && sortDirection === "asc";
@@ -190,8 +179,9 @@
       );
     },
     [files, sortField, sortDirection]
-  ); // Memoize rows to prevent unnecessary recalculations
-
+  ); 
+  
+  // Memoize rows to prevent unnecessary recalculations
   const rows = useMemo(
     () =>
       files.map((file) => ({
@@ -220,8 +210,9 @@
         ],
       })),
     [files]
-  ); // Handle action menu logic
-
+  ); 
+  
+  // Handle action menu logic
   const handleActionsClick = useCallback(
     (event: MouseEvent<HTMLElement>, file: File) => {
       setAnchorEl(event.currentTarget);
@@ -231,110 +222,6 @@
   );
 
   const handleMenuClose = useCallback(() => {
-=======
-  );
-
-  //sorting functionality 
-  const handleSort = (field: keyof File) => {
-    const isAsc = sortField === field && sortDirection === "asc";
-    const newDirection = isAsc ? "desc" : "asc";
-
-    setSortDirection(newDirection);
-    setSortField(field);
-
-    setFiles(
-      [...files].sort((a, b) => {
-        if (newDirection === "asc") {
-          return a[field] < b[field] ? -1 : 1;
-        }
-        return a[field] > b[field] ? -1 : 1;
-      })
-    );
-  };
-
-  const cols = [
-    ,
-    { id: 1, name: "File" },
-    { id: 2, name: "Type" },
-    {
-      id: 3,
-      name: (
-        <Box
-          display="flex"
-          alignItems="center"
-          onClick={() => handleSort("uploadDate")}
-          sx={{ cursor: "pointer" }}
-        >
-          Upload Date
-          <Box
-            component="img"
-            src={
-              sortDirection === "asc" && sortField === "uploadDate"
-                ? AscendingIcon
-                : DescendingIcon
-            }
-            alt="Sort"
-            sx={{ width: 16, height: 16, ml: 0.5 }}
-          />
-        </Box>
-      ),
-    },
-    {
-      id: 4,
-      name: (
-        <Box
-          display="flex"
-          alignItems="center"
-          onClick={() => handleSort("uploader")}
-          sx={{ cursor: "pointer" }}
-        >
-          Uploader
-          <Box
-            component="img"
-            src={
-              sortDirection === "asc" && sortField === "uploader"
-                ? AscendingIcon
-                : DescendingIcon
-            }
-            alt="Sort"
-            sx={{ width: 16, height: 16, ml: 0.5 }}
-          />
-        </Box>
-      ),
-    },
-    { id: 5, name: "Action" },
-  ];
-
-  const rows = files.map((file) => ({
-    id: file.name,
-    data: [
-      { id: 1, data: file.name },
-      { id: 2, data: file.type },
-      { id: 3, data: file.uploadDate },
-      { id: 4, data: file.uploader },
-      {
-        id: 5,
-        data: (
-          <IconButton onClick={(event) => handleActionsClick(event, file)}>
-            <Box
-              component="img"
-              src={SettingsIcon}
-              alt="Settings"
-              sx={{ width: 24, height: 24 }}
-            />
-          </IconButton>
-        ),
-      },
-    ],
-  }));
-
-  const handleActionsClick = (event: MouseEvent<HTMLElement>, file: File) => {
-    setAnchorEl(event.currentTarget);
-    setSelectedFile(file);
-  };
-
-  const handleMenuClose = () => {
->>>>>>> 2519ac8d
     setAnchorEl(null);
     setSelectedFile(null);
   }, []);
@@ -349,16 +236,18 @@
       setFiles(files.filter((file) => file.id !== selectedFile.id));
     }
     handleMenuClose();
-  }, [files, selectedFile, handleMenuClose]); // Define table columns
-
+  }, [files, selectedFile, handleMenuClose]); 
+  
+  // Define table columns
   const cols = [
     { id: 1, name: "File" },
     { id: 2, name: "Type" },
     { id: 3, name: "Upload Date" },
     { id: 4, name: "Uploader" },
     { id: 5, name: "Action" },
-  ]; // Render FileManager UI
-
+  ];
+  
+  // Render FileManager UI
   return (
     <Stack spacing={4} sx={{ padding: 4, marginBottom: 10 }}>
       {/* Header Section */}
@@ -371,8 +260,8 @@
           This table lists all the files uploaded to the system.
         </Typography>
       </Stack>
+     
       {/* Table Container */}
-
       <Box
         sx={{
           position: "relative",
@@ -392,8 +281,8 @@
         />
         {files.length === 0 && <EmptyState />}
       </Box>
+      
       {/* Action Menu */}
-
       <FileActions
         anchorEl={anchorEl}
         onClose={handleMenuClose}
