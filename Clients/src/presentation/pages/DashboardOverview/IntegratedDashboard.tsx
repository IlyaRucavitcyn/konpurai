import React, { useEffect, useState, useCallback, lazy, Suspense } from "react";
import {
  Box,
  Card,
  CardContent,
  CardHeader,
  Typography,
  Stack,
  CircularProgress,
  Button,
  Chip,
  IconButton,
  Tooltip,
  alpha,
  useTheme,
} from "@mui/material";
import {
<<<<<<< HEAD
  GripVertical as DragIcon,
  RotateCcw as ResetIcon,
  Lock as LockIcon,
  Unlock as LockOpenIcon,
=======
  GripVertical,
  RefreshCw,
  Lock,
  LockOpen,
  ChevronRight,
>>>>>>> 7d7e0910
} from "lucide-react";
import { useNavigate } from "react-router-dom";
import { Responsive, WidthProvider, Layout, Layouts } from "react-grid-layout";
import { useDashboard } from "../../../application/hooks/useDashboard";
import { useDashboardMetrics } from "../../../application/hooks/useDashboardMetrics";
import { cardStyles } from "../../themes";
import { useAuth } from "../../../application/hooks/useAuth";
<<<<<<< HEAD
import { ChevronRight as RightArrow } from "lucide-react";
=======
>>>>>>> 7d7e0910
import StatusDonutChart from "../../components/Charts/StatusDonutChart";
import { getDefaultStatusDistribution } from "../../utils/statusColors";
import {
  getDistributionSummary,
  getQuickStats,
  hasCriticalItems,
  getPriorityLevel,
} from "../../utils/cardEnhancements";
import DashboardErrorBoundary from "../../components/Dashboard/DashboardErrorBoundary";
import WidgetErrorBoundary from "../../components/Dashboard/WidgetErrorBoundary";
import "react-grid-layout/css/styles.css";
import "react-resizable/css/styles.css";
import { IStatusData } from "../../../domain/interfaces/i.chart";

const Alert = lazy(() => import("../../components/Alert"));
const ResponsiveGridLayout = WidthProvider(Responsive);

// Import MetricCard component from WorkingDashboard
interface MetricCardProps {
  title: string;
  value: number | string;
  onClick?: () => void;
  navigable?: boolean;
  statusData?: IStatusData[];
  entityType?: "models" | "vendors" | "policies" | "trainings" | "vendorRisks";
  compact?: boolean;
}

const MetricCard: React.FC<MetricCardProps> = ({
  title,
  value,
  onClick,
  navigable = false,
  statusData,
  entityType,
  compact = false,
}) => {
  const [isHovered, setIsHovered] = useState(false);
  const navigate = useNavigate();

  // Get status breakdown data
  const chartData =
    statusData ||
    (entityType
      ? getDefaultStatusDistribution(
          entityType,
          typeof value === "number" ? value : parseInt(String(value)) || 0
        )
      : []);
  const showChart =
    chartData.length > 0 && typeof value === "number" && value > 0;

  // Get enhancements
  const distributionSummary = getDistributionSummary(chartData);
  const quickStats = getQuickStats(
    entityType,
    typeof value === "number" ? value : parseInt(String(value)) || 0,
    chartData
  );
  const criticalInfo = hasCriticalItems(entityType, chartData);
  const priorityLevel = getPriorityLevel(
    entityType,
    typeof value === "number" ? value : parseInt(String(value)) || 0,
    chartData
  );

  // Priority visual cues
  const getPriorityStyles = (theme: any) => {
    switch (priorityLevel) {
      case "high":
        return {
          borderLeft: "4px solid #EF4444 !important",
          borderTop: `1px solid ${theme.palette.divider} !important`,
          borderRight: `1px solid ${theme.palette.divider} !important`,
          borderBottom: `1px solid ${theme.palette.divider} !important`,
          background: "linear-gradient(135deg, #FEF2F2 0%, #FDE8E8 100%)",
        };
      case "medium":
        return {
          borderLeft: "4px solid #F59E0B !important",
          borderTop: `1px solid ${theme.palette.divider} !important`,
          borderRight: `1px solid ${theme.palette.divider} !important`,
          borderBottom: `1px solid ${theme.palette.divider} !important`,
          background: "linear-gradient(135deg, #FFFBEB 0%, #FEF6D3 100%)",
        };
      default:
        return {
          border: `1px solid ${theme.palette.divider} !important`,
          background: "linear-gradient(135deg, #FEFFFE 0%, #F8F9FA 100%)",
        };
    }
  };

  return (
    <Card
      elevation={0}
      onClick={navigable ? onClick : undefined}
      onMouseEnter={() => setIsHovered(true)}
      onMouseLeave={() => setIsHovered(false)}
      sx={(theme) => ({
        ...(cardStyles.base(theme) as any),
        ...getPriorityStyles(theme),
        height: "100%",
        minHeight: compact ? "90px" : "auto",
        cursor: navigable ? "pointer" : "default",
        position: "relative",
        transition: "all 0.2s ease",
        display: "flex",
        flexDirection: "column",
        boxSizing: "border-box",
        "&:hover": navigable
          ? {
              background: "linear-gradient(135deg, #F9FAFB 0%, #F1F5F9 100%)",
              borderColor: "#D1D5DB",
            }
          : {},
      })}
    >
      <CardContent
        sx={{
          pt: 0,
          pb: compact ? 1.5 : 2,
          px: compact ? 1.5 : 2,
          position: "relative",
          height: "calc(100% - 1px)",
          display: "flex",
          flexDirection: "column",
          flex: 1,
        }}
      >
        {/* Header section with title and arrow icon */}
        <Box
          sx={{
            position: "relative",
            display: "flex",
            alignItems: "center",
            justifyContent: "space-between",
            mb: compact ? 1 : 2,
            mt: compact ? 1.5 : 2,
          }}
        >
          <Typography
            variant="body2"
            sx={(theme) => ({
              color: theme.palette.text.tertiary,
              fontSize: compact ? "12px" : theme.typography.fontSize,
              fontWeight: 400,
            })}
          >
            {title}
          </Typography>

          {navigable && (
            <Box
              sx={{
                opacity: isHovered ? 1 : 0.3,
                transition: "opacity 0.2s ease",
              }}
            >
<<<<<<< HEAD
              <RightArrow size={16} />
=======
              <ChevronRight size={20} />
>>>>>>> 7d7e0910
            </Box>
          )}
        </Box>

        {/* Content section */}
        <Box
          sx={{
            flex: 1,
            display: "flex",
            flexDirection: "column",
            justifyContent: compact ? "center" : "flex-start",
          }}
        >
          {showChart ? (
            <>
              <Box
                sx={{
                  display: "flex",
                  alignItems: "center",
                  justifyContent: "center",
                  gap: 2,
                  mb: 2,
                }}
              >
                <StatusDonutChart
                  data={chartData}
                  total={
                    typeof value === "number"
                      ? value
                      : parseInt(String(value)) || 0
                  }
                  size={60}
                />
                <Box>
                  <Typography
                    variant="h6"
                    sx={(theme) => ({
                      fontWeight: 600,
                      color: theme.palette.text.primary,
                      fontSize: "1.25rem",
                      lineHeight: 1,
                    })}
                  >
                    {value}
                  </Typography>
                  <Typography
                    variant="caption"
                    sx={(theme) => ({
                      color: theme.palette.text.tertiary,
                      fontSize: "11px",
                      display: "block",
                      mt: 0.5,
                    })}
                  >
                    Total
                  </Typography>
                </Box>
              </Box>

              {/* Distribution Summary */}
              {distributionSummary && (
                <Typography
                  variant="caption"
                  sx={(theme) => ({
                    color: theme.palette.text.secondary,
                    fontSize: "12px",
                    display: "block",
                    textAlign: "center",
                    mb: 1,
                  })}
                >
                  {distributionSummary}
                </Typography>
              )}

              {/* Quick Stats */}
              {quickStats && (
                <Box
                  sx={{ display: "flex", justifyContent: "center", mb: 1.5 }}
                >
                  <Chip
                    label={quickStats}
                    size="small"
                    sx={{
                      fontSize: "11px",
                      height: "22px",
                      background:
                        "linear-gradient(135deg, #F3F4F6 0%, #E5E7EB 100%)",
                      color: "#374151",
                      fontWeight: 500,
                    }}
                  />
                </Box>
              )}

              {/* Quick Action Button - Bottom Right */}
              {criticalInfo.hasCritical && (
                <Box
                  sx={{
                    position: "absolute",
                    bottom: 8,
                    right: 8,
                    zIndex: 1,
                  }}
                >
                  <Button
                    size="small"
                    variant="outlined"
                    onClick={(e) => {
                      e.stopPropagation();
                      navigate(criticalInfo.actionRoute);
                    }}
                    sx={{
                      fontSize: "9px",
                      textTransform: "none",
                      padding: "2px 6px",
                      minWidth: "auto",
                      height: "20px",
                      borderColor:
                        priorityLevel === "high" ? "#EF4444" : "#F59E0B",
                      color: priorityLevel === "high" ? "#EF4444" : "#F59E0B",
                      "&:hover": {
                        borderColor:
                          priorityLevel === "high" ? "#DC2626" : "#D97706",
                        background:
                          priorityLevel === "high"
                            ? "linear-gradient(135deg, #FEF2F2 0%, #FDE8E8 100%)"
                            : "linear-gradient(135deg, #FFFBEB 0%, #FEF6D3 100%)",
                      },
                    }}
                  >
                    {criticalInfo.actionLabel}
                  </Button>
                </Box>
              )}
            </>
          ) : (
            <Typography
              variant="h6"
              sx={(theme) => ({
                fontWeight: 400,
                color: theme.palette.text.primary,
                fontSize: compact ? "1rem" : "1.25rem",
              })}
            >
              {value}
            </Typography>
          )}
        </Box>
      </CardContent>
    </Card>
  );
};

// Integrated Dashboard Component
const IntegratedDashboard: React.FC = () => {
  const theme = useTheme();
  const navigate = useNavigate();
  const { dashboard, loading, fetchDashboard } = useDashboard();
  const {
    evidenceMetrics,
    vendorRiskMetrics,
    vendorMetrics,
    usersMetrics,
    policyMetrics,
  } = useDashboardMetrics();
  const { userToken: _ } = useAuth();

  // Edit mode state
  const [editMode, setEditMode] = useState(false);
  const [mounted, setMounted] = useState(false);

  // Password notification state
  const [showPasswordNotification, setShowPasswordNotification] =
    useState(false);

  // Default layouts for the dashboard sections with 4-column constraint
  // Each widget takes exactly 1/4 of the width and cannot be smaller
  // Heights: Users/Reports/Projects/Evidence are always small (85px), others can be big (170px)
  const defaultLayouts: Layouts = {
    lg: [
      // First row - 4 widgets (small widgets = h:2, fixed width, not resizable)
      {
        i: "projects",
        x: 0,
        y: 0,
        w: 3,
        h: 2,
        minW: 3,
        maxW: 3,
        minH: 2,
        maxH: 2,
      },
      {
        i: "evidences",
        x: 3,
        y: 0,
        w: 3,
        h: 2,
        minW: 3,
        maxW: 3,
        minH: 2,
        maxH: 2,
      },
      {
        i: "reports",
        x: 6,
        y: 0,
        w: 3,
        h: 2,
        minW: 3,
        maxW: 3,
        minH: 2,
        maxH: 2,
      },
      {
        i: "users",
        x: 9,
        y: 0,
        w: 3,
        h: 2,
        minW: 3,
        maxW: 3,
        minH: 2,
        maxH: 2,
      },
      // Second row - 4 widgets (can be big = h:4)
      {
        i: "models",
        x: 0,
        y: 2,
        w: 3,
        h: 4,
        minW: 3,
        maxW: 6,
        minH: 2,
        maxH: 4,
      },
      {
        i: "vendors",
        x: 3,
        y: 2,
        w: 3,
        h: 4,
        minW: 3,
        maxW: 6,
        minH: 2,
        maxH: 4,
      },
      {
        i: "vendor-risks",
        x: 6,
        y: 2,
        w: 3,
        h: 4,
        minW: 3,
        maxW: 6,
        minH: 2,
        maxH: 4,
      },
      {
        i: "trainings",
        x: 9,
        y: 2,
        w: 3,
        h: 4,
        minW: 3,
        maxW: 6,
        minH: 2,
        maxH: 4,
      },
      // Third row - 2 widgets (can be big = h:4)
      {
        i: "policies",
        x: 0,
        y: 6,
        w: 3,
        h: 4,
        minW: 3,
        maxW: 6,
        minH: 2,
        maxH: 4,
      },
    ],
    md: [
      // First row - 4 widgets (2.5 columns each for 10-column grid, fixed width, not resizable)
      {
        i: "projects",
        x: 0,
        y: 0,
        w: 2.5,
        h: 2,
        minW: 2.5,
        maxW: 2.5,
        minH: 2,
        maxH: 2,
      },
      {
        i: "evidences",
        x: 2.5,
        y: 0,
        w: 2.5,
        h: 2,
        minW: 2.5,
        maxW: 2.5,
        minH: 2,
        maxH: 2,
      },
      {
        i: "reports",
        x: 5,
        y: 0,
        w: 2.5,
        h: 2,
        minW: 2.5,
        maxW: 2.5,
        minH: 2,
        maxH: 2,
      },
      {
        i: "users",
        x: 7.5,
        y: 0,
        w: 2.5,
        h: 2,
        minW: 2.5,
        maxW: 2.5,
        minH: 2,
        maxH: 2,
      },
      // Second row - 4 widgets
      {
        i: "models",
        x: 0,
        y: 2,
        w: 2.5,
        h: 4,
        minW: 2.5,
        maxW: 5,
        minH: 2,
        maxH: 4,
      },
      {
        i: "vendors",
        x: 2.5,
        y: 2,
        w: 2.5,
        h: 4,
        minW: 2.5,
        maxW: 5,
        minH: 2,
        maxH: 4,
      },
      {
        i: "vendor-risks",
        x: 5,
        y: 2,
        w: 2.5,
        h: 4,
        minW: 2.5,
        maxW: 5,
        minH: 2,
        maxH: 4,
      },
      {
        i: "trainings",
        x: 7.5,
        y: 2,
        w: 2.5,
        h: 4,
        minW: 2.5,
        maxW: 5,
        minH: 2,
        maxH: 4,
      },
      // Third row - 2 widgets
      {
        i: "policies",
        x: 0,
        y: 6,
        w: 2.5,
        h: 4,
        minW: 2.5,
        maxW: 5,
        minH: 2,
        maxH: 4,
      },
    ],
    sm: [
      // For small screens, 2 widgets per row (half width each)
      {
        i: "projects",
        x: 0,
        y: 0,
        w: 3,
        h: 2,
        minW: 3,
        maxW: 3,
        minH: 2,
        maxH: 2,
      },
      {
        i: "evidences",
        x: 3,
        y: 0,
        w: 3,
        h: 2,
        minW: 3,
        maxW: 3,
        minH: 2,
        maxH: 2,
      },
      {
        i: "reports",
        x: 0,
        y: 2,
        w: 3,
        h: 2,
        minW: 3,
        maxW: 3,
        minH: 2,
        maxH: 2,
      },
      {
        i: "users",
        x: 3,
        y: 2,
        w: 3,
        h: 2,
        minW: 3,
        maxW: 3,
        minH: 2,
        maxH: 2,
      },
      {
        i: "models",
        x: 0,
        y: 4,
        w: 3,
        h: 4,
        minW: 3,
        maxW: 3,
        minH: 2,
        maxH: 4,
      },
      {
        i: "vendors",
        x: 3,
        y: 4,
        w: 3,
        h: 4,
        minW: 3,
        maxW: 3,
        minH: 2,
        maxH: 4,
      },
      {
        i: "vendor-risks",
        x: 0,
        y: 8,
        w: 3,
        h: 4,
        minW: 3,
        maxW: 3,
        minH: 2,
        maxH: 4,
      },
      {
        i: "trainings",
        x: 3,
        y: 8,
        w: 3,
        h: 4,
        minW: 3,
        maxW: 3,
        minH: 2,
        maxH: 4,
      },
      {
        i: "policies",
        x: 0,
        y: 12,
        w: 3,
        h: 4,
        minW: 3,
        maxW: 3,
        minH: 2,
        maxH: 4,
      },
    ],
  };

  const [layouts, setLayouts] = useState<Layouts>(defaultLayouts);

  // Helper function to check if a widget should always be small (85px)
  const isRestrictedToSmallHeight = useCallback((widgetId: string): boolean => {
    return ["users", "reports", "projects", "evidences"].includes(widgetId);
  }, []);

  // Constraint utility functions to eliminate code duplication
  const getWidthConstraints = useCallback(
    (breakpoint: string) =>
      ({
        lg: { min: 3, max: 6 }, // 1/4 to 1/2 of 12 columns
        md: { min: 2.5, max: 5 }, // 1/4 to 1/2 of 10 columns
        sm: { min: 3, max: 3 }, // Fixed at 1/2 of 6 columns
      }[breakpoint] || { min: 3, max: 6 }),
    []
  );

  const getFixedWidths = useCallback(
    (breakpoint: string) =>
      ({
        lg: 3, // 1/4 of 12 columns
        md: 2.5, // 1/4 of 10 columns
        sm: 3, // 1/2 of 6 columns
      }[breakpoint] || 3),
    []
  );

  const enforceHeightConstraint = useCallback(
    (height: number, isRestricted: boolean): number => {
      if (isRestricted) return 2; // Always small for restricted widgets
      if (height <= 2) return 2; // Small block (85px)
      if (height >= 4) return 4; // Big block (170px) - max allowed
      return height < 3 ? 2 : 4; // Snap to nearest
    },
    []
  );

  const enforceWidthConstraint = useCallback(
    (width: number, isRestricted: boolean, breakpoint: string): number => {
      if (isRestricted) return getFixedWidths(breakpoint);
      const constraint = getWidthConstraints(breakpoint);
      return Math.max(constraint.min, Math.min(constraint.max, width));
    },
    [getFixedWidths, getWidthConstraints]
  );

  const enforceLayoutItemConstraints = useCallback(
    (item: Layout, breakpoint: string): Layout => {
      const isRestricted = isRestrictedToSmallHeight(item.i);
      return {
        ...item,
        h: enforceHeightConstraint(item.h, isRestricted),
        w: enforceWidthConstraint(item.w, isRestricted, breakpoint),
      };
    },
    [isRestrictedToSmallHeight, enforceHeightConstraint, enforceWidthConstraint]
  );

  useEffect(() => {
    // Run initial data fetch once on mount
    fetchDashboard();
  }, []); // Empty dependency array - only run once on mount

  useEffect(() => {
    const storedLayouts = localStorage.getItem(
      "verifywise_integrated_dashboard_layouts"
    );
    if (storedLayouts) {
      try {
        setLayouts(JSON.parse(storedLayouts));
      } catch (error) {
        console.error("Failed to parse stored layouts:", error);
      }
    }
    setMounted(true);
  }, []);

  const handleLayoutChange = useCallback(
    (_: Layout[], allLayouts: Layouts) => {
      // Ensure all heights are exactly 2 or 4 and width constraints are enforced before saving
      const enforcedLayouts = { ...allLayouts };
      Object.keys(enforcedLayouts).forEach((breakpoint) => {
        enforcedLayouts[breakpoint] = enforcedLayouts[breakpoint].map((item) =>
          enforceLayoutItemConstraints(item, breakpoint)
        );
      });

      setLayouts(enforcedLayouts);

      // Safe localStorage save with error handling
      try {
        const serialized = JSON.stringify(enforcedLayouts);
        if (serialized.length > 4.5 * 1024 * 1024) {
          // 4.5MB safety margin
          console.error("Layout data too large for localStorage");
          console.warn(
            "Layout is too complex and may not be saved. Consider resetting to default."
          );
          return;
        }
        localStorage.setItem(
          "verifywise_integrated_dashboard_layouts",
          serialized
        );
      } catch (error) {
        if (error instanceof DOMException && error.code === 22) {
          console.error("localStorage quota exceeded:", error);
          console.warn(
            "Storage quota exceeded. Layout changes not saved. Try resetting layout."
          );
        } else {
          console.error("Failed to save layout to localStorage:", error);
        }
      }
    },
    [enforceLayoutItemConstraints]
  );

  // Handle resize to enforce constraints: height 2 or 4, width constraints
  const handleResize = useCallback(
    (
      _: Layout[],
      __: Layout,
      newItem: Layout,
      placeholder: Layout,
      ___: MouseEvent,
      ____: HTMLElement
    ) => {
      const isRestricted = isRestrictedToSmallHeight(newItem.i);

      // Enforce height constraints
      if (newItem.h !== undefined) {
        const constrainedHeight = enforceHeightConstraint(
          newItem.h,
          isRestricted
        );
        newItem.h = constrainedHeight;
        placeholder.h = constrainedHeight;
      }

      // Enforce width constraints (use 'lg' breakpoint for real-time resize)
      if (newItem.w !== undefined) {
        const constrainedWidth = enforceWidthConstraint(
          newItem.w,
          isRestricted,
          "lg"
        );
        newItem.w = constrainedWidth;
        placeholder.w = constrainedWidth;
      }
    },
    [isRestrictedToSmallHeight, enforceHeightConstraint, enforceWidthConstraint]
  );

  // Ensure final constraints when resize stops
  const handleResizeStop = useCallback(
    (
      _: Layout[],
      __: Layout,
      newItem: Layout,
      ___: Layout,
      ____: MouseEvent,
      _____: HTMLElement
    ) => {
      const isUnlimited = false;

      // Update all responsive layouts to ensure consistency across breakpoints
      setLayouts((prevLayouts) => {
        const updatedLayouts = { ...prevLayouts };
        Object.keys(updatedLayouts).forEach((breakpoint) => {
          updatedLayouts[breakpoint] = updatedLayouts[breakpoint].map(
            (item) => {
              if (item.i === newItem.i) {
                if (isUnlimited) {
                  // For unlimited widgets, just update with new dimensions
                  return { ...item, h: newItem.h, w: newItem.w };
                } else {
                  // Apply constraints using the current item dimensions from the resize
                  return enforceLayoutItemConstraints(
                    { ...item, h: newItem.h, w: newItem.w },
                    breakpoint
                  );
                }
              }
              return item;
            }
          );
        });

        // Safe localStorage save with error handling
        try {
          const serialized = JSON.stringify(updatedLayouts);
          if (serialized.length > 4.5 * 1024 * 1024) {
            // 4.5MB safety margin
            console.error("Layout data too large for localStorage");
            console.warn(
              "Layout is too complex and may not be saved. Consider resetting to default."
            );
          } else {
            localStorage.setItem(
              "verifywise_integrated_dashboard_layouts",
              serialized
            );
          }
        } catch (error) {
          if (error instanceof DOMException && error.code === 22) {
            console.error("localStorage quota exceeded:", error);
            console.warn(
              "Storage quota exceeded. Layout changes not saved. Try resetting layout."
            );
          } else {
            console.error("Failed to save layout to localStorage:", error);
          }
        }

        return updatedLayouts;
      });
    },
    [enforceLayoutItemConstraints]
  );

  const resetLayout = () => {
    setLayouts(defaultLayouts);
    localStorage.removeItem("verifywise_integrated_dashboard_layouts");
  };

  if (loading) {
    return (
      <Box
        sx={{
          display: "flex",
          justifyContent: "center",
          alignItems: "center",
          height: "50vh",
        }}
      >
        <CircularProgress />
        <Typography sx={{ ml: 2 }}>Loading Dashboard...</Typography>
      </Box>
    );
  }

  if (!mounted) return null;

  // Widget definitions with your actual dashboard data
  const widgets = [
    {
      id: "projects",
      content: (
        <MetricCard
          title="Projects"
          value={dashboard?.projects || 0}
          navigable={false}
        />
      ),
      title: "Projects",
    },
    {
      id: "evidences",
      content: (
        <MetricCard
          title="Evidence"
          value={evidenceMetrics?.total || 0}
          navigable={false}
        />
      ),
      title: "Evidence",
    },
    {
      id: "reports",
      content: (
        <MetricCard
          title="Reports"
          value={dashboard?.reports || 0}
          navigable={false}
        />
      ),
      title: "Reports",
    },
    {
      id: "users",
      content: (
        <MetricCard
          title="Users"
          value={usersMetrics?.total || 0}
          navigable={false}
        />
      ),
      title: "Users",
    },
    {
      id: "models",
      content: (
        <MetricCard
          title="Models"
          value={dashboard?.models || 0}
          onClick={() => navigate("/model-inventory")}
          navigable={true}
          statusData={getDefaultStatusDistribution(
            "models",
            dashboard?.models || 0
          )}
          entityType="models"
        />
      ),
      title: "AI Models",
    },
    {
      id: "vendors",
      content: (
        <MetricCard
          title="Vendors"
          value={vendorMetrics?.total || 0}
          onClick={() => navigate("/vendors")}
          navigable={true}
          statusData={vendorMetrics?.statusDistribution?.map((item) => ({
            ...item,
            label: item.name,
          }))}
          entityType="vendors"
        />
      ),
      title: "Vendors",
    },
    {
      id: "vendor-risks",
      content: (
        <MetricCard
          title="Vendor Risks"
          value={vendorRiskMetrics?.total || 0}
          onClick={() => navigate("/vendors")}
          navigable={true}
          statusData={vendorRiskMetrics?.statusDistribution?.map((item) => ({
            ...item,
            label: item.name,
          }))}
          entityType="vendorRisks"
        />
      ),
      title: "Vendor Risks",
    },
    {
      id: "trainings",
      content: (
        <MetricCard
          title="Trainings"
          value={dashboard?.trainings || 0}
          onClick={() => navigate("/training")}
          navigable={true}
          statusData={getDefaultStatusDistribution(
            "trainings",
            dashboard?.trainings || 0
          )}
          entityType="trainings"
        />
      ),
      title: "Trainings",
    },
    {
      id: "policies",
      content: (
        <MetricCard
          title="Policies"
          value={policyMetrics?.total || 0}
          onClick={() => navigate("/policies")}
          navigable={true}
          statusData={policyMetrics?.statusDistribution?.map((item) => ({
            ...item,
            label: item.name,
          }))}
          entityType="policies"
        />
      ),
      title: "Policies",
    },
  ];

  return (
    <Box sx={{ p: 3, minHeight: "100vh" }}>
      {/* Password notification */}
      {showPasswordNotification && (
        <Suspense fallback={<div>Loading...</div>}>
          <Alert
            variant="warning"
            title="Set Your Password"
            body="You signed in with Google but haven't set a password yet. For account security, please set a password that you can use to access your account."
            isToast={true}
            onClick={() => {
              setShowPasswordNotification(false);
            }}
          />
        </Suspense>
      )}

      {/* Header */}
      <Stack
        direction="row"
        justifyContent="space-between"
        alignItems="center"
        mb={1.5}
      >
        <Box>
          <Typography
            variant="h5"
            sx={(theme) => ({
              fontWeight: 400,
              color: theme.palette.text.primary,
              fontSize: "1.5rem",
            })}
          >
            Dashboard
          </Typography>
          <Typography
            variant="body2"
            sx={(theme) => ({
              color: theme.palette.text.tertiary,
              fontSize: theme.typography.fontSize,
              fontWeight: 400,
            })}
          >
            Overview of your AI governance platform
          </Typography>
        </Box>

        {/* Edit Mode Controls */}
        <Box sx={{ display: "flex", gap: 2, alignItems: "center" }}>
          {editMode && (
            <Typography
              variant="body2"
              color="primary"
              sx={{ fontWeight: 500, fontSize: "13px" }}
            >
              Edit mode active
            </Typography>
          )}
          <Tooltip
            title={
              editMode ? "Lock layout (view mode)" : "Unlock layout (edit mode)"
            }
          >
            <IconButton
              onClick={() => setEditMode(!editMode)}
              color="primary"
              size="medium"
            >
              {editMode ? (
<<<<<<< HEAD
                <LockOpenIcon
=======
                <LockOpen
>>>>>>> 7d7e0910
                  size={20}
                  color="#344054"
                  strokeWidth={1.5}
                />
              ) : (
<<<<<<< HEAD
                <LockIcon
=======
                <Lock
>>>>>>> 7d7e0910
                  size={20}
                  color="#344054"
                  strokeWidth={1.5}
                />
              )}
            </IconButton>
          </Tooltip>
          {editMode && (
            <Tooltip title="Reset Layout">
              <IconButton onClick={resetLayout} size="small">
<<<<<<< HEAD
                <ResetIcon size={16} />
=======
                <RefreshCw size={20} />
>>>>>>> 7d7e0910
              </IconButton>
            </Tooltip>
          )}
        </Box>
      </Stack>

      {/* CSS for drag and drop */}
      <style>{`
        .react-grid-layout {
          position: relative;
          margin-top: 20px;
          ${
            editMode
              ? `
            background-image:
              linear-gradient(${alpha(
                theme.palette.divider,
                0.1
              )} 1px, transparent 1px),
              linear-gradient(90deg, ${alpha(
                theme.palette.divider,
                0.1
              )} 1px, transparent 1px);
            background-size: calc(100% / 12) 42.5px;
            background-position: 0 0, 0 0;
          `
              : ""
          }
        }

        .react-grid-item {
          transition: all 200ms ease;
        }

        .react-grid-item.cssTransforms {
          transition-property: transform, width, height;
        }

        .react-grid-item.resizing {
          z-index: 100;
          will-change: width, height;
        }

        .react-grid-item.react-draggable-dragging {
          z-index: 100;
          will-change: transform;
          opacity: 0.6;
          box-shadow: 0 12px 24px rgba(0,0,0,0.2) !important;
        }

        /* Multiple resize handles styling */
        .react-grid-item > .react-resizable-handle {
          position: absolute;
          width: 20px;
          height: 20px;
        }

        .react-grid-item > .react-resizable-handle::after {
          content: "";
          position: absolute;
          border: 2px solid transparent;
          transition: border-color 0.2s ease;
        }

        .react-grid-item > .react-resizable-handle-se {
          bottom: 0;
          right: 0;
          cursor: se-resize;
        }

        .react-grid-item > .react-resizable-handle-se::after {
          right: 3px;
          bottom: 3px;
          width: 5px;
          height: 5px;
          border-right: 2px solid transparent;
          border-bottom: 2px solid transparent;
        }

        .react-grid-item > .react-resizable-handle-sw {
          bottom: 0;
          left: 0;
          cursor: sw-resize;
        }

        .react-grid-item > .react-resizable-handle-sw::after {
          left: 3px;
          bottom: 3px;
          width: 5px;
          height: 5px;
          border-left: 2px solid transparent;
          border-bottom: 2px solid transparent;
        }

        .react-grid-item > .react-resizable-handle-ne {
          top: 0;
          right: 0;
          cursor: ne-resize;
        }

        .react-grid-item > .react-resizable-handle-ne::after {
          right: 3px;
          top: 3px;
          width: 5px;
          height: 5px;
          border-right: 2px solid transparent;
          border-top: 2px solid transparent;
        }

        .react-grid-item > .react-resizable-handle-nw {
          top: 0;
          left: 0;
          cursor: nw-resize;
        }

        .react-grid-item > .react-resizable-handle-nw::after {
          left: 3px;
          top: 3px;
          width: 5px;
          height: 5px;
          border-left: 2px solid transparent;
          border-top: 2px solid transparent;
        }

        .react-grid-item > .react-resizable-handle-s {
          bottom: 0;
          left: 50%;
          transform: translateX(-50%);
          cursor: s-resize;
          width: 40px;
          height: 10px;
        }

        .react-grid-item > .react-resizable-handle-n {
          top: 0;
          left: 50%;
          transform: translateX(-50%);
          cursor: n-resize;
          width: 40px;
          height: 10px;
        }

        .react-grid-item > .react-resizable-handle-e {
          right: 0;
          top: 50%;
          transform: translateY(-50%);
          cursor: e-resize;
          width: 10px;
          height: 40px;
        }

        .react-grid-item > .react-resizable-handle-w {
          left: 0;
          top: 50%;
          transform: translateY(-50%);
          cursor: w-resize;
          width: 10px;
          height: 40px;
        }

        .react-grid-placeholder {
          background: #E2E8F0 !important;
          background-image: radial-gradient(circle, #64748B 1px, transparent 1px) !important;
          background-size: 10px 10px !important;
          border: 2px dashed #94A3B8 !important;
          border-radius: 8px;
          z-index: 2;
          transition: all 200ms ease;
        }

        .widget-card-header {
          cursor: ${editMode ? "grab" : "default"};
          user-select: ${editMode ? "none" : "auto"};
        }

        .widget-card-header:active {
          cursor: ${editMode ? "grabbing" : "default"};
        }

        /* Handles remain invisible - no visual indicators */
      `}</style>

      {/* Grid Layout */}
      <ResponsiveGridLayout
        className="layout"
        layouts={layouts}
        onLayoutChange={handleLayoutChange}
        onResize={handleResize}
        onResizeStop={handleResizeStop}
        breakpoints={{ lg: 1200, md: 996, sm: 768 }}
        cols={{ lg: 12, md: 10, sm: 6 }}
        rowHeight={42.5}
        isDraggable={editMode}
        isResizable={editMode}
        draggableHandle=".widget-card-header"
        resizeHandles={["se", "sw", "ne", "nw", "s", "e", "n", "w"]}
        margin={[16, 16]}
        containerPadding={[0, 0]}
        useCSSTransforms={true}
        compactType="vertical"
        preventCollision={false}
        autoSize={true}
        isBounded={true}
      >
        {widgets.map((widget) => (
          <Card
            key={widget.id}
            sx={{
              height: "100%",
              display: "flex",
              flexDirection: "column",
              overflow: "hidden",
              boxShadow: "none",
              border: `1px solid ${theme.palette.divider}`,
              background: "transparent",
            }}
          >
            {editMode && (
              <CardHeader
                className="widget-card-header"
                sx={{
                  backgroundColor: alpha(theme.palette.primary.main, 0.04),
                  py: 1,
                  px: 2,
                  "& .MuiCardHeader-title": {
                    fontSize: "0.875rem",
                    fontWeight: 500,
                  },
                }}
                avatar={
<<<<<<< HEAD
                  <DragIcon
=======
                  <GripVertical
>>>>>>> 7d7e0910
                    size={16}
                    color={alpha(theme.palette.text.secondary, 0.6)}
                  />
                }
                title={widget.title}
              />
            )}
            <Box sx={{ flexGrow: 1, p: editMode ? 2 : 0 }}>
              <WidgetErrorBoundary
                widgetId={widget.id}
                widgetTitle={widget.title}
              >
                {widget.content}
              </WidgetErrorBoundary>
            </Box>
          </Card>
        ))}
      </ResponsiveGridLayout>
    </Box>
  );
};

// Wrap the dashboard with error boundary for better error handling
const ProtectedIntegratedDashboard: React.FC = () => {
  return (
    <DashboardErrorBoundary>
      <IntegratedDashboard />
    </DashboardErrorBoundary>
  );
};

export default ProtectedIntegratedDashboard;<|MERGE_RESOLUTION|>--- conflicted
+++ resolved
@@ -15,18 +15,11 @@
   useTheme,
 } from "@mui/material";
 import {
-<<<<<<< HEAD
-  GripVertical as DragIcon,
-  RotateCcw as ResetIcon,
-  Lock as LockIcon,
-  Unlock as LockOpenIcon,
-=======
   GripVertical,
   RefreshCw,
   Lock,
   LockOpen,
   ChevronRight,
->>>>>>> 7d7e0910
 } from "lucide-react";
 import { useNavigate } from "react-router-dom";
 import { Responsive, WidthProvider, Layout, Layouts } from "react-grid-layout";
@@ -34,10 +27,6 @@
 import { useDashboardMetrics } from "../../../application/hooks/useDashboardMetrics";
 import { cardStyles } from "../../themes";
 import { useAuth } from "../../../application/hooks/useAuth";
-<<<<<<< HEAD
-import { ChevronRight as RightArrow } from "lucide-react";
-=======
->>>>>>> 7d7e0910
 import StatusDonutChart from "../../components/Charts/StatusDonutChart";
 import { getDefaultStatusDistribution } from "../../utils/statusColors";
 import {
@@ -197,11 +186,7 @@
                 transition: "opacity 0.2s ease",
               }}
             >
-<<<<<<< HEAD
-              <RightArrow size={16} />
-=======
               <ChevronRight size={20} />
->>>>>>> 7d7e0910
             </Box>
           )}
         </Box>
@@ -1141,21 +1126,13 @@
               size="medium"
             >
               {editMode ? (
-<<<<<<< HEAD
-                <LockOpenIcon
-=======
                 <LockOpen
->>>>>>> 7d7e0910
                   size={20}
                   color="#344054"
                   strokeWidth={1.5}
                 />
               ) : (
-<<<<<<< HEAD
-                <LockIcon
-=======
                 <Lock
->>>>>>> 7d7e0910
                   size={20}
                   color="#344054"
                   strokeWidth={1.5}
@@ -1166,11 +1143,7 @@
           {editMode && (
             <Tooltip title="Reset Layout">
               <IconButton onClick={resetLayout} size="small">
-<<<<<<< HEAD
-                <ResetIcon size={16} />
-=======
                 <RefreshCw size={20} />
->>>>>>> 7d7e0910
               </IconButton>
             </Tooltip>
           )}
@@ -1401,11 +1374,7 @@
                   },
                 }}
                 avatar={
-<<<<<<< HEAD
-                  <DragIcon
-=======
                   <GripVertical
->>>>>>> 7d7e0910
                     size={16}
                     color={alpha(theme.palette.text.secondary, 0.6)}
                   />
