--- conflicted
+++ resolved
@@ -24,11 +24,8 @@
   const [tags, setTags] = useState<string[]>([]);
   const [selectedPolicy, setSelectedPolicy] = useState<Policy | null>(null);
   const [showModal, setShowModal] = useState(false);
-<<<<<<< HEAD
   const theme = useTheme()
-=======
   const [isHelperDrawerOpen, setIsHelperDrawerOpen] = useState(false);
->>>>>>> 02f7bd99
 
   const fetchAll = async () => {
     const [pRes, tRes] = await Promise.all([getAllPolicies(), getAllTags()]);
@@ -70,35 +67,27 @@
 
   return (
     <div>
-<<<<<<< HEAD
       <Stack sx={{ gap: "15px" }}>
         <PageBreadcrumbs />
-        <Stack>
-          <Typography sx={vwhomeHeading}>Policy Manager</Typography>
-          <Typography sx={singleTheme.textStyles.pageDescription}>
-            Policy Manager lets you create and update company AI policies in one
-            place to stay compliant and consistent.
-          </Typography>
-        </Stack>
-=======
-      <HelperDrawer
+        <HelperDrawer
         isOpen={isHelperDrawerOpen}
         onClose={() => setIsHelperDrawerOpen(!isHelperDrawerOpen)}
         helpContent="<h3>Policy Manager</h3><p>Policy Manager lets you create and update company AI policies in one place to stay compliant and consistent.</p><h3>Features</h3><ul><li>Create new AI policies</li><li>Edit existing policies</li><li>Organize policies with tags</li><li>Maintain compliance standards</li></ul>"
         pageTitle="Policy Manager"
       />
       <Stack>
-        <Stack direction="row" alignItems="center" spacing={1}>
+          <Stack direction="row" alignItems="center" spacing={1}>
           <Typography sx={vwhomeHeading}>Policy Manager</Typography>
-          <HelperIcon 
+            <HelperIcon 
             onClick={() => setIsHelperDrawerOpen(!isHelperDrawerOpen)}
             size="small"
           />
         </Stack>
         <Typography sx={singleTheme.textStyles.pageDescription}>
-          Policy Manager lets you create and update company AI policies in one place to stay compliant and consistent.
-        </Typography>
->>>>>>> 02f7bd99
+            Policy Manager lets you create and update company AI policies in one
+            place to stay compliant and consistent.
+          </Typography>
+        </Stack>
       </Stack>
 
       <Stack
