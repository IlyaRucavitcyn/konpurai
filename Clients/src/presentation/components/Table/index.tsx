--- conflicted
+++ resolved
@@ -141,11 +141,7 @@
     return "#008000"; // 91-100%
   }, []);
 
-<<<<<<< HEAD
   const { currentProjectId, setInputValues } = useContext(VerifyWiseContext);  
-=======
-  const { currentProjectId } = useContext(VerifyWiseContext);
->>>>>>> b8f6dea9
 
   const tableHeader = useMemo(
     () => (
@@ -170,17 +166,10 @@
     [data.cols]
   );
 
-<<<<<<< HEAD
+
   const onRowclickHandler = (event: React.MouseEvent<HTMLElement>, rowData: any) => {
     console.log(`Row clicked: ${rowData.id}`);    
     console.log(rowData)
-=======
-  const onRowclickHandler = (
-    event: React.MouseEvent<HTMLElement>,
-    rowData: any
-  ) => {
-    console.log(`Row clicked: ${rowData.id}`);
->>>>>>> b8f6dea9
     setSelectedRow(rowData);
     setInputValues(rowData);
     setAnchorEl(event.currentTarget);
