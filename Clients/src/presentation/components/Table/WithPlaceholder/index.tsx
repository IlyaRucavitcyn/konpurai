import {
  Table,
  TableBody,
  TableCell,
  TableContainer,
  TableHead,
  TablePagination,
  TableRow,
  useTheme,
<<<<<<< HEAD
  Typography
} from "@mui/material";

=======
  Stack,
  Typography,
} from "@mui/material";
import { useContext, useEffect, useState } from "react";
>>>>>>> 2519ac8d
import Placeholder from "../../../assets/imgs/empty-state.svg";
import { Vendor } from "../../../mocks/vendors/vendors.data";
import IconButton from "../../IconButton";
import singleTheme from "../../../themes/v1SingleTheme";
import { getAllEntities } from "../../../../application/repository/entity.repository";
import { formatDate } from "../../../tools/isoDateToString";
import { VerifyWiseContext } from "../../../../application/contexts/VerifyWise.context";
import TablePaginationActions from "../../TablePagination";
import { ReactComponent as SelectorVertical } from "../../../assets/icons/selector-vertical.svg";

const titleOfTableColumns = [
  "name",
  "assignee",
  "status",
  "risk",
  "review date",
  "",
];

const TableWithPlaceholder = () => {
  const theme = useTheme();
  const { dashboardValues, setDashboardValues } = useContext(VerifyWiseContext);
  const [page, setPage] = useState(0);
  const [rowsPerPage, setRowsPerPage] = useState(5);

  const fetchVendors = async () => {
    try {
      const response = await getAllEntities({ routeUrl: "/vendors" });
      console.log("response ===> ", response);
      setDashboardValues((prevValues: any) => ({
        ...prevValues,
        vendors: response.data,
      }));
    } catch (error) {
      console.error("Error fetching vendors:", error);
    }
  };

  useEffect(() => {
    fetchVendors();
  }, []);

  const cellStyle = singleTheme.tableStyles.primary.body.cell;

  const handleChangePage = (_: any, newPage: number) => {
    setPage(newPage);
  };

  const handleChangeRowsPerPage = (event: any) => {
    setRowsPerPage(parseInt(event.target.value, 10));
    setPage(0);
  };

  const getRange = () => {
    let start = page * rowsPerPage + 1;
    let end = Math.min(
      page * rowsPerPage + rowsPerPage,
      dashboardValues.vendors.length
    );
    return `${start} - ${end}`;
  };

  const tableHeader: JSX.Element = (
    <TableHead
      sx={{
        backgroundColors:
          singleTheme.tableStyles.primary.header.backgroundColors,
      }}
    >
      <TableRow sx={singleTheme.tableStyles.primary.header.row}>
        {titleOfTableColumns.map((cell, index) => (
          <TableCell
            style={singleTheme.tableStyles.primary.header.cell}
            key={index}
          >
            {cell}
          </TableCell>
        ))}
      </TableRow>
    </TableHead>
  );

  const tableBody: JSX.Element = (
    <TableBody>
      {dashboardValues.vendors &&
        dashboardValues.vendors
          .slice(page * rowsPerPage, page * rowsPerPage + rowsPerPage)
          .map((row: Vendor, index: number) => (
            <TableRow key={index} sx={singleTheme.tableStyles.primary.body.row}>
              <TableCell sx={singleTheme.tableStyles.primary.body.cell}>
                {row.vendorName}
              </TableCell>
              <TableCell sx={cellStyle}>{row.assignee}</TableCell>
              <TableCell sx={cellStyle}>{row.reviewStatus}</TableCell>
              <TableCell sx={cellStyle}>{row.riskStatus}</TableCell>
              <TableCell sx={cellStyle}>
                {formatDate(row.reviewDate.toString())}
              </TableCell>
              <TableCell sx={cellStyle}>
                <IconButton vendorId={row.id} />
              </TableCell>
            </TableRow>
          ))}
    </TableBody>
  );

  return (
<<<<<<< HEAD
    <TableContainer>
      <Table sx={singleTheme.tableStyles.primary.frame}>
        {tableHeader}
        {tableBody}
      </Table>
      {!dashboardValues.vendors.length && (
        <div
          style={{
            display: "flex",
            justifyContent: "center",
            flexDirection: "column",
            alignItems: "center",
            border: "1px solid #EEEEEE",
            borderRadius: "4px",
            borderTop: "none",
            padding: theme.spacing(5),
            paddingTop: theme.spacing(10),
            paddingBottom: theme.spacing(20),
            marginTop: theme.spacing(4),
          }}
        >
          <img src={Placeholder} alt="Placeholder"
          style={{width: "150px",
          height:"auto",
          marginTop: theme.spacing(4),
          marginBottom:theme.spacing(4)}} />
          <Typography variant="body2" color="text.secondary" style={{marginTop: theme.spacing(4)}}>
            There is currently no data in this table
          </Typography>
        </div>
      )}
    </TableContainer>
=======
    <>
      <TableContainer>
        <Table sx={singleTheme.tableStyles.primary.frame}>
          {tableHeader}
          {tableBody}
        </Table>
        {!dashboardValues.vendors.length && (
          <div
            style={{
              display: "grid",
              justifyContent: "center",
              alignItems: "center",
              border: "1px solid #EEEEEE",
              borderRadius: "4px",
              borderTop: "none",
              padding: theme.spacing(15, 5),
              paddingBottom: theme.spacing(20),
              gap: theme.spacing(10),
            }}
          >
            <img src={Placeholder} alt="Placeholder" />
            <Typography sx={{ fontSize: "13px", color: "#475467" }}>
              There is currently no data in this table.
            </Typography>
          </div>
        )}
      </TableContainer>
      <Stack
        direction="row"
        alignItems="center"
        justifyContent="space-between"
        px={theme.spacing(4)}
        sx={{
          "& p": {
            color: theme.palette.text.tertiary,
          },
        }}
      >
        <Typography px={theme.spacing(2)} fontSize={12} sx={{ opacity: 0.7 }}>
          Showing {getRange()} of {dashboardValues.vendors.length} vendor(s)
        </Typography>
        <TablePagination
          count={dashboardValues.vendors.length}
          page={page}
          onPageChange={handleChangePage}
          rowsPerPage={rowsPerPage}
          rowsPerPageOptions={[5, 10, 15, 25]}
          onRowsPerPageChange={handleChangeRowsPerPage}
          ActionsComponent={(props) => <TablePaginationActions {...props} />}
          labelRowsPerPage="Rows per page"
          labelDisplayedRows={({ page, count }) =>
            `Page ${page + 1} of ${Math.max(0, Math.ceil(count / rowsPerPage))}`
          }
          slotProps={{
            select: {
              MenuProps: {
                keepMounted: true,
                PaperProps: {
                  className: "pagination-dropdown",
                  sx: {
                    mt: 0,
                    mb: theme.spacing(2),
                  },
                },
                transformOrigin: { vertical: "bottom", horizontal: "left" },
                anchorOrigin: { vertical: "top", horizontal: "left" },
                sx: { mt: theme.spacing(-2) },
              },
              inputProps: { id: "pagination-dropdown" },
              IconComponent: SelectorVertical,
              sx: {
                ml: theme.spacing(4),
                mr: theme.spacing(12),
                minWidth: theme.spacing(20),
                textAlign: "left",
                "&.Mui-focused > div": {
                  backgroundColor: theme.palette.background.main,
                },
              },
            },
          }}
          sx={{
            mt: theme.spacing(6),
            color: theme.palette.text.secondary,
            "& .MuiSelect-icon": {
              width: "24px",
              height: "fit-content",
            },
            "& .MuiSelect-select": {
              width: theme.spacing(10),
              borderRadius: theme.shape.borderRadius,
              border: `1px solid ${theme.palette.border.light}`,
              padding: theme.spacing(4),
            },
          }}
        />
      </Stack>
    </>
>>>>>>> 2519ac8d
  );
};

export default TableWithPlaceholder;<|MERGE_RESOLUTION|>--- conflicted
+++ resolved
@@ -7,16 +7,9 @@
   TablePagination,
   TableRow,
   useTheme,
-<<<<<<< HEAD
   Typography
 } from "@mui/material";
-
-=======
-  Stack,
-  Typography,
-} from "@mui/material";
 import { useContext, useEffect, useState } from "react";
->>>>>>> 2519ac8d
 import Placeholder from "../../../assets/imgs/empty-state.svg";
 import { Vendor } from "../../../mocks/vendors/vendors.data";
 import IconButton from "../../IconButton";
@@ -124,7 +117,6 @@
   );
 
   return (
-<<<<<<< HEAD
     <TableContainer>
       <Table sx={singleTheme.tableStyles.primary.frame}>
         {tableHeader}
@@ -157,106 +149,6 @@
         </div>
       )}
     </TableContainer>
-=======
-    <>
-      <TableContainer>
-        <Table sx={singleTheme.tableStyles.primary.frame}>
-          {tableHeader}
-          {tableBody}
-        </Table>
-        {!dashboardValues.vendors.length && (
-          <div
-            style={{
-              display: "grid",
-              justifyContent: "center",
-              alignItems: "center",
-              border: "1px solid #EEEEEE",
-              borderRadius: "4px",
-              borderTop: "none",
-              padding: theme.spacing(15, 5),
-              paddingBottom: theme.spacing(20),
-              gap: theme.spacing(10),
-            }}
-          >
-            <img src={Placeholder} alt="Placeholder" />
-            <Typography sx={{ fontSize: "13px", color: "#475467" }}>
-              There is currently no data in this table.
-            </Typography>
-          </div>
-        )}
-      </TableContainer>
-      <Stack
-        direction="row"
-        alignItems="center"
-        justifyContent="space-between"
-        px={theme.spacing(4)}
-        sx={{
-          "& p": {
-            color: theme.palette.text.tertiary,
-          },
-        }}
-      >
-        <Typography px={theme.spacing(2)} fontSize={12} sx={{ opacity: 0.7 }}>
-          Showing {getRange()} of {dashboardValues.vendors.length} vendor(s)
-        </Typography>
-        <TablePagination
-          count={dashboardValues.vendors.length}
-          page={page}
-          onPageChange={handleChangePage}
-          rowsPerPage={rowsPerPage}
-          rowsPerPageOptions={[5, 10, 15, 25]}
-          onRowsPerPageChange={handleChangeRowsPerPage}
-          ActionsComponent={(props) => <TablePaginationActions {...props} />}
-          labelRowsPerPage="Rows per page"
-          labelDisplayedRows={({ page, count }) =>
-            `Page ${page + 1} of ${Math.max(0, Math.ceil(count / rowsPerPage))}`
-          }
-          slotProps={{
-            select: {
-              MenuProps: {
-                keepMounted: true,
-                PaperProps: {
-                  className: "pagination-dropdown",
-                  sx: {
-                    mt: 0,
-                    mb: theme.spacing(2),
-                  },
-                },
-                transformOrigin: { vertical: "bottom", horizontal: "left" },
-                anchorOrigin: { vertical: "top", horizontal: "left" },
-                sx: { mt: theme.spacing(-2) },
-              },
-              inputProps: { id: "pagination-dropdown" },
-              IconComponent: SelectorVertical,
-              sx: {
-                ml: theme.spacing(4),
-                mr: theme.spacing(12),
-                minWidth: theme.spacing(20),
-                textAlign: "left",
-                "&.Mui-focused > div": {
-                  backgroundColor: theme.palette.background.main,
-                },
-              },
-            },
-          }}
-          sx={{
-            mt: theme.spacing(6),
-            color: theme.palette.text.secondary,
-            "& .MuiSelect-icon": {
-              width: "24px",
-              height: "fit-content",
-            },
-            "& .MuiSelect-select": {
-              width: theme.spacing(10),
-              borderRadius: theme.shape.borderRadius,
-              border: `1px solid ${theme.palette.border.light}`,
-              padding: theme.spacing(4),
-            },
-          }}
-        />
-      </Stack>
-    </>
->>>>>>> 2519ac8d
   );
 };
 
