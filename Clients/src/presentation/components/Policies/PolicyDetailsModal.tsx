--- conflicted
+++ resolved
@@ -1,16 +1,11 @@
 import React, { useEffect, useState } from "react";
 import PolicyForm, { FormData } from "./PolicyForm";
 import { Policy } from "../../../domain/types/Policy";
-<<<<<<< HEAD
 import { ReactComponent as SaveIconSVGWhite } from "../../assets/icons/save-white.svg";
-import { Plate, PlateContent, createPlateEditor, createPlatePlugin} from "platejs/react";
+import { Plate, PlateContent, createPlateEditor, createPlatePlugin } from "platejs/react";
 import { AutoformatPlugin } from '@platejs/autoformat';
 import InsertImageModal from "../Modals/InsertImageModal/InsertImageModal";
 import InsertLinkModal from "../Modals/InsertLinkModal/InsertLinkModal";
-=======
-import { Save as SaveIcon } from "lucide-react";
-import { Plate, PlateContent, usePlateEditor } from "platejs/react";
->>>>>>> d349a1e6
 
 import {
   BoldPlugin,
@@ -23,7 +18,6 @@
   StrikethroughPlugin,
   CodePlugin
 } from "@platejs/basic-nodes/react";
-<<<<<<< HEAD
 import { CodeBlockPlugin, CodeLinePlugin, CodeSyntaxPlugin } from '@platejs/code-block/react';
 import { ListPlugin, BulletedListPlugin, NumberedListPlugin, TaskListPlugin, ListItemPlugin } from '@platejs/list-classic/react';
 import { TextAlignPlugin } from '@platejs/basic-styles/react';
@@ -45,15 +39,6 @@
   Redo,
   Undo,
 } from "@mui/icons-material";
-import {ReactComponent as LooksThree} from "../../assets/icons/three.svg"
-import {ReactComponent as LooksOne} from "../../assets/icons/one.svg"
-import {ReactComponent as LooksTwo} from "../../assets/icons/two.svg"
-import {ReactComponent as FormatBold} from "../../assets/icons/formatBold.svg"
-import {ReactComponent as FormatQuote} from "../../assets/icons/formatQuote.svg"
-import {ReactComponent as FormatItalic} from "../../assets/icons/formatItalic.svg"
-import {ReactComponent as FormatUnderlined} from "../../assets/icons/formatUnderlined.svg"
-=======
-import { serializeHtml } from "platejs";
 import { Quote, Underline, Bold, Italic } from "lucide-react";
 
 // Custom number components for heading levels (Lucide doesn't have numbered heading icons)
@@ -79,7 +64,6 @@
 const FormatUnderlined = () => <Underline size={20} />;
 const FormatBold = () => <Bold size={20} />;
 const FormatItalic = () => <Italic size={20} />;
->>>>>>> d349a1e6
 import { IconButton, Tooltip, useTheme, Box } from "@mui/material";
 import { Drawer, Stack, Typography, Divider } from "@mui/material";
 import { X as CloseGreyIcon } from "lucide-react";
