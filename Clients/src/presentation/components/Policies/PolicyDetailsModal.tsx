--- conflicted
+++ resolved
@@ -17,7 +17,6 @@
   HorizontalRulePlugin,
   CodePlugin
 } from "@platejs/basic-nodes/react";
-<<<<<<< HEAD
 import { CodeBlockPlugin, CodeLinePlugin, CodeSyntaxPlugin } from '@platejs/code-block/react';
 import { ListPlugin, BulletedListPlugin, NumberedListPlugin, TaskListPlugin, ListItemPlugin } from '@platejs/list-classic/react';
 import { ImagePlugin } from "@platejs/media/react";
@@ -25,12 +24,6 @@
 import { TextAlignPlugin } from '@platejs/basic-styles/react';
 import { KEYS, serializeHtml } from "platejs";
 import {
-  FormatBold,
-  FormatItalic,
-  FormatUnderlined,
-  FormatQuote,
-  LooksOne,
-  LooksTwo,
   Looks3,
   StrikethroughS,
   FormatListNumbered,
@@ -48,8 +41,6 @@
   Redo,
   Undo,
 } from "@mui/icons-material";
-=======
-import { serializeHtml } from "platejs";
 import {ReactComponent as LooksThree} from "../../assets/icons/three.svg"
 import {ReactComponent as LooksOne} from "../../assets/icons/one.svg"
 import {ReactComponent as LooksTwo} from "../../assets/icons/two.svg"
@@ -57,7 +48,6 @@
 import {ReactComponent as FormatQuote} from "../../assets/icons/formatQuote.svg"
 import {ReactComponent as FormatItalic} from "../../assets/icons/formatItalic.svg"
 import {ReactComponent as FormatUnderlined} from "../../assets/icons/formatUnderlined.svg"
->>>>>>> 45a5345c
 import { IconButton, Tooltip, useTheme, Box } from "@mui/material";
 import { Drawer, Stack, Typography, Divider } from "@mui/material";
 import { ReactComponent as CloseGreyIcon } from "../../assets/icons/close-grey.svg";
@@ -533,9 +523,6 @@
                 mb: 2,
               }}
             >
-<<<<<<< HEAD
-              {toolbarConfig.map(({ key, title, icon, action }) => (
-=======
               {/* Toolbar */}
               {(
                 [
@@ -596,7 +583,7 @@
                   {
                     key: "h3",
                     title: "Heading 3",
-                    icon: <LooksThree/>,
+                    icon: <LooksThree />,
                     action: () => {
                       editor.tf.h3.toggle();
                       setToolbarState((prev) => ({ ...prev, h3: !prev.h3 }));
@@ -621,7 +608,6 @@
                   action: () => void;
                 }>
               ).map(({ key, title, icon, action }) => (
->>>>>>> 45a5345c
                 <Tooltip key={title} title={title}>
                   <IconButton
                     onClick={action}
