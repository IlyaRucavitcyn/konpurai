import React, {
  FC,
  useState,
  useCallback,
  useEffect,
  Suspense,
  useMemo,
} from "react";
import {
  useTheme,
  Modal,
  Stack,
  Typography,
  Autocomplete,
  TextField,
  Box,
} from "@mui/material";
import { lazy } from "react";
const Field = lazy(() => import("../../Inputs/Field"));
const DatePicker = lazy(() => import("../../Inputs/Datepicker"));
import SelectComponent from "../../Inputs/Select";
import KeyboardArrowDown from "@mui/icons-material/KeyboardArrowDown";
import { ReactComponent as SaveIcon } from "../../../assets/icons/save.svg";
import CustomizableButton from "../../Button/CustomizableButton";
import { ReactComponent as CloseIcon } from "../../../assets/icons/close.svg";
import { TaskPriority, ITask } from "../../../../domain/interfaces/i.task";
import dayjs, { Dayjs } from "dayjs";
import { datePickerStyle } from "../../Forms/ProjectForm/style";
import useUsers from "../../../../application/hooks/useUsers";
import { useModalKeyHandling } from "../../../../application/hooks/useModalKeyHandling";
import { checkStringValidation } from "../../../../application/validations/stringValidation";

interface CreateTaskProps {
  isOpen: boolean;
  setIsOpen: (isOpen: boolean) => void;
  onSuccess?: (data: CreateTaskFormValues) => void;
  initialData?: ITask;
  mode?: "create" | "edit";
}

interface CreateTaskFormValues {
  title: string;
  description: string;
  priority: TaskPriority;
  due_date: string;
  assignees: Array<{
    id: number;
    name: string;
    surname: string;
    email: string;
  }>;
  categories: string[];
}

interface CreateTaskFormErrors {
  title?: string;
  description?: string;
  priority?: string;
  due_date?: string;
  assignees?: string;
  categories?: string;
}

const initialState: CreateTaskFormValues = {
  title: "",
  description: "",
  priority: TaskPriority.MEDIUM,
  due_date: "",
  assignees: [],
  categories: [],
};

const priorityOptions = [
  { _id: TaskPriority.LOW, name: "Low" },
  { _id: TaskPriority.MEDIUM, name: "Medium" },
  { _id: TaskPriority.HIGH, name: "High" },
];

const CreateTask: FC<CreateTaskProps> = ({
  isOpen,
  setIsOpen,
  onSuccess,
  initialData,
  mode = "create",
}) => {
  const theme = useTheme();
  const { users } = useUsers();
  const [values, setValues] = useState<CreateTaskFormValues>(initialState);
  const [errors, setErrors] = useState<CreateTaskFormErrors>({});
  const [isSubmitting, setIsSubmitting] = useState(false);
  const [submitError, setSubmitError] = useState<string | null>(null);

  useEffect(() => {
    if (!isOpen) {
      setValues(initialState);
      setErrors({});
      setIsSubmitting(false);
      setSubmitError(null);
    } else if (isOpen && mode === "edit" && initialData) {
      setValues({
        title: initialData.title,
        description: initialData.description || "",
        priority: initialData.priority,
        due_date: initialData.due_date
          ? dayjs(initialData.due_date).format("YYYY-MM-DD")
          : "",
        assignees: (() => {
          if (!initialData.assignees || !users) return [];

          // Debug: Log the actual data structure
          console.log("Initial assignees data:", initialData.assignees);
          console.log("Users data:", users);

          // Handle both possible data structures
          return initialData.assignees
            .map((assignee) => {
              // If assignee is a string/number (user ID)
              if (
                typeof assignee === "string" ||
                typeof assignee === "number"
              ) {
                const user = users.find((u) => u.id === Number(assignee));
                return user
                  ? {
                      id: user.id,
                      name: user.name,
                      surname: user.surname || "",
                      email: user.email,
                    }
                  : null;
              }
              // If assignee is an ITaskAssignee object
              else if (
                assignee &&
                typeof assignee === "object" &&
                "user_id" in assignee
              ) {
                const user = users.find(
                  (u) => u.id === Number(assignee.user_id)
                );
                return user
                  ? {
                      id: user.id,
                      name: user.name,
                      surname: user.surname || "",
                      email: user.email,
                    }
                  : null;
              }
              return null;
            })
            .filter(
              (
                user
              ): user is {
                id: number;
                name: string;
                surname: string;
                email: string;
              } => user !== null
            );
        })(),
        categories: initialData.categories || [],
      });
    } else {
      setValues(initialState);
    }
  }, [isOpen, mode, initialData, users]);

  const handleOnTextFieldChange = useCallback(
    (prop: keyof CreateTaskFormValues) =>
      (event: React.ChangeEvent<HTMLInputElement>) => {
        const value = event.target.value;
        setValues((prev) => ({ ...prev, [prop]: value }));
        setErrors((prev) => ({ ...prev, [prop]: "" }));
      },
    []
  );

  const handleOnSelectChange = useCallback(
    (prop: keyof CreateTaskFormValues) => (event: any) => {
      const value = event.target.value;
      setValues((prev) => ({ ...prev, [prop]: value }));
      setErrors((prev) => ({ ...prev, [prop]: "" }));
    },
    []
  );

  const handleAssigneesChange = useCallback(
    (_event: React.SyntheticEvent, newValue: any[]) => {
      setValues((prevValues) => ({
        ...prevValues,
        assignees: newValue,
      }));
      setErrors((prev) => ({ ...prev, assignees: "" }));
    },
    []
  );

  const handleDateChange = useCallback((newDate: Dayjs | null) => {
    if (newDate?.isValid()) {
      setValues((prev) => ({
        ...prev,
        due_date: newDate ? newDate.toISOString().split("T")[0] : "",
      }));
      setErrors((prev) => ({ ...prev, due_date: "" }));
    }
  }, []);

  const validateForm = (): boolean => {
    const newErrors: CreateTaskFormErrors = {};

    const title = checkStringValidation("Task title", values.title, 1, 64);
    if (!title.accepted) {
      newErrors.title = title.message;
    }

    const description = checkStringValidation(
      "Description",
      values.description,
      0,
      256
    );
    if (!description.accepted) {
      newErrors.description = description.message;
    }

    if (!values.priority) {
      newErrors.priority = "Priority is required.";
    }

    if (!values.due_date) {
      newErrors.due_date = "Due date is required.";
    }

    setErrors(newErrors);
    return Object.keys(newErrors).length === 0;
  };

  const handleClose = () => {
    setIsOpen(false);
  };

  const handleSubmit = async (event?: React.FormEvent) => {
    if (event) event.preventDefault();
    setSubmitError(null);

    if (validateForm()) {
      setIsSubmitting(true);
      try {
        if (onSuccess) {
          // Convert assignees back to string array for API
          const formattedValues = {
            ...values,
            assignees: values.assignees.map((user) => String(user.id)),
          };
          await onSuccess(formattedValues as any);
        }
        handleClose();
      } catch (error) {
        setSubmitError("Failed to save task. Please try again.");
        console.error("Error submitting task:", error);
      } finally {
        setIsSubmitting(false);
      }
    }
  };

  // Add modal key handling
  useModalKeyHandling({
    isOpen,
    onClose: handleClose,
  });

  // Create consistent field style
  const fieldStyle = useMemo(
    () => ({
      backgroundColor: theme.palette.background.main,
      "& input": {
        padding: "0 14px",
      },
    }),
    [theme.palette.background.main]
  );

  return (
    <Modal
      open={isOpen}
      onClose={(_event, reason) => {
        if (reason !== "backdropClick") {
          handleClose();
        }
      }}
    >
      <Stack
        sx={{
          position: "absolute",
          top: "50%",
          left: "50%",
          transform: "translate(-50%, -50%)",
          width: "fit-content",
          maxWidth: "760px",
          maxHeight: "90vh",
          backgroundColor: theme.palette.background.main,
          borderRadius: theme.shape.borderRadius,
          boxShadow: 24,
          padding: theme.spacing(10),
          gap: theme.spacing(10),
          overflowY: "auto",
          "&:focus": {
            outline: "none",
          },
        }}
      >
        {/* Header */}
        <Stack
          className="vwtask-form-header"
          sx={{
            display: "flex",
            flexDirection: "row",
            justifyContent: "space-between",
          }}
        >
          <Stack className="vwtask-form-header-text">
            <Typography
              id="task-form-title"
              sx={{ fontSize: 16, color: "#344054", fontWeight: "bold" }}
            >
<<<<<<< HEAD
              {mode === 'edit' ? 'Edit task' : 'Create new task'}
=======
              {mode === "edit" ? "Edit Task" : "Create New Task"}
>>>>>>> 2877f990
            </Typography>
            <Typography sx={{ fontSize: 13, color: "#344054" }}>
              {mode === "edit"
                ? "Update task details and assign team members."
                : "Create a new task by filling in the following details."}
            </Typography>
          </Stack>
          <CloseIcon
            style={{ color: "#98A2B3", cursor: "pointer" }}
            onClick={handleClose}
          />
        </Stack>

        {/* Form Content */}
        <form onSubmit={handleSubmit}>
<<<<<<< HEAD
            <Stack
              className="vwtask-form-body"
              sx={{ display: "flex", flexDirection: "column", gap: 8 }}
            >
              {/* Row 1: Task Title and Assignees */}
              <Stack direction="row" sx={{ gap: 8 }}>
                <Suspense fallback={<div>Loading...</div>}>
                  <Field
                    id="title"
                    label="Task title"
                    width="350px"
                    value={values.title}
                    onChange={handleOnTextFieldChange("title")}
                    error={errors.title}
                    isRequired
                    sx={{
                      backgroundColor: theme.palette.background.main,
                      "& input": {
                        padding: "0 14px",
                      },
                    }}
                    placeholder="Enter task title"
                  />
                </Suspense>
=======
          {/* Error Display */}
          {submitError && (
            <Typography color="error" sx={{ mb: 2, fontSize: 13 }}>
              {submitError}
            </Typography>
          )}

          <Stack
            component="fieldset"
            sx={{
              border: "none",
              p: 0,
              m: 0,
              display: "flex",
              flexDirection: "column",
              gap: 8,
            }}
            aria-labelledby="task-form-title"
            className="vwtask-form-body"
          >
            {/* Row 1: Task Title and Assignees */}
            <Stack direction="row" sx={{ gap: 8 }}>
              <Suspense fallback={<div>Loading...</div>}>
                <Field
                  id="title"
                  label="Task Title"
                  width="350px"
                  value={values.title}
                  onChange={handleOnTextFieldChange("title")}
                  error={errors.title}
                  isRequired
                  sx={fieldStyle}
                  placeholder="Enter task title"
                />
              </Suspense>
>>>>>>> 2877f990

              <Suspense fallback={<div>Loading...</div>}>
                <Stack gap={theme.spacing(2)}>
                  <Typography
                    component="p"
                    variant="body1"
                    color={theme.palette.text.secondary}
                    fontWeight={500}
                    fontSize={"13px"}
                    sx={{ margin: 0, height: "22px" }}
                  >
                    Assignees
                  </Typography>
                  <Autocomplete
                    multiple
                    id="assignees-input"
                    size="small"
                    value={values.assignees}
                    options={
                      users?.map((user) => ({
                        id: user.id,
                        name: user.name,
                        surname: user.surname || "",
                        email: user.email,
<<<<<<< HEAD
                      }))}
                      options={
                        users
                          ?.filter(
                            (user) =>
                              !values.assignees.some(
                                (selectedUser) =>
                                  String(selectedUser._id) === String(user.id)
                              )
                          )
                          .map((user) => ({
                            _id: user.id,
                            name: user.name,
                            surname: user.surname || '',
                            email: user.email,
                          })) || []
                      }
                      noOptionsText={
                        values.assignees.length === users?.length
                          ? "All users selected"
                          : "No options"
                      }
                      onChange={handleAssigneesChange}
                      getOptionLabel={(user) => `${user.name} ${user.surname}`.trim()}
                      renderOption={(props, option) => {
                        const { key, ...optionProps } = props;
                        const userEmail =
                          option.email.length > 30
                            ? `${option.email.slice(0, 30)}...`
                            : option.email;
                        return (
                          <Box key={key} component="li" {...optionProps}>
                            <Typography sx={{ fontSize: "13px" }}>
                              {option.name} {option.surname}
                            </Typography>
                            <Typography
                              sx={{
                                fontSize: "11px",
                                color: "rgb(157, 157, 157)",
                                position: "absolute",
                                right: "9px",
                              }}
                            >
                              {userEmail}
                            </Typography>
                          </Box>
                        );
                      }}
                      filterSelectedOptions
                      popupIcon={<KeyboardArrowDown />}
                      renderInput={(params) => (
                        <TextField
                          {...params}
                          placeholder="Select assignees"
                          error={!!errors.assignees}
                          sx={{ fontSize: '13px' }}
                        />
                      )}
                      sx={{
                        backgroundColor: theme.palette.background.main,
                        width: "350px",
                        "& .MuiOutlinedInput-root": {
                          minHeight: "34px",
                          height: "34px",
                          paddingY: "0px !important",
                          paddingX: "10px !important",
                          alignItems: "center",
                          flexWrap: "nowrap"
                        },
                        "& .MuiInputBase-input": {
                          padding: "0 !important",
                          height: "34px",
                          lineHeight: "34px"
                        }
                      }}
                      slotProps={teamMembersSlotProps}
                    />
                  </Stack>
                </Suspense>
              </Stack>

              {/* Row 2: Due Date and Categories */}
              <Stack direction="row" sx={{ gap: 8, alignItems: "flex-start" }}>
                <Suspense fallback={<div>Loading...</div>}>
                  <DatePicker
                    label="Due date"
                    date={values.due_date ? dayjs(values.due_date) : null}
                    handleDateChange={handleDateChange}
=======
                      })) || []
                    }
                    onChange={handleAssigneesChange}
                    getOptionLabel={(user) =>
                      `${user.name} ${user.surname}`.trim()
                    }
                    renderOption={(props, option) => {
                      const { key, ...optionProps } = props;
                      const userEmail =
                        option.email.length > 30
                          ? `${option.email.slice(0, 30)}...`
                          : option.email;
                      return (
                        <Box component="li" key={key} {...optionProps}>
                          <Typography sx={{ fontSize: "13px" }}>
                            {option.name} {option.surname}
                          </Typography>
                          <Typography
                            sx={{
                              fontSize: "11px",
                              color: "rgb(157, 157, 157)",
                              position: "absolute",
                              right: "9px",
                            }}
                          >
                            {userEmail}
                          </Typography>
                        </Box>
                      );
                    }}
                    noOptionsText={
                      values.assignees.length === users?.length
                        ? "All members selected"
                        : "No options"
                    }
                    filterSelectedOptions
                    popupIcon={<KeyboardArrowDown />}
                    renderInput={(params) => (
                      <TextField
                        {...params}
                        placeholder="Select assignees"
                        error={!!errors.assignees}
                        sx={{
                          "& .MuiOutlinedInput-root": {
                            paddingTop: "3.8px !important",
                            paddingBottom: "3.8px !important",
                          },
                          "& ::placeholder": {
                            fontSize: "13px",
                          },
                        }}
                      />
                    )}
>>>>>>> 2877f990
                    sx={{
                      width: "350px",
                      backgroundColor: theme.palette.background.main,
                      "& .MuiOutlinedInput-root": {
                        borderRadius: "5px",
                        "&:hover .MuiOutlinedInput-notchedOutline": {
                          borderColor: "#777",
                        },
                        "&.Mui-focused .MuiOutlinedInput-notchedOutline": {
                          borderColor: "#888",
                          borderWidth: "1px",
                        },
                      },
                    }}
<<<<<<< HEAD
                    isRequired
                    error={errors.due_date}
                  />
                </Suspense>

                <Suspense fallback={<div>Loading...</div>}>
                  <Stack
                    gap={theme.spacing(2)}
                  >
                    <Typography
                      component="p"
                      variant="body1"
                      color={theme.palette.text.secondary}
                      fontWeight={500}
                      fontSize={"13px"}
                      sx={{ margin: 0, height: '22px' }}
                    >
                      Categories
                    </Typography>
                    <Autocomplete
                      multiple
                      id="categories-input"
                      size="small"
                      freeSolo
                      value={values.categories}
                      options={[]}
                      onChange={(_event, newValue: string[]) => {
                        setValues((prevValues) => ({
                          ...prevValues,
                          categories: newValue,
                        }));
                        setErrors((prev) => ({ ...prev, categories: "" }));
                      }}
                      getOptionLabel={(option: string) => option}
                      filterSelectedOptions
                      popupIcon={<KeyboardArrowDown />}
                      renderInput={(params) => (
                        <TextField
                          {...params}
                          placeholder="Enter categories"
                          error={!!errors.categories}
                          sx={{
                            "& .MuiOutlinedInput-root": {
                              minHeight: "34px",
                              height: "auto",
                              alignItems: "flex-start",
                              paddingY: "3px !important",
                              flexWrap: "wrap",
                              gap: "2px",
                            },
                            "& ::placeholder": {
                              fontSize: "13px",
                            },
                          }}
                          onKeyDown={(e) => {
                            if (e.key === 'Enter') {
                              e.preventDefault();
                              const input = e.target as HTMLInputElement;
                              const value = input.value.trim();
                              if (value && !values.categories.includes(value)) {
                                setValues((prevValues) => ({
                                  ...prevValues,
                                  categories: [...prevValues.categories, value],
                                }));
                                input.value = '';
                              }
                            }
                          }}
                        />
                      )}
                      sx={{
                        width: "350px",
                        backgroundColor: theme.palette.background.main,
                        "& .MuiOutlinedInput-root": {
                          borderRadius: "3px",
                          overflowY: "auto",
                          flexWrap: "wrap",
                          maxHeight: "115px",
                          alignItems: "flex-start",
                          "&:hover": {
                            "& .MuiOutlinedInput-notchedOutline": {
                              border: "none",
                            },
                          },
                          "& .MuiOutlinedInput-notchedOutline": {
                            border: "none",
                          },
                          "&.Mui-focused": {
                            "& .MuiOutlinedInput-notchedOutline": {
                              border: "none",
                            },
                          },
                        },
                        "& .MuiAutocomplete-tag": {
                          margin: "2px",
                          maxWidth: "calc(100% - 25px)",
                          "& .MuiChip-label": {
                            overflow: "hidden",
                            textOverflow: "ellipsis",
                            whiteSpace: "nowrap",
                          },
                        },
                        border: errors.categories
                          ? `1px solid #f04438`
                          : `1px solid ${theme.palette.border.dark}`,
                        borderRadius: "3px",
                        opacity: errors.categories ? 0.8 : 1,
                      }}
                      slotProps={{
                        paper: {
                          sx: {
                            display: 'none'
                          }
                        }
                      }}
                    />
                    {errors.categories && (
                      <Typography
                        color="error"
                        variant="caption"
                        sx={{ mt: 0.5, ml: 1, color: "#f04438", opacity: 0.8 }}
                      >
                        {errors.categories}
                      </Typography>
                    )}
                  </Stack>
                </Suspense>
              </Stack>

              {/* Row 3: Priority and Description */}
              <Stack direction="row" sx={{ gap: 8 }}>
                <SelectComponent
                  items={priorityOptions}
                  value={values.priority}
                  error={errors.priority}
                  sx={{ 
=======
                    slotProps={{
                      paper: {
                        sx: {
                          "& .MuiAutocomplete-listbox": {
                            "& .MuiAutocomplete-option": {
                              fontSize: "13px",
                              color: "#1c2130",
                              paddingLeft: "9px",
                              paddingRight: "9px",
                            },
                            "& .MuiAutocomplete-option.Mui-focused": {
                              background: "#f9fafb",
                            },
                          },
                          "& .MuiAutocomplete-noOptions": {
                            fontSize: "13px",
                            paddingLeft: "9px",
                            paddingRight: "9px",
                          },
                        },
                      },
                    }}
                  />
                </Stack>
              </Suspense>
            </Stack>

            {/* Row 2: Due Date and Categories */}
            <Stack direction="row" sx={{ gap: 8, alignItems: "flex-start" }}>
              <Suspense fallback={<div>Loading...</div>}>
                <DatePicker
                  label="Due Date"
                  date={values.due_date ? dayjs(values.due_date) : null}
                  handleDateChange={handleDateChange}
                  sx={{
                    ...datePickerStyle,
>>>>>>> 2877f990
                    width: "350px",
                    backgroundColor: theme.palette.background.main,
                  }}
                  isRequired
                  error={errors.due_date}
                />
              </Suspense>

              <Suspense fallback={<div>Loading...</div>}>
                <Field
                  id="categories"
                  label="Categories"
                  width="350px"
                  value={values.categories.join(", ")}
                  onChange={(e) => {
                    const categories = e.target.value
                      .split(",")
                      .map((cat) => cat.trim())
                      .filter((cat) => cat);
                    setValues((prev) => ({ ...prev, categories }));
                  }}
                  error={errors.categories}
                  sx={fieldStyle}
                  placeholder="Enter categories"
                />
              </Suspense>
            </Stack>

            {/* Row 3: Priority and Description */}
            <Stack direction="row" sx={{ gap: 8 }}>
              <SelectComponent
                items={priorityOptions}
                value={values.priority}
                error={errors.priority}
                sx={{
                  width: "350px",
                  backgroundColor: theme.palette.background.main,
                }}
                id="priority"
                label="Priority"
                isRequired
                onChange={handleOnSelectChange("priority")}
                placeholder="Select priority"
              />

              <Suspense fallback={<div>Loading...</div>}>
                <Field
                  id="description"
                  label="Description"
                  width="350px"
                  type="description"
                  value={values.description}
                  onChange={handleOnTextFieldChange("description")}
                  error={errors.description}
                  sx={fieldStyle}
                  placeholder="Enter description"
                />
              </Suspense>
            </Stack>
          </Stack>

          {/* Form Actions */}
          <Stack
            direction="row"
            justifyContent="flex-end"
            spacing={2}
            sx={{ pt: 2, mt: 4 }}
          >
            <CustomizableButton
              variant="contained"
              text={mode === "edit" ? "Update Task" : "Create Task"}
              isDisabled={isSubmitting}
              sx={{
                backgroundColor: "#13715B",
                border: "1px solid #13715B",
                gap: 2,
                marginTop: 2,
              }}
              onClick={handleSubmit}
              icon={<SaveIcon />}
            />
          </Stack>
        </form>
      </Stack>
    </Modal>
  );
};

export default CreateTask;<|MERGE_RESOLUTION|>--- conflicted
+++ resolved
@@ -88,14 +88,12 @@
   const [values, setValues] = useState<CreateTaskFormValues>(initialState);
   const [errors, setErrors] = useState<CreateTaskFormErrors>({});
   const [isSubmitting, setIsSubmitting] = useState(false);
-  const [submitError, setSubmitError] = useState<string | null>(null);
 
   useEffect(() => {
     if (!isOpen) {
       setValues(initialState);
       setErrors({});
       setIsSubmitting(false);
-      setSubmitError(null);
     } else if (isOpen && mode === "edit" && initialData) {
       setValues({
         title: initialData.title,
@@ -243,7 +241,6 @@
 
   const handleSubmit = async (event?: React.FormEvent) => {
     if (event) event.preventDefault();
-    setSubmitError(null);
 
     if (validateForm()) {
       setIsSubmitting(true);
@@ -258,7 +255,6 @@
         }
         handleClose();
       } catch (error) {
-        setSubmitError("Failed to save task. Please try again.");
         console.error("Error submitting task:", error);
       } finally {
         setIsSubmitting(false);
@@ -326,11 +322,7 @@
               id="task-form-title"
               sx={{ fontSize: 16, color: "#344054", fontWeight: "bold" }}
             >
-<<<<<<< HEAD
               {mode === 'edit' ? 'Edit task' : 'Create new task'}
-=======
-              {mode === "edit" ? "Edit Task" : "Create New Task"}
->>>>>>> 2877f990
             </Typography>
             <Typography sx={{ fontSize: 13, color: "#344054" }}>
               {mode === "edit"
@@ -346,7 +338,6 @@
 
         {/* Form Content */}
         <form onSubmit={handleSubmit}>
-<<<<<<< HEAD
             <Stack
               className="vwtask-form-body"
               sx={{ display: "flex", flexDirection: "column", gap: 8 }}
@@ -371,43 +362,6 @@
                     placeholder="Enter task title"
                   />
                 </Suspense>
-=======
-          {/* Error Display */}
-          {submitError && (
-            <Typography color="error" sx={{ mb: 2, fontSize: 13 }}>
-              {submitError}
-            </Typography>
-          )}
-
-          <Stack
-            component="fieldset"
-            sx={{
-              border: "none",
-              p: 0,
-              m: 0,
-              display: "flex",
-              flexDirection: "column",
-              gap: 8,
-            }}
-            aria-labelledby="task-form-title"
-            className="vwtask-form-body"
-          >
-            {/* Row 1: Task Title and Assignees */}
-            <Stack direction="row" sx={{ gap: 8 }}>
-              <Suspense fallback={<div>Loading...</div>}>
-                <Field
-                  id="title"
-                  label="Task Title"
-                  width="350px"
-                  value={values.title}
-                  onChange={handleOnTextFieldChange("title")}
-                  error={errors.title}
-                  isRequired
-                  sx={fieldStyle}
-                  placeholder="Enter task title"
-                />
-              </Suspense>
->>>>>>> 2877f990
 
               <Suspense fallback={<div>Loading...</div>}>
                 <Stack gap={theme.spacing(2)}>
@@ -432,96 +386,6 @@
                         name: user.name,
                         surname: user.surname || "",
                         email: user.email,
-<<<<<<< HEAD
-                      }))}
-                      options={
-                        users
-                          ?.filter(
-                            (user) =>
-                              !values.assignees.some(
-                                (selectedUser) =>
-                                  String(selectedUser._id) === String(user.id)
-                              )
-                          )
-                          .map((user) => ({
-                            _id: user.id,
-                            name: user.name,
-                            surname: user.surname || '',
-                            email: user.email,
-                          })) || []
-                      }
-                      noOptionsText={
-                        values.assignees.length === users?.length
-                          ? "All users selected"
-                          : "No options"
-                      }
-                      onChange={handleAssigneesChange}
-                      getOptionLabel={(user) => `${user.name} ${user.surname}`.trim()}
-                      renderOption={(props, option) => {
-                        const { key, ...optionProps } = props;
-                        const userEmail =
-                          option.email.length > 30
-                            ? `${option.email.slice(0, 30)}...`
-                            : option.email;
-                        return (
-                          <Box key={key} component="li" {...optionProps}>
-                            <Typography sx={{ fontSize: "13px" }}>
-                              {option.name} {option.surname}
-                            </Typography>
-                            <Typography
-                              sx={{
-                                fontSize: "11px",
-                                color: "rgb(157, 157, 157)",
-                                position: "absolute",
-                                right: "9px",
-                              }}
-                            >
-                              {userEmail}
-                            </Typography>
-                          </Box>
-                        );
-                      }}
-                      filterSelectedOptions
-                      popupIcon={<KeyboardArrowDown />}
-                      renderInput={(params) => (
-                        <TextField
-                          {...params}
-                          placeholder="Select assignees"
-                          error={!!errors.assignees}
-                          sx={{ fontSize: '13px' }}
-                        />
-                      )}
-                      sx={{
-                        backgroundColor: theme.palette.background.main,
-                        width: "350px",
-                        "& .MuiOutlinedInput-root": {
-                          minHeight: "34px",
-                          height: "34px",
-                          paddingY: "0px !important",
-                          paddingX: "10px !important",
-                          alignItems: "center",
-                          flexWrap: "nowrap"
-                        },
-                        "& .MuiInputBase-input": {
-                          padding: "0 !important",
-                          height: "34px",
-                          lineHeight: "34px"
-                        }
-                      }}
-                      slotProps={teamMembersSlotProps}
-                    />
-                  </Stack>
-                </Suspense>
-              </Stack>
-
-              {/* Row 2: Due Date and Categories */}
-              <Stack direction="row" sx={{ gap: 8, alignItems: "flex-start" }}>
-                <Suspense fallback={<div>Loading...</div>}>
-                  <DatePicker
-                    label="Due date"
-                    date={values.due_date ? dayjs(values.due_date) : null}
-                    handleDateChange={handleDateChange}
-=======
                       })) || []
                     }
                     onChange={handleAssigneesChange}
@@ -575,7 +439,6 @@
                         }}
                       />
                     )}
->>>>>>> 2877f990
                     sx={{
                       width: "350px",
                       backgroundColor: theme.palette.background.main,
@@ -590,7 +453,45 @@
                         },
                       },
                     }}
-<<<<<<< HEAD
+                    slotProps={{
+                      paper: {
+                        sx: {
+                          "& .MuiAutocomplete-listbox": {
+                            "& .MuiAutocomplete-option": {
+                              fontSize: "13px",
+                              color: "#1c2130",
+                              paddingLeft: "9px",
+                              paddingRight: "9px",
+                            },
+                            "& .MuiAutocomplete-option.Mui-focused": {
+                              background: "#f9fafb",
+                            },
+                          },
+                          "& .MuiAutocomplete-noOptions": {
+                            fontSize: "13px",
+                            paddingLeft: "9px",
+                            paddingRight: "9px",
+                          },
+                        },
+                      },
+                    }}
+                  />
+                </Stack>
+              </Suspense>
+            </Stack>
+
+              {/* Row 2: Due Date and Categories */}
+              <Stack direction="row" sx={{ gap: 8, alignItems: "flex-start" }}>
+                <Suspense fallback={<div>Loading...</div>}>
+                  <DatePicker
+                    label="Due date"
+                    date={values.due_date ? dayjs(values.due_date) : null}
+                    handleDateChange={handleDateChange}
+                    sx={{
+                      ...datePickerStyle,
+                      width: "350px",
+                      backgroundColor: theme.palette.background.main,
+                    }}
                     isRequired
                     error={errors.due_date}
                   />
@@ -720,79 +621,6 @@
                 </Suspense>
               </Stack>
 
-              {/* Row 3: Priority and Description */}
-              <Stack direction="row" sx={{ gap: 8 }}>
-                <SelectComponent
-                  items={priorityOptions}
-                  value={values.priority}
-                  error={errors.priority}
-                  sx={{ 
-=======
-                    slotProps={{
-                      paper: {
-                        sx: {
-                          "& .MuiAutocomplete-listbox": {
-                            "& .MuiAutocomplete-option": {
-                              fontSize: "13px",
-                              color: "#1c2130",
-                              paddingLeft: "9px",
-                              paddingRight: "9px",
-                            },
-                            "& .MuiAutocomplete-option.Mui-focused": {
-                              background: "#f9fafb",
-                            },
-                          },
-                          "& .MuiAutocomplete-noOptions": {
-                            fontSize: "13px",
-                            paddingLeft: "9px",
-                            paddingRight: "9px",
-                          },
-                        },
-                      },
-                    }}
-                  />
-                </Stack>
-              </Suspense>
-            </Stack>
-
-            {/* Row 2: Due Date and Categories */}
-            <Stack direction="row" sx={{ gap: 8, alignItems: "flex-start" }}>
-              <Suspense fallback={<div>Loading...</div>}>
-                <DatePicker
-                  label="Due Date"
-                  date={values.due_date ? dayjs(values.due_date) : null}
-                  handleDateChange={handleDateChange}
-                  sx={{
-                    ...datePickerStyle,
->>>>>>> 2877f990
-                    width: "350px",
-                    backgroundColor: theme.palette.background.main,
-                  }}
-                  isRequired
-                  error={errors.due_date}
-                />
-              </Suspense>
-
-              <Suspense fallback={<div>Loading...</div>}>
-                <Field
-                  id="categories"
-                  label="Categories"
-                  width="350px"
-                  value={values.categories.join(", ")}
-                  onChange={(e) => {
-                    const categories = e.target.value
-                      .split(",")
-                      .map((cat) => cat.trim())
-                      .filter((cat) => cat);
-                    setValues((prev) => ({ ...prev, categories }));
-                  }}
-                  error={errors.categories}
-                  sx={fieldStyle}
-                  placeholder="Enter categories"
-                />
-              </Suspense>
-            </Stack>
-
             {/* Row 3: Priority and Description */}
             <Stack direction="row" sx={{ gap: 8 }}>
               <SelectComponent
