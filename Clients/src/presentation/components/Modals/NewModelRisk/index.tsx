--- conflicted
+++ resolved
@@ -94,7 +94,7 @@
   initialData,
   isEdit = false,
 }) => {
-  const theme = useTheme();
+  // const theme = useTheme();
   const [values, setValues] = useState<IModelRiskFormData>(
     initialData || initialState
   );
@@ -337,23 +337,11 @@
           left: "50%",
           transform: "translate(-50%, -50%)",
           width: "fit-content",
-<<<<<<< HEAD
           maxHeight: "80vh",
           backgroundColor: "#FCFCFD",
           borderRadius: "4px",
           padding: 10,
           maxWidth: "760px",
-=======
-          maxHeight: "fit-content",
-          display: "flex",
-          flexDirection: "column",
-          bgcolor: theme.palette.background.modal,
-          border: 1,
-          borderColor: theme.palette.border,
-          borderRadius: theme.shape.borderRadius,
-          boxShadow: 24,
-          p: theme.spacing(15),
->>>>>>> 48ef46ca
           "&:focus": {
             outline: "none",
           },
