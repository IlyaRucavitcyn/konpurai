--- conflicted
+++ resolved
@@ -471,38 +471,6 @@
         marginBottom={theme.spacing(8)}
         gap={theme.spacing(8)}
       >
-<<<<<<< HEAD
-        <Field // vendorName
-          label="Vendor name"
-          width={220}
-          value={values?.vendorDetails?.vendorName}
-          onChange={(e) => handleOnChange("vendorName", e.target.value)}
-          error={errors.vendorName}
-          isRequired
-        />
-        <Field // website
-          label="Website"
-          width={220}
-          value={values.vendorDetails.website}
-          onChange={(e) => handleOnChange("website", e.target.value)}
-          error={errors.website}
-          isRequired
-        />
-        <Select // projectId
-          items={projectOptions}
-          label="Project name"
-          placeholder="Select project"
-          isHidden={false}
-          id=""
-          value={values.vendorDetails.projectId}
-          onChange={(e) => handleOnChange("projectId", e.target.value)}
-          sx={{
-            width: 220,
-          }}
-          error={errors.projectId}
-          isRequired
-        />
-=======
         <Stack>
           <Field // vendorName
             label="Vendor name"
@@ -628,7 +596,6 @@
             }}
           />
         </Stack>
->>>>>>> eb49a2ae
       </Stack>
       <Stack marginBottom={theme.spacing(8)}>
         <Field // vendorProvides
