--- conflicted
+++ resolved
@@ -31,11 +31,7 @@
   const [rowsPerPage, setRowsPerPage] = useState(10);
 
   const columns = [
-<<<<<<< HEAD
-    { id: "title", label: "Use Case Title", minWidth: 200 },
-=======
     { id: "title", label: "Use case title", minWidth: 200 },
->>>>>>> ae6d71c7
     { id: "risk", label: "AI Risk Level", minWidth: 130 },
     { id: "role", label: "Role", minWidth: 150 },
     { id: "startDate", label: "Start Date", minWidth: 120 },
@@ -134,11 +130,7 @@
               >
                 <img src={placeholderImage} alt="No use cases" />
                 <Typography sx={{ fontSize: "13px", color: "#475467", mt: 2 }}>
-<<<<<<< HEAD
-                  A use-case is a project, AI product or an algorithm. Currently you don't have any use cases.
-=======
                   A use case is a real-world scenario describing how an AI system is applied within an organization. Currently you don't have any use cases in this workspace.
->>>>>>> ae6d71c7
                 </Typography>
               </TableCell>
             </TableRow>
