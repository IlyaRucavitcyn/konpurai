import {
  Box,
  Collapse,
  Divider,
  IconButton,
  List,
  ListItemButton,
  ListItemIcon,
  ListItemText,
  Menu,
  MenuItem,
  Stack,
  Tooltip,
  Typography,
} from "@mui/material";
import "./index.css";
import { useDispatch, useSelector } from "react-redux";
import { useLocation, useNavigate } from "react-router";
import { useTheme } from "@mui/material";
import React, { useContext, useState, useEffect } from "react";
import { toggleSidebar } from "../../tools/uiSlice";

import { ReactComponent as ArrowLeft } from "../../assets/icons/left-arrow.svg";
import { ReactComponent as ArrowRight } from "../../assets/icons/right-arrow.svg";
import { ReactComponent as Dashboard } from "../../assets/icons/dashboard.svg";
import { ReactComponent as DotsVertical } from "../../assets/icons/dots-vertical.svg";
import { ReactComponent as LogoutSvg } from "../../assets/icons/logout.svg";
import { ReactComponent as ReportingSvg } from "../../assets/icons/reporting.svg";

import { ReactComponent as Vendors } from "../../assets/icons/building.svg";
import { ReactComponent as Settings } from "../../assets/icons/setting.svg";
import { ReactComponent as FileManager } from "../../assets/icons/file.svg";
<<<<<<< HEAD
import { ReactComponent as FairnessIcon } from "../../assets/icons/fairness-icon.svg";

=======
import { ReactComponent as Feedback } from "../../assets/icons/feedback.svg";
import { ReactComponent as Discord } from "../../assets/icons/discord.svg";
>>>>>>> 4b9291fc

import Logo from "../../assets/imgs/logo.png";

import Avatar from "../Avatar/VWAvatar";
import { VerifyWiseContext } from "../../../application/contexts/VerifyWise.context";
import { Link as RouterLink } from "react-router-dom";
import { Link as MuiLink } from "@mui/material";
import { ROLES } from "../../../application/constants/roles";
import useLogout from "../../../application/hooks/useLogout";
import useMultipleOnScreen from "../../../application/hooks/useMultipleOnScreen";
import ReadyToSubscribeBox from "../ReadyToSubscribeBox/ReadyToSubscribeBox";
import { User } from "../../../domain/types/User";




const menu = [
  {
    name: "Dashboard",
    icon: <Dashboard />,
    path: "/",
  },
  {
    name: "Vendors",
    icon: <Vendors style={{}} />,
    path: "/vendors",
  },
  {
    name: "Evidences",
    icon: <FileManager />,
    path: "/file-manager",
  },
  {
    name: "Reporting",
    icon: <ReportingSvg />,
    path: "/reporting",
  },
  {
    name: "Bias & Fairness",
    icon: <FairnessIcon />,
    path: "/fairness-dashboard",
  }
  
];

const other = [
  {
    name: "Settings",
    icon: <Settings />,
    path: "/setting",
  },
  {
    name: "Feedback",
    icon: <Feedback />,
    path: "https://github.com/bluewave-labs/verifywise/discussions"
  },
  {
    name: "Ask on Discord",
    icon: <Discord />,
    path: "https://discord.gg/d3k3E4uEpR"
  }
];

const DEFAULT_USER: User = {
  id: 1,
  name: "",
  surname: "",
  email: "",
  roleId: 1,
};

interface User_Avatar {
  firstname: string;
  lastname: string;
  email: string;
  pathToImage: string;
}

const Sidebar = () => {  
  const theme = useTheme();
  const navigate = useNavigate();
  const location = useLocation();
  const dispatch = useDispatch();
  const [anchorEl, setAnchorEl] = useState(null);
  const [popup, setPopup] = useState();
  const logout = useLogout();

  const { userId, changeComponentVisibility, users} =
    useContext(VerifyWiseContext); 

const { refs, allVisible } = useMultipleOnScreen<HTMLElement>({
  countToTrigger: 1,
});

  const user: User = users
    ? users.find((user: User) => user.id === userId) || DEFAULT_USER
    : DEFAULT_USER;

  const userAvator: User_Avatar = {
    firstname: user.name,
    lastname: user.surname,
    email: user.email,
    pathToImage: "",
  };

  const collapsed = useSelector((state: any) => state.ui?.sidebar?.collapsed);

  const [open, setOpen] = useState<{ [key: string]: boolean }>({
    Dashboard: false,
    Account: false,
  });

  const openPopup = (event: any, id: any) => {
    setAnchorEl(event.currentTarget);
    setPopup(id);
  };

  const closePopup = () => {
    setAnchorEl(null);
  };

  const customMenuHandler = () => {
    switch (location.pathname) {
      case "/all-assessments":
        return "/assessment";
      default:
        return null;
    }
  };

useEffect(() => {
  if (allVisible) {
   changeComponentVisibility("sidebar", true);
  }
}, [allVisible]);

  return (
    <Stack
      component="aside"
      className={`sidebar-menu ${collapsed ? "collapsed" : "expanded"}`}
      py={theme.spacing(6)}
      gap={theme.spacing(6)}
      sx={{
        border: 1,
        borderColor: theme.palette.border.light,
        borderRadius: theme.shape.borderRadius,
        backgroundColor: theme.palette.background.main,
        "& ,selected-path, & >MuiListItemButton-root:hover": {
          backgroundColor: theme.palette.background.main,
        },
        "& .Muilist-root svg path": {
          stroke: theme.palette.text.tertiary,
        },
        "& p, & span, & .MuiListSubheader-root": {
          color: theme.palette.text.secondary,
        },
      }}
    >
      <Stack
        pt={theme.spacing(6)}
        pb={theme.spacing(12)}
        pl={theme.spacing(12)}
      >
        <Stack
          direction="row"
          alignItems="center"
          gap={theme.spacing(4)}
          className="app-title"
        >
          <RouterLink to="/">
            <img src={Logo} alt="Logo" width={32} height={30} />
          </RouterLink>
          <MuiLink
            component={RouterLink}
            to="/"
            sx={{ textDecoration: "none" }}
          >
            <Typography
              component="span"
              mt={theme.spacing(2)}
              sx={{ opacity: 0.8, fontWeight: 500 }}
              className="app-title"
            >
              Verify
              <span
                style={{
                  color: "#0f604d",
                }}
              >
                Wise
              </span>
            </Typography>
          </MuiLink>
        </Stack>
      </Stack>

      <IconButton
        disableRipple={
          theme.components?.MuiListItemButton?.defaultProps?.disableRipple
        }
        sx={{
          position: "absolute",
          top: 60,
          right: 0,
          transform: `translate(50%, 0)`,
          backgroundColor: theme.palette.background.fill,
          border: 1,
          borderColor: theme.palette.border.light,
          p: theme.spacing(2.5),
          "& svg": {
            "& path": {
              stroke: theme.palette.text.secondary,
            },
          },
          "&:focus": { outline: "none" },
          "&:hover": {
            backgroundColor: theme.palette.border,
            borderColor: theme.palette.border,
          },
        }}
        onClick={() => {
          setOpen({ Dashboard: false, Account: false });
          dispatch(toggleSidebar());
        }}
      >
        {collapsed ? <ArrowRight /> : <ArrowLeft />}
      </IconButton>
      {/* menu */}
      <List
        component="nav"
        aria-labelledby="nested-menu-subheader"
        disablePadding
        sx={{ px: theme.spacing(8) }}
        data-joyride-id="dashboard-navigation"
        ref={refs[1]}
      >
        {/* Items of the menu */}
        {menu.map((item) =>
          item.path ? (
            <Tooltip
              key={item.path}
              placement="right"
              title={collapsed ? item.name : ""}
              slotProps={{
                popper: {
                  modifiers: [
                    {
                      name: "offset",
                      options: {
                        offset: [0, -16],
                      },
                    },
                  ],
                },
              }}
              disableInteractive
            >
              <ListItemButton
                disableRipple={
                  theme.components?.MuiListItemButton?.defaultProps
                    ?.disableRipple
                }
                className={
                  location.pathname === item.path ||
                    customMenuHandler() === item.path
                    ? "selected-path"
                    : "unselected"
                }
                onClick={() => navigate(`${item.path}`)}
                sx={{
                  height: "37px",
                  gap: theme.spacing(4),
                  borderRadius: theme.shape.borderRadius,
                  px: theme.spacing(4),
                  backgroundColor:
                    location.pathname === item.path ||
                      customMenuHandler() === item.path
                      ? "#F9F9F9"
                      : "transparent",

                  "&:hover": {
                    backgroundColor: "#F9F9F9",
                  },
                }}
              >
                <ListItemIcon sx={{ minWidth: 0 }}>{item.icon}</ListItemIcon>
                <ListItemText>{item.name}</ListItemText>
              </ListItemButton>
            </Tooltip>
          ) : collapsed ? (
            <React.Fragment key={item.name}>
              <Tooltip
                placement="right"
                title={collapsed ? item.name : ""}
                slotProps={{
                  popper: {
                    modifiers: [
                      {
                        name: "offset",
                        options: [0, -16],
                      },
                    ],
                  },
                }}
                disableInteractive
              >
                <ListItemButton
                  disableRipple={
                    theme.components?.MuiListItemButton?.defaultProps
                      ?.disableRipple
                  }
                  className={
                    Boolean(anchorEl) && popup === item.name
                      ? "selected-path"
                      : ""
                  }
                  onClick={(event) => openPopup(event, item.name)}
                  sx={{
                    position: "relative",
                    gap: theme.spacing(4),
                    borderRadius: theme.shape.borderRadius,
                    px: theme.spacing(4),
                    backgroundColor:
                      location.pathname === item.path
                        ? "#F9F9F9"
                        : "transparent",

                    "&:hover": {
                      backgroundColor: "#F9F9F9",
                    },
                  }}
                >
                  <ListItemIcon sx={{ minWidth: 0 }}>{item.icon}</ListItemIcon>
                  <ListItemText>{item.name}</ListItemText>
                </ListItemButton>
              </Tooltip>
              <Menu
                className="sidebar-popup"
                anchorEl={anchorEl}
                open={Boolean(anchorEl) && popup === item.name}
                onClose={closePopup}
                disableScrollLock
                anchorOrigin={{
                  vertical: "top",
                  horizontal: "right",
                }}
                slotProps={{
                  paper: {
                    sx: {
                      mt: theme.spacing(-2),
                      ml: theme.spacing(1),
                    },
                  },
                }}
                MenuListProps={{ sx: { px: 1, py: 2 } }}
                sx={{
                  ml: theme.spacing(8),
                  "& .selected-path": {
                    backgroundColor: theme.palette.background.accent,
                  },
                }}
              ></Menu>
            </React.Fragment>
          ) : (
            <React.Fragment key={item.name}>
              <ListItemButton
                onClick={() =>
                  setOpen((prev) => ({
                    ...prev,
                    [`${item.name}`]: !prev[`${item.name}`],
                  }))
                }
                sx={{
                  gap: theme.spacing(4),
                  borderRadius: theme.shape.borderRadius,
                  px: theme.spacing(4),
                }}
              >
                <ListItemIcon sx={{ minWidth: 0 }}>{item.icon}</ListItemIcon>
                <ListItemText>{item.name}</ListItemText>
              </ListItemButton>
              <Collapse in={open[`${item.name}`]} timeout="auto">
                <List
                  component="div"
                  disablePadding
                  sx={{ pl: theme.spacing(12) }}
                ></List>
              </Collapse>
            </React.Fragment>
          )
        )}
      </List>
      <Divider sx={{ my: theme.spacing(4) }} />
      {/* other */}
      <List
        component={"nav"}
        aria-labelledby="nested-other-subheader"
        sx={{ px: theme.spacing(8) }}
      >
        {other.map((item) => (
          <Tooltip
            key={item.path}
            placement="right"
            title={collapsed ? item.name : ""}
            slotProps={{
              popper: {
                modifiers: [
                  {
                    name: "offset",
                    options: {
                      offset: [0, -16],
                    },
                  },
                ],
              },
            }}
            disableInteractive
          >
            <ListItemButton
              disableRipple={
                theme.components?.MuiListItemButton?.defaultProps?.disableRipple
              }
              className={
                location.pathname.includes(item.path) ? "selected-path" : ""
              }
              onClick={() => {
                if (item.name === "Feedback" || item.name.includes("Discord")) {
                  window.open(item.path, "_blank", "noreferrer")
                }
                else {
                  navigate(`${item.path}`)
                }
              }}
              sx={{
                gap: theme.spacing(4),
                borderRadius: theme.shape.borderRadius,
                px: theme.spacing(4),
                backgroundColor:
                  location.pathname === item.path ? "#F9F9F9" : "transparent",

                "&:hover": {
                  backgroundColor: "#F9F9F9",
                },
              }}
            >
              <ListItemIcon sx={{ minWidth: 0 }}>{item.icon}</ListItemIcon>
              <ListItemText>{item.name}</ListItemText>
            </ListItemButton>
          </Tooltip>
        ))}
      </List>
      {!collapsed &&
        <Box sx={{
          display: 'flex',
          flexDirection: 'column',
          height: '100%',
          justifyContent: 'flex-end',
          alignItems: 'center'
        }}>
          <ReadyToSubscribeBox />
        </Box>
      }
      <Divider sx={{ mt: "auto" }} />
      <Stack
        direction="row"
        height="50px"
        alignItems="center"
        py={theme.spacing(4)}
        px={theme.spacing(8)}
        gap={theme.spacing(2)}
        borderRadius={theme.shape.borderRadius}
      >
        {collapsed ? (
          <>
            <Tooltip
              title="Options"
              slotProps={{
                popper: {
                  modifiers: [
                    {
                      name: "offset",
                      options: {
                        offset: [0, -10],
                      },
                    },
                  ],
                },
              }}
              disableInteractive
            >
              <IconButton
                onClick={(event) => openPopup(event, "logout")}
                sx={{
                  p: 0,
                  "&:focus": { outline: "none" },
                  justifyContent: "center",
                  alignItems: "center",
                  marginLeft: theme.spacing(3),
                }}
              >
                <Avatar
                  user={userAvator}
                  size="small"
                  sx={{ margin: "auto" }}
                />
              </IconButton>
            </Tooltip>
          </>
        ) : (
          <>
            {/* <Avatar small={true} /> */}
            <Box ml={theme.spacing(2)}>
              <Typography component="span" fontWeight={500}>
                {user.name} {user.surname}
              </Typography>
              <Typography sx={{ textTransform: "capitalize" }}>
                {ROLES[user.roleId as keyof typeof ROLES]}  
              </Typography>
            </Box>
            <Tooltip title="Controls" disableInteractive>
              <IconButton
                disableRipple={
                  theme.components?.MuiIconButton?.defaultProps?.disableRipple
                }
                sx={{
                  ml: "auto",
                  mr: "-8px",
                  "&:focus": { outline: "none" },
                  "& svg": {
                    width: "20px",
                    height: "20px",
                  },
                  "& svg path": {
                    stroke: theme.palette.other.icon,
                  },
                }}
                onClick={(event) => openPopup(event, "logout")}
              >
                <DotsVertical />
              </IconButton>
            </Tooltip>
          </>
        )}
        <Menu
          className="sidebar-popup"
          anchorEl={anchorEl}
          open={Boolean(anchorEl) && popup === "logout"}
          onClose={closePopup}
          disableScrollLock
          anchorOrigin={{
            vertical: "top",
            horizontal: "right",
          }}
          slotProps={{
            paper: {
              sx: {
                marginTop: theme.spacing(-4),
                marginLeft: collapsed ? theme.spacing(2) : 0,
                fontSize: 13,
              },
            },
          }}
          MenuListProps={{
            sx: {
              p: 2,
              "& li": { m: 0 },
              "& li:has(.MuiBox-root):hover": {
                backgroundColor: "transparent",
                fontSize: 13,
              },
            },
          }}
          sx={{
            ml: theme.spacing(12),
          }}
        >
          {collapsed && (
            <MenuItem sx={{ cursor: "default", minWidth: "150px" }}>
              <Box mb={theme.spacing(2)}>
                <Typography component="span" fontWeight={500} fontSize={13}>
                  {user.name} {user.surname}
                </Typography>
                <Typography sx={{ textTransform: "capitalize", fontSize: 12 }}>
                  {ROLES[user.roleId as keyof typeof ROLES]}
                </Typography>
              </Box>
            </MenuItem>
          )}
          <MenuItem
            onClick={logout}
            sx={{
              gap: theme.spacing(4),
              borderRadius: theme.shape.borderRadius,
              pl: theme.spacing(4),
              "& svg path": {
                stroke: theme.palette.other.icon,
              },
              fontSize: 13,

              "& .MuiTouchRipple-root": {
                display: "none",
              },
            }}
          >
            <LogoutSvg />
            Log out
          </MenuItem>
        </Menu>
      </Stack>
    </Stack>
  );
};

export default Sidebar;<|MERGE_RESOLUTION|>--- conflicted
+++ resolved
@@ -30,13 +30,9 @@
 import { ReactComponent as Vendors } from "../../assets/icons/building.svg";
 import { ReactComponent as Settings } from "../../assets/icons/setting.svg";
 import { ReactComponent as FileManager } from "../../assets/icons/file.svg";
-<<<<<<< HEAD
 import { ReactComponent as FairnessIcon } from "../../assets/icons/fairness-icon.svg";
-
-=======
 import { ReactComponent as Feedback } from "../../assets/icons/feedback.svg";
 import { ReactComponent as Discord } from "../../assets/icons/discord.svg";
->>>>>>> 4b9291fc
 
 import Logo from "../../assets/imgs/logo.png";
 
