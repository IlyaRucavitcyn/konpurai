--- conflicted
+++ resolved
@@ -34,7 +34,7 @@
 import { ReactComponent as Feedback } from "../../assets/icons/feedback.svg";
 import { ReactComponent as Discord } from "../../assets/icons/discord.svg";
 import { ReactComponent as AITrustCenter } from "../../assets/icons/aiTrustCenter.svg";
-import { ReactComponent as Policies } from "../../assets/icons/policies.svg"
+import { ReactComponent as Policies } from "../../assets/icons/policies.svg";
 
 /**Adding the training register icon */
 import { ReactComponent as TrainingRegister } from "../../assets/icons/training-register.svg";
@@ -53,12 +53,22 @@
 import ReadyToSubscribeBox from "../ReadyToSubscribeBox/ReadyToSubscribeBox";
 import { User } from "../../../domain/types/User";
 
-const menu = [
+interface MenuItem {
+  name: string;
+  icon: React.ReactNode;
+  path: string;
+  children?: Array<{
+    name: string;
+    path: string;
+  }>;
+  highlightPaths?: string[];
+}
+
+const menu: MenuItem[] = [
   {
     name: "Dashboard",
     icon: <Dashboard />,
     path: "/",
-<<<<<<< HEAD
     children: [
       {
         name: "Overview",
@@ -69,9 +79,7 @@
         path: "/framework",
       },
     ],
-=======
     highlightPaths: ["/project-view"],
->>>>>>> 4763ebe4
   },
   {
     name: "Vendors",
@@ -115,7 +123,7 @@
   },
 ];
 
-const other = [
+const other: MenuItem[] = [
   {
     name: "Event Tracker",
     icon: <WatchTower />,
@@ -555,11 +563,13 @@
                     ?.disableRipple
                 }
                 className={
-                    location.pathname === item.path ||
-                    (item.highlightPaths?.some(p => location.pathname.startsWith(p))) ||
-                    customMenuHandler() === item.path
-                        ? "selected-path"
-                        : "unselected"
+                  location.pathname === item.path ||
+                  item.highlightPaths?.some((p: string) =>
+                    location.pathname.startsWith(p)
+                  ) ||
+                  customMenuHandler() === item.path
+                    ? "selected-path"
+                    : "unselected"
                 }
                 onClick={() => navigate(`${item.path}`)}
                 sx={{
@@ -569,7 +579,9 @@
                   px: theme.spacing(4),
                   backgroundColor:
                     location.pathname === item.path ||
-                    item.highlightPaths?.some(p => location.pathname.startsWith(p)) ||
+                    item.highlightPaths?.some((p: string) =>
+                      location.pathname.startsWith(p)
+                    ) ||
                     customMenuHandler() === item.path
                       ? "#F9F9F9" // highlight background
                       : "transparent",
