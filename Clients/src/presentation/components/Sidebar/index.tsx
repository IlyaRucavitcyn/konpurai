--- conflicted
+++ resolved
@@ -41,11 +41,8 @@
   {
     name: "Dashboard",
     icon: <Dashboard />,
-<<<<<<< HEAD
     path: "/",
-=======
-    path: "/"
->>>>>>> ee22e049
+    path: "/",
   },
   {
     name: "Compliance tracker",
