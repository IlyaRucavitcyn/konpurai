--- conflicted
+++ resolved
@@ -161,17 +161,12 @@
   };
 
   useEffect(() => {
-<<<<<<< HEAD
     if(projects.length === 0){
       setSelectedProjectId("")
     }
     const isValidProject = projects.find((p:any) => p._id === selectedProjectId);
      if (projects.length > 0 && !isValidProject) {
       setSelectedProjectId(projects[0]._id);
-=======
-    if (projects.length > 0 && selectedProjectId === "") {
-      setSelectedProjectId(selectedProjectId);
->>>>>>> a1481662
     } else {
       setCurrentProjectId(selectedProjectId);
     }
