--- conflicted
+++ resolved
@@ -74,18 +74,15 @@
     path: "/reporting",
   },
   {
-<<<<<<< HEAD
     name: "Bias & Fairness",
     icon: <FairnessIcon />,
     path: "/fairness-dashboard",
-  }
-  
-=======
+  },
+  {
     name: "Training Registry",
     icon: <TrainingRegister />,
     path: "/training",
   },
->>>>>>> 1d548d71
 ];
 
 const other = [
