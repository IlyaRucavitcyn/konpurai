/**
 * IconButton component that renders a custom-styled Material-UI IconButton with a settings icon.
 * It includes a dropdown menu with options to edit or remove a vendor, and modals for adding or removing vendors.
 *
 * @component
 * @returns {JSX.Element} The rendered IconButton component with associated dropdown menu and modals.
 */

import {
  Menu,
  MenuItem,
  IconButton as MuiIconButton,
  useTheme,
} from "@mui/material";
import { ReactComponent as Setting } from "../../assets/icons/setting.svg";
import { useState } from "react";
import BasicModal from "../Modals/Basic";
import AddNewVendor, { VendorDetails } from "../Modals/NewVendor";
import singleTheme from "../../themes/v1SingleTheme";
import Alert from "../Alert";

interface IconButtonProps {
  id: number;
<<<<<<< HEAD
  onDelete: () => void;
  onEdit: () => void;
  warningTitle: string;
  warningMessage: string;
  text:string;
=======
  type: string;
  onChange?: () => void;
  onMouseEvent: (event: React.MouseEvent) => void;
  onDelete: (id: number) => void;
>>>>>>> d7d8b0d1
}

const IconButton: React.FC<IconButtonProps> = ({
  id,
<<<<<<< HEAD
=======
  type,
  onChange,
  onMouseEvent,
>>>>>>> d7d8b0d1
  onDelete,
  onEdit,
  warningTitle,
  warningMessage,
  text
}) => {
  const theme = useTheme();
  const [anchorEl, setAnchorEl] = useState(null);
  const [actions, setActions] = useState({});
  const [isOpenRemoveModal, setisOpenRemoveModal] = useState(false);
  const [isOpenAddNewVendorModal, setIsOpenAddNewVendorModal] = useState(false);
  const [value, setValue] = useState("1");
  const [selectedVendor, setSelectedVendor] = useState<
    VendorDetails | undefined
  >(undefined);
  const [alert, setAlert] = useState<{
    variant: "success" | "info" | "warning" | "error";
    title?: string;
    body: string;
  } | null>(null);

  const dropDownStyle = singleTheme.dropDownStyles.primary;

  /**
   * Handles the opening of a menu by preventing the default event behavior,
   * stopping event propagation, setting the anchor element, and updating the actions state.
   *
   * @param {any} id - The identifier associated with the menu item.
   * @param {any} event - The event object triggered by the user interaction.
   * @param {any} url - The URL associated with the menu item.
   */
  const openMenu = (event: any, id: any, url: any) => {
    event.preventDefault();
    event.stopPropagation();
    setAnchorEl(event.currentTarget);
    setActions({ id: id, url: url });
    console.log(actions);
  };

  /**
   * Handles the action of opening the "Remove {modalName}" dialog by closing the dropdown menu
   * and setting the state to open the remove {modalName} modal.
   *
   * @param {React.MouseEvent} e - The click event that triggers the function.
   */
<<<<<<< HEAD
  function openRemoveModal() {
    // closeDropDownMenu(e);
    setisOpenRemoveModal(true);
=======
  // function openRemoveVendor(e: React.MouseEvent) {
  //   closeDropDownMenu(e);
  //   setIsOpenRemoveVendorModal(true);
  // }

  function openRemoveRisk(e: React.MouseEvent) {
    closeDropDownMenu(e);
    setIsOpenRemoveVendorModal(true);
>>>>>>> d7d8b0d1
  }

  /**
   * Handles the change event for a component, updating the state with the new value.
   *
   * @param {React.SyntheticEvent} _ - The synthetic event object.
   * @param {string} newValue - The new value to set in the state.
   */
  function handleChange(_: React.SyntheticEvent, newValue: string) {
    setValue(newValue);
  }


  /**
   * Handles the action of opening the "Add New Vendor" dialog by setting the state to open the add new vendor modal.
   */
  function openAddNewVendor() {
    setIsOpenAddNewVendorModal(true);
  }

  /**
   * Handles the closing of the dropdown menu by stopping event propagation
   * and setting the anchor element to null.
   *
   * @param {React.SyntheticEvent} e - The event object triggered by the user interaction.
   */
  function closeDropDownMenu(e: React.SyntheticEvent) {
    e.stopPropagation();
    setAnchorEl(null);
  }

  const handleDelete = (e?: React.SyntheticEvent) => {
    onDelete();
    setisOpenRemoveModal(false);

    if (e) {
      closeDropDownMenu(e);
    }
  };
  const handleEdit = (e?: React.SyntheticEvent) => {
    onEdit();
    if (e) {
      closeDropDownMenu(e);
    }
  };
  function handleCancle(e?: React.SyntheticEvent){
    setisOpenRemoveModal(false);
    if (e) {
      closeDropDownMenu(e);
    }
  }


  /**
   * Handles project risk edit modal.  
   */

  const handleEditModal = (e: React.MouseEvent) => {   
    closeDropDownMenu(e);
    onMouseEvent(e);
  }

  /**
   * A dropdown list of options rendered as a Material-UI Menu component.
   *
   * @constant
   * @type {JSX.Element}
   *
   * @param {HTMLElement} anchorEl - The HTML element used to set the position of the dropdown menu.
   * @param {boolean} open - Boolean value indicating whether the dropdown menu is open.
   * @param {function} onClose - Function to handle the closing of the dropdown menu.
   * @param {object} slotProps - Additional properties for customizing the dropdown menu.
   * @param {object} slotProps.paper - Custom styles for the dropdown menu paper.
   * @param {object} slotProps.paper.sx - Custom styles applied to the dropdown menu.
   * @param {function} openAddNewVendor - Function to handle the action of opening the "Add New Vendor" dialog.
   * @param {function} openRemoveVendor - Function to handle the action of opening the "Remove Vendor" dialog.
   *
   * @returns {JSX.Element} The rendered dropdown menu with "Edit" and "Remove" options.
   */
  const dropDownListOfOptions: JSX.Element = (
    <Menu
      anchorEl={anchorEl}
      open={Boolean(anchorEl)}
      onClose={(e: React.SyntheticEvent) => closeDropDownMenu(e)}
      slotProps={{
        paper: {
          sx: dropDownStyle,
        },
      }}
    >
<<<<<<< HEAD
      <MenuItem onClick={(e)=>handleEdit(e)}>Edit</MenuItem>
      <MenuItem onClick={() => setisOpenRemoveModal(true)}>Remove</MenuItem>
=======
      <MenuItem
        onClick={(e) => {
          e.stopPropagation();
          type === 'project' ? handleEditModal(e) : handleEditVendor(e);
        }}
      >
        Edit
      </MenuItem>
      <MenuItem
        onClick={(e) => {
          e.stopPropagation();
          openRemoveRisk(e);
        }}
      >
        Remove
      </MenuItem>
>>>>>>> d7d8b0d1
    </Menu>
  );

  /**
   * Custom IconButton component styled as settings button.
   *
   * @constant
   * @type {JSX.Element}
   * @description This component renders a Material-UI IconButton with custom styles and behavior.
   * It disables the ripple effect if specified in the theme, removes the outline on focus,
   * and sets the stroke color of the SVG path to a custom color from the theme palette.
   * The button's onClick event handler stops the event propagation and opens a menu with specified parameters.
   *
   * @param {React.MouseEvent} event - The click event.
   * @param {string} someId - The ID to be used when opening the menu.
   * @param {string} someUrl - The URL to be used when opening the menu.
   *
   * @returns {JSX.Element} A styled IconButton component with a settings icon.
   */
  const customIconButtonAsSettings: JSX.Element = (
    <MuiIconButton
      disableRipple={
        theme.components?.MuiIconButton?.defaultProps?.disableRipple
      }
      sx={singleTheme.iconButtons}
      onClick={(event) => {
        event.stopPropagation();
        openMenu(event, id, "someUrl");
      }}
    >
      <Setting />
    </MuiIconButton>
  );

  return (
    <>
      {customIconButtonAsSettings}
      {dropDownListOfOptions}
      <BasicModal
<<<<<<< HEAD
        isOpen={isOpenRemoveModal}
        setIsOpen={() => setisOpenRemoveModal(false)}
        onDelete={(e) => handleDelete(e)}
        warningTitle={warningTitle}
        warningMessage={warningMessage}
        onCancel = {(e) =>handleCancle(e)}
        text={text}
=======
        isOpen={isOpenRemoveVendorModal}
        setIsOpen={() => setIsOpenRemoveVendorModal(false)}
        onDelete={handleDeleteVendor}
        modalName={type}
>>>>>>> d7d8b0d1
      />
      {/* <AddNewVendor
        isOpen={isOpenAddNewVendorModal}
        handleChange={handleChange}
        setIsOpen={() => setIsOpenAddNewVendorModal(false)}
        value={value}
        existingVendor={selectedVendor}
        onChange={onChange}
      /> */}
      {alert && (
        <Alert
          variant={alert.variant}
          title={alert.title}
          body={alert.body}
          isToast={true}
          onClick={() => setAlert(null)}
        />
      )}
    </>
  );
};

export default IconButton;<|MERGE_RESOLUTION|>--- conflicted
+++ resolved
@@ -21,28 +21,20 @@
 
 interface IconButtonProps {
   id: number;
-<<<<<<< HEAD
-  onDelete: () => void;
+  type: string;
+  onDelete?: () => void;
+  onMouseEvent: (event: React.MouseEvent) => void;
   onEdit: () => void;
   warningTitle: string;
   warningMessage: string;
   text:string;
-=======
-  type: string;
-  onChange?: () => void;
-  onMouseEvent: (event: React.MouseEvent) => void;
-  onDelete: (id: number) => void;
->>>>>>> d7d8b0d1
 }
 
 const IconButton: React.FC<IconButtonProps> = ({
   id,
-<<<<<<< HEAD
-=======
   type,
   onChange,
   onMouseEvent,
->>>>>>> d7d8b0d1
   onDelete,
   onEdit,
   warningTitle,
@@ -88,20 +80,14 @@
    *
    * @param {React.MouseEvent} e - The click event that triggers the function.
    */
-<<<<<<< HEAD
-  function openRemoveModal() {
-    // closeDropDownMenu(e);
-    setisOpenRemoveModal(true);
-=======
-  // function openRemoveVendor(e: React.MouseEvent) {
+  // function openRemoveModal() {
   //   closeDropDownMenu(e);
   //   setIsOpenRemoveVendorModal(true);
   // }
 
   function openRemoveRisk(e: React.MouseEvent) {
-    closeDropDownMenu(e);
-    setIsOpenRemoveVendorModal(true);
->>>>>>> d7d8b0d1
+    // closeDropDownMenu(e);
+    setisOpenRemoveModal(true);
   }
 
   /**
@@ -141,16 +127,26 @@
       closeDropDownMenu(e);
     }
   };
-  const handleEdit = (e?: React.SyntheticEvent) => {
-    onEdit();
-    if (e) {
-      closeDropDownMenu(e);
-    }
-  };
-  function handleCancle(e?: React.SyntheticEvent){
-    setisOpenRemoveModal(false);
-    if (e) {
-      closeDropDownMenu(e);
+
+  const handleEditVendor = async (e: React.MouseEvent) => {
+    closeDropDownMenu(e);
+    try {
+      const response = await getEntityById({
+        routeUrl: `/vendors/${id}`,
+      });
+      setSelectedVendor(response.data);
+      openAddNewVendor();
+    } catch (e) {
+      logEngine({
+        type: "error",
+        message: "Failed to fetch vendor data.",
+        user: {
+          id: String(localStorage.getItem("userId")) || "N/A",
+          email: "N/A",
+          firstname: "N/A",
+          lastname: "N/A",
+        },
+      });
     }
   }
 
@@ -192,10 +188,8 @@
         },
       }}
     >
-<<<<<<< HEAD
       <MenuItem onClick={(e)=>handleEdit(e)}>Edit</MenuItem>
       <MenuItem onClick={() => setisOpenRemoveModal(true)}>Remove</MenuItem>
-=======
       <MenuItem
         onClick={(e) => {
           e.stopPropagation();
@@ -212,7 +206,6 @@
       >
         Remove
       </MenuItem>
->>>>>>> d7d8b0d1
     </Menu>
   );
 
@@ -252,7 +245,6 @@
       {customIconButtonAsSettings}
       {dropDownListOfOptions}
       <BasicModal
-<<<<<<< HEAD
         isOpen={isOpenRemoveModal}
         setIsOpen={() => setisOpenRemoveModal(false)}
         onDelete={(e) => handleDelete(e)}
@@ -260,14 +252,14 @@
         warningMessage={warningMessage}
         onCancel = {(e) =>handleCancle(e)}
         text={text}
-=======
+      />
+      {/* <AddNewVendor
         isOpen={isOpenRemoveVendorModal}
         setIsOpen={() => setIsOpenRemoveVendorModal(false)}
         onDelete={handleDeleteVendor}
         modalName={type}
->>>>>>> d7d8b0d1
       />
-      {/* <AddNewVendor
+      <AddNewVendor // the usage here is as the edit window
         isOpen={isOpenAddNewVendorModal}
         handleChange={handleChange}
         setIsOpen={() => setIsOpenAddNewVendorModal(false)}
