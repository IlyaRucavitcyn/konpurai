import { Button, SelectChangeEvent, Stack, useTheme, Typography } from "@mui/material";
import dayjs, { Dayjs } from "dayjs";
import { FC, useState, useContext, useEffect } from "react";
import Field from "../Inputs/Field";
import DatePicker from "../Inputs/Datepicker";
import selectValidation from "../../../application/validations/selectValidation";
import { checkStringValidation } from "../../../application/validations/stringValidation";
import Select from "../Inputs/Select";
import { apiServices } from "../../../infrastructure/api/networkServices";
import { VerifyWiseContext } from "../../../application/contexts/VerifyWise.context";
<<<<<<< HEAD
import { useSearchParams } from "react-router-dom";
=======
import useUsers from "../../../application/hooks/useUsers";
>>>>>>> 3ebb1e05

interface RiskSectionProps {
  closePopup: () => void;
  onSuccess: () => void;
  popupStatus: string;  
}

interface FormValues {
  vendorName: number;
  actionOwner: number;
  riskName: string;
  reviewDate: string;
  riskDescription: string;
}

interface FormErrors {
  vendorName?: string;
  actionOwner?: string;
  riskName?: string;
  reviewDate?: string;
  riskDescription?: string;
}

const initialState: FormValues = {
  vendorName: 0,
  actionOwner: 0,
  riskName: "",
  reviewDate: "",
  riskDescription: "",
};

/**
 * `AddNewVendorRiskForm` is a functional component that renders a form for adding a new vendor risk.
 * It includes fields for vendor name, action owner, risk name, review date, and risk description.
 * The form validates the input fields before submission and displays any validation errors.
 *
 * @component
 * @param {RiskSectionProps} props - The props for the component.
 * @param {Function} props.closePopup - Function to close the popup form.
 *
 * @returns {JSX.Element} The rendered component.
 */
/**
 * AddNewVendorRiskForm component allows users to add a new vendor risk.
 *
 * @component
 * @param {RiskSectionProps} props - The properties for the component.
 * @param {Function} props.closePopup - Function to close the popup.
 *
 * @returns {JSX.Element} The rendered component.
 *
 * @example
 * <AddNewVendorRiskForm closePopup={handleClose} />
 *
 * @remarks
 * This component uses several hooks:
 * - `useTheme` to access the theme.
 * - `useState` to manage form values, errors, and alert state.
 *
 * The form includes fields for:
 * - Vendor name (select)
 * - Action owner (select)
 * - Risk name (text input)
 * - Review date (date picker)
 * - Risk description (text area)
 *
 * The form validates input values before submission and displays errors if any.
 * On successful validation, it sends a request to the backend and closes the popup.
 *
 * @function handleDateChange - Updates the review date in the form values.
 * @function handleOnSelectChange - Updates the selected value in the form values.
 * @function handleOnTextFieldChange - Updates the text input value in the form values.
 * @function validateForm - Validates the form values and sets errors if any.
 * @function handleSubmit - Handles form submission, validates the form, and sends a request to the backend.
 */
const AddNewVendorRiskForm: FC<RiskSectionProps> = ({ closePopup, onSuccess, popupStatus }) => {
  const theme = useTheme();
  const { currentProjectId, inputValues } = useContext(VerifyWiseContext);
  
  const [searchParams] = useSearchParams();
  const projectId = searchParams.get("projectId");

  const [values, setValues] = useState<FormValues>(initialState);
  const [errors, setErrors] = useState<FormErrors>({});
  const [alert, setAlert] = useState<{
    variant: "success" | "info" | "warning" | "error";
    title?: string;
    body: string;
  } | null>(null);
  const { users, loading, error } = useUsers();

  const handleDateChange = (newDate: Dayjs | null) => {
    if(newDate?.isValid()){
      setValues((prevValues) => ({
        ...prevValues,
        reviewDate: newDate ? newDate.toISOString() : "",
      }));
    }
  };
  const handleOnSelectChange =
    (prop: keyof FormValues) => (event: SelectChangeEvent<string | number>) => {
      setValues({ ...values, [prop]: event.target.value });
      setErrors({ ...errors, [prop]: "" });
    };
  const handleOnTextFieldChange =
    (prop: keyof FormValues) =>
    (event: React.ChangeEvent<HTMLInputElement>) => {
      setValues({ ...values, [prop]: event.target.value });
      setErrors({ ...errors, [prop]: "" });
    };

  const validateForm = (): boolean => {
    const newErrors: FormErrors = {};

    const riskName = checkStringValidation("Risk name", values.riskName, 1, 64);
    if (!riskName.accepted) {
      newErrors.riskName = riskName.message;
    }
    const riskDescription = checkStringValidation(
      "Risk description",
      values.riskDescription,
      1,
      256
    );
    if (!riskDescription.accepted) {
      newErrors.riskDescription = riskDescription.message;
    }
    const reviewDate = checkStringValidation(
      "Review date",
      values.reviewDate,
      1
    );
    if (!reviewDate.accepted) {
      newErrors.reviewDate = reviewDate.message;
    }
    const vendorName = selectValidation("Vendor name", values.vendorName);
    if (!vendorName.accepted) {
      newErrors.vendorName = vendorName.message;
    }
    const actionOwner = selectValidation("Action owner", values.actionOwner);
    if (!actionOwner.accepted) {
      newErrors.actionOwner = actionOwner.message;
    }

    setErrors(newErrors);
    return Object.keys(newErrors).length === 0;
  };

  const handleSubmit = async (event: React.FormEvent<HTMLFormElement>) => {
    event.preventDefault();
    if (validateForm()) {
      //request to the backend
      const formData = {
        "project_id": projectId,
        "vendor_name": values.vendorName,
        "risk_name": values.riskName,
        "owner": values.actionOwner,
        "risk_level": "High Risk", // Need to change the form field
        "review_date": values.reviewDate
      }

      console.log(formData)

      if(popupStatus !== 'new'){
        try {
          const response = await apiServices.put("/vendorRisks/" + inputValues.id, formData);
          console.log(response)
          if (response.status === 202) { 
            closePopup();
            onSuccess();
          }
        } catch (error) {
          console.error("Error updating request", error);
        }
      }else{
        console.log(formData)
        try {
          const response = await apiServices.post("/vendorRisks", formData);
          console.log(response)
          if (response.status === 201) { 
            closePopup();
            onSuccess();
          }
        } catch (error) {
          console.error("Error sending request", error);
        }
      }
    }
  };

  const fieldStyle = {
    backgroundColor: theme.palette.background.main,
    "& input": {
      padding: "0 14px",
    },
  };

  useEffect(() => {
    if(popupStatus === 'edit'){
      // riskData
      const currentRiskData: FormValues = {
        ...initialState,
        riskName: inputValues.risk_name ?? "",  
        reviewDate: inputValues.review_date ? dayjs(inputValues.review_date).toISOString() : "",         
        vendorName: parseInt(inputValues.vendor_name) ?? 0,
        actionOwner: parseInt(inputValues.owner) ?? 0,
        riskDescription: inputValues.risk_description ?? "",  
      };
      setValues(currentRiskData);
    }
  }, [popupStatus])

  return (
    <Stack>
      <Stack component="form" onSubmit={handleSubmit}>
        <Stack
          sx={{
            display: "grid",
            gridTemplateColumns: "1fr 1fr",
            columnGap: 20,
            rowGap: 8,
            mt: 13.5,
          }}
        >
          <Select
            id="vendor-name-input"
            label="Vendor name"
            placeholder="Select vendor"
            value={values.vendorName}
            onChange={handleOnSelectChange("vendorName")}
            items={[
              { _id: 1, name: "Some value 1" },
              { _id: 2, name: "Some value 2" },
              { _id: 3, name: "Some value 3" },
            ]}
            sx={{
              width: "350px",
              backgroundColor: theme.palette.background.main,
            }}
            error={errors.vendorName}
            isRequired
          />
          <Select
            id="action-owner-input"
            label="Action owner"
            placeholder="Select owner"
            value={values.actionOwner}
            onChange={handleOnSelectChange("actionOwner")}
            items={users.map((user) => ({ _id: user.id, name: user.name }))}
            sx={{
              width: "350px",
              backgroundColor: theme.palette.background.main,
            }}
            error={errors.actionOwner}
            isRequired
          />
          <Field
            id="risk-name-input"
            label="Risk name"
            placeholder="Type in the risk"
            width="350px"
            value={values.riskName}
            onChange={handleOnTextFieldChange("riskName")}
            error={errors.riskName}
            sx={fieldStyle}
            isRequired
          />
          <DatePicker
            label="Review date"
            date={values.reviewDate ? dayjs(values.reviewDate) : null}
            handleDateChange={handleDateChange}
            sx={{
              width: "130px",
              "& input": { width: "85px" },
            }}
            isRequired
            error={errors.reviewDate}
          />
        </Stack>
        <Stack sx={{ marginTop: "16px" }}>
          <Field
            id="risk-description-input"
            label="Risk description"
            type="description"
            value={values.riskDescription}
            onChange={handleOnTextFieldChange("riskDescription")}
            sx={{ height: 101, backgroundColor: theme.palette.background.main }}
            isRequired
            error={errors.riskDescription}
          />
        </Stack>
        <Button
          type="submit"
          variant="contained"
          disableRipple={
            theme.components?.MuiButton?.defaultProps?.disableRipple
          }
          sx={{
            borderRadius: 2,
            maxHeight: 34,
            textTransform: "inherit",
            backgroundColor: "#4C7DE7",
            boxShadow: "none",
            border: "1px solid #175CD3",
            ml: "auto",
            mr: 0,
            mt: "30px",
            "&:hover": { boxShadow: "none" },
          }}
        >
          {popupStatus === "new" ? (
            <Typography>Save</Typography>
          ) : (
            <Typography>Update</Typography>
          )}
        </Button>
      </Stack>
    </Stack>
  );
};

export default AddNewVendorRiskForm;<|MERGE_RESOLUTION|>--- conflicted
+++ resolved
@@ -8,11 +8,9 @@
 import Select from "../Inputs/Select";
 import { apiServices } from "../../../infrastructure/api/networkServices";
 import { VerifyWiseContext } from "../../../application/contexts/VerifyWise.context";
-<<<<<<< HEAD
 import { useSearchParams } from "react-router-dom";
-=======
 import useUsers from "../../../application/hooks/useUsers";
->>>>>>> 3ebb1e05
+
 
 interface RiskSectionProps {
   closePopup: () => void;
