import { FC, useState, useMemo, useCallback } from "react";
import { Button, SelectChangeEvent, Stack, useTheme } from "@mui/material";
import { useNavigate } from "react-router-dom";
import dayjs, { Dayjs } from "dayjs";
<<<<<<< HEAD
import { checkStringValidation } from '../../../application/validations/stringValidation';
import selectValidation from '../../../application/validations/selectValidation';
import { Suspense, lazy } from 'react';
import { createProject } from '../../../application/repository/entity.repository';
=======
import { checkStringValidation } from "../../../application/validations/stringValidation";
import selectValidation from "../../../application/validations/selectValidation";
import { Suspense, lazy } from "react";
>>>>>>> 2e7e307b

const Select = lazy(() => import("../Inputs/Select"));
const DatePicker = lazy(() => import("../Inputs/Datepicker"));
const Field = lazy(() => import("../Inputs/Field"));
const Alert = lazy(() => import("../Alert"));

enum RiskClassificationEnum {
  HighRisk = "High risk",
  LimitedRisk = "Limited risk",
  MinimalRisk = "Minimal risk",
}

enum HighRiskRoleEnum {
  Deployer = "Deployer",
  Provider = "Provider",
  Distributor = "Distributor",
  Importer = "Importer",
  ProductManufacturer = "Product manufacturer",
  AuthorizedRepresentative = "Authorized representative",
}

interface FormValues {
  project_title: string;
  owner: number;
  users: number;
  start_date: string;
  ai_risk_classification: number;
  type_of_high_risk_role: number;
  goal: string;
}

interface FormErrors {
  projectTitle?: string;
  users?: string;
  owner?: string;
  startDate?: string;
  riskClassification?: string;
  typeOfHighRiskRole?: string;
  goal?: string;
}

const initialState: FormValues = {
  project_title: "",
  users: 0,
  owner: 0,
<<<<<<< HEAD
  start_date: "",
  ai_risk_classification: 0,
  type_of_high_risk_role: 0,
  goal: ""
}
=======
  startDate: "",
  riskClassification: 0,
  typeOfHighRiskRole: 0,
  goal: "",
};
>>>>>>> 2e7e307b

interface CreateProjectFormProps {
  closePopup: () => void
}

/**
 * `CreateProjectForm` is a functional component that renders a form for creating a new project.
 * It includes fields for project title, users, owner, start date, AI risk classification, type of high risk role, and goal.
 * The form validates the input fields and displays error messages if validation fails.
 * On successful submission, it navigates to the project view page.
 *
 * @component
 * @returns {JSX.Element} The rendered component.
 */
const CreateProjectForm: FC<CreateProjectFormProps> = ({closePopup}) => {
  const theme = useTheme();
  const navigate = useNavigate();
  const [values, setValues] = useState<FormValues>(initialState);
  const [errors, setErrors] = useState<FormErrors>({});
  const [alert, setAlert] = useState<{
    variant: "success" | "info" | "warning" | "error";
    title?: string;
    body: string;
  } | null>(null);

  const handleDateChange = useCallback((newDate: Dayjs | null) => {
    setValues((prevValues) => ({
      ...prevValues,
<<<<<<< HEAD
      start_date: newDate ? newDate.toISOString() : ""
=======
      startDate: newDate ? newDate.toISOString() : "",
>>>>>>> 2e7e307b
    }));
  }, []);

  const handleOnSelectChange = useCallback(
    (prop: keyof FormValues) => (event: SelectChangeEvent<string | number>) => {
      setValues({ ...values, [prop]: event.target.value });
      setErrors({ ...errors, [prop]: "" });
    },
    [values, errors]
  );

  const handleOnTextFieldChange = useCallback(
    (prop: keyof FormValues) =>
      (event: React.ChangeEvent<HTMLInputElement>) => {
        setValues({ ...values, [prop]: event.target.value });
        setErrors({ ...errors, [prop]: "" });
      },
    [values, errors]
  );

  const validateForm = (): boolean => {
    const newErrors: FormErrors = {};

<<<<<<< HEAD
    const projectTitle = checkStringValidation("Project title", values.project_title, 1, 64);
=======
    const projectTitle = checkStringValidation(
      "Project title",
      values.projectTitle,
      1,
      64
    );
>>>>>>> 2e7e307b
    if (!projectTitle.accepted) {
      newErrors.projectTitle = projectTitle.message;
    }
    const goal = checkStringValidation("Goal", values.goal, 1, 256);
    if (!goal.accepted) {
      newErrors.goal = goal.message;
    }
    const startDate = checkStringValidation("Start date", values.start_date, 1);
    if (!startDate.accepted) {
      newErrors.startDate = startDate.message;
    }
    const users = selectValidation("Users", values.users);
    if (!users.accepted) {
      newErrors.users = users.message;
    }
    const owner = selectValidation("Owner", values.owner);
    if (!owner.accepted) {
      newErrors.owner = owner.message;
    }
<<<<<<< HEAD
    const riskClassification = selectValidation("AI risk classification", values.ai_risk_classification);
    if (!riskClassification.accepted) {
      newErrors.riskClassification = riskClassification.message;
    }
    const typeOfHighRiskRole = selectValidation("Type of high risk role", values.type_of_high_risk_role);
=======
    const riskClassification = selectValidation(
      "AI risk classification",
      values.riskClassification
    );
    if (!riskClassification.accepted) {
      newErrors.riskClassification = riskClassification.message;
    }
    const typeOfHighRiskRole = selectValidation(
      "Type of high risk role",
      values.typeOfHighRiskRole
    );
>>>>>>> 2e7e307b
    if (!typeOfHighRiskRole.accepted) {
      newErrors.typeOfHighRiskRole = typeOfHighRiskRole.message;
    }

    setErrors(newErrors);
    return Object.keys(newErrors).length === 0;
  };

  const handleSubmit = async (event: React.FormEvent<HTMLFormElement>) => {
    event.preventDefault();
    if (validateForm()) {
      //request to the backend
      await createProject({
        routeUrl: "/projects",
        body: values,
      }).then((response) => {
        console.log(response)
          // Reset form after successful submission
          setValues(initialState);
          setErrors({});
          if (response.status === 201) {
            setAlert({
              variant: "success",
              body: "Project created successfully",
            });
          }
        })
        console.log('dkddd')
      closePopup();
      navigate("/project-view");
    }
  };

  const riskClassificationItems = useMemo(
    () => [
      { _id: 1, name: RiskClassificationEnum.HighRisk },
      { _id: 2, name: RiskClassificationEnum.LimitedRisk },
      { _id: 3, name: RiskClassificationEnum.MinimalRisk },
    ],
    []
  );

  const highRiskRoleItems = useMemo(
    () => [
      { _id: 1, name: HighRiskRoleEnum.Deployer },
      { _id: 2, name: HighRiskRoleEnum.Provider },
      { _id: 3, name: HighRiskRoleEnum.Distributor },
      { _id: 4, name: HighRiskRoleEnum.Importer },
      { _id: 5, name: HighRiskRoleEnum.ProductManufacturer },
      { _id: 6, name: HighRiskRoleEnum.AuthorizedRepresentative },
    ],
    []
  );

  const fieldStyle = useMemo(
    () => ({
      backgroundColor: theme.palette.background.main,
      "& input": {
        padding: "0 14px",
      },
    }),
    [theme.palette.background.main]
  );

  return (
    <Stack>
      {alert && (
        <Suspense fallback={<div>Loading...</div>}>
          <Alert
            variant={alert.variant}
            title={alert.title}
            body={alert.body}
            isToast={true}
            onClick={() => setAlert(null)}
          />
        </Suspense>
      )}
      <Stack component="form" onSubmit={handleSubmit}>
        <Stack
          sx={{
            display: "grid",
            gridTemplateColumns: "1fr 1fr",
            columnGap: 20,
            rowGap: 8,
            mt: 13.5,
          }}
        >
          <Suspense fallback={<div>Loading...</div>}>
            <Field
              id="project-title-input"
              label="Project title"
              width="350px"
              value={values.project_title}
              onChange={handleOnTextFieldChange("project_title")}
              error={errors.projectTitle}
              sx={fieldStyle}
              isRequired
            />
          </Suspense>
          <Suspense fallback={<div>Loading...</div>}>
            <Select
              id="users-input"
              label="Users"
              placeholder="Select users"
              value={values.users}
              onChange={handleOnSelectChange("users")}
              items={[
                { _id: 1, name: "Some value 1", email: "email@email.com" },
                { _id: 2, name: "Some value 2", email: "email@email.com" },
                { _id: 3, name: "Some value 3", email: "email@email.com" },
              ]}
              sx={{
                width: "350px",
                backgroundColor: theme.palette.background.main,
              }}
              error={errors.users}
              isRequired
            />
          </Suspense>
          <Suspense fallback={<div>Loading...</div>}>
            <Select
              id="owner-input"
              label="Owner"
              placeholder="Select owner"
              value={values.owner}
              onChange={handleOnSelectChange("owner")}
              items={[
                { _id: 1, name: "Some value 1" },
                { _id: 2, name: "Some value 2" },
                { _id: 3, name: "Some value 3" },
              ]}
              sx={{
                width: "350px",
                backgroundColor: theme.palette.background.main,
              }}
              error={errors.owner}
              isRequired
            />
          </Suspense>
          <Suspense fallback={<div>Loading...</div>}>
            <DatePicker
              label="Start date"
              date={values.start_date ? dayjs(values.start_date) : null}
              handleDateChange={handleDateChange}
              sx={{
                width: "130px",
                "& input": { width: "85px" },
              }}
              isRequired
              error={errors.startDate}
            />
          </Suspense>
          <Stack
            sx={{
              display: "grid",
              gridTemplateColumns: "1fr",
              columnGap: 20,
              rowGap: 9.5,
              marginTop: "16px",
            }}
          >
            <Suspense fallback={<div>Loading...</div>}>
              <Select
                id="risk-classification-input"
                label="AI risk classification"
                placeholder="Select an option"
                value={values.ai_risk_classification}
                onChange={handleOnSelectChange("ai_risk_classification")}
                items={riskClassificationItems}
                sx={{
                  width: "350px",
                  backgroundColor: theme.palette.background.main,
                }}
                error={errors.riskClassification}
                isRequired
              />
            </Suspense>
            <Suspense fallback={<div>Loading...</div>}>
              <Select
                id="type-of-high-risk-role-input"
                label="Type of high risk role"
                placeholder="Select an option"
                value={values.type_of_high_risk_role}
                onChange={handleOnSelectChange("type_of_high_risk_role")}
                items={highRiskRoleItems}
                sx={{
                  width: "350px",
                  backgroundColor: theme.palette.background.main,
                }}
                isRequired
                error={errors.typeOfHighRiskRole}
              />
            </Suspense>
          </Stack>
          <Stack sx={{ marginTop: "16px" }}>
            <Suspense fallback={<div>Loading...</div>}>
              <Field
                id="goal-input"
                label="Goal"
                type="description"
                value={values.goal}
                onChange={handleOnTextFieldChange("goal")}
                sx={{
                  height: 101,
                  backgroundColor: theme.palette.background.main,
                }}
                isRequired
                error={errors.goal}
              />
            </Suspense>
          </Stack>
        </Stack>
        <Button
          type="submit"
          variant="contained"
          disableRipple={
            theme.components?.MuiButton?.defaultProps?.disableRipple
          }
          sx={{
            borderRadius: 2,
            maxHeight: 34,
            textTransform: "inherit",
            backgroundColor: "#4C7DE7",
            boxShadow: "none",
            border: "1px solid #175CD3",
            ml: "auto",
            mr: 0,
            mt: "30px",
            "&:hover": { boxShadow: "none", backgroundColor: "#175CD3 " },
          }}
        >
          Create project
        </Button>
      </Stack>
    </Stack>
  );
};

export default CreateProjectForm;<|MERGE_RESOLUTION|>--- conflicted
+++ resolved
@@ -2,16 +2,10 @@
 import { Button, SelectChangeEvent, Stack, useTheme } from "@mui/material";
 import { useNavigate } from "react-router-dom";
 import dayjs, { Dayjs } from "dayjs";
-<<<<<<< HEAD
 import { checkStringValidation } from '../../../application/validations/stringValidation';
 import selectValidation from '../../../application/validations/selectValidation';
 import { Suspense, lazy } from 'react';
 import { createProject } from '../../../application/repository/entity.repository';
-=======
-import { checkStringValidation } from "../../../application/validations/stringValidation";
-import selectValidation from "../../../application/validations/selectValidation";
-import { Suspense, lazy } from "react";
->>>>>>> 2e7e307b
 
 const Select = lazy(() => import("../Inputs/Select"));
 const DatePicker = lazy(() => import("../Inputs/Datepicker"));
@@ -57,19 +51,11 @@
   project_title: "",
   users: 0,
   owner: 0,
-<<<<<<< HEAD
   start_date: "",
   ai_risk_classification: 0,
   type_of_high_risk_role: 0,
   goal: ""
 }
-=======
-  startDate: "",
-  riskClassification: 0,
-  typeOfHighRiskRole: 0,
-  goal: "",
-};
->>>>>>> 2e7e307b
 
 interface CreateProjectFormProps {
   closePopup: () => void
@@ -98,11 +84,7 @@
   const handleDateChange = useCallback((newDate: Dayjs | null) => {
     setValues((prevValues) => ({
       ...prevValues,
-<<<<<<< HEAD
       start_date: newDate ? newDate.toISOString() : ""
-=======
-      startDate: newDate ? newDate.toISOString() : "",
->>>>>>> 2e7e307b
     }));
   }, []);
 
@@ -126,16 +108,7 @@
   const validateForm = (): boolean => {
     const newErrors: FormErrors = {};
 
-<<<<<<< HEAD
     const projectTitle = checkStringValidation("Project title", values.project_title, 1, 64);
-=======
-    const projectTitle = checkStringValidation(
-      "Project title",
-      values.projectTitle,
-      1,
-      64
-    );
->>>>>>> 2e7e307b
     if (!projectTitle.accepted) {
       newErrors.projectTitle = projectTitle.message;
     }
@@ -155,25 +128,11 @@
     if (!owner.accepted) {
       newErrors.owner = owner.message;
     }
-<<<<<<< HEAD
     const riskClassification = selectValidation("AI risk classification", values.ai_risk_classification);
     if (!riskClassification.accepted) {
       newErrors.riskClassification = riskClassification.message;
     }
     const typeOfHighRiskRole = selectValidation("Type of high risk role", values.type_of_high_risk_role);
-=======
-    const riskClassification = selectValidation(
-      "AI risk classification",
-      values.riskClassification
-    );
-    if (!riskClassification.accepted) {
-      newErrors.riskClassification = riskClassification.message;
-    }
-    const typeOfHighRiskRole = selectValidation(
-      "Type of high risk role",
-      values.typeOfHighRiskRole
-    );
->>>>>>> 2e7e307b
     if (!typeOfHighRiskRole.accepted) {
       newErrors.typeOfHighRiskRole = typeOfHighRiskRole.message;
     }
