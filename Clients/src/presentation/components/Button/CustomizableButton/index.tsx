--- conflicted
+++ resolved
@@ -1,4 +1,3 @@
-<<<<<<< HEAD
 /* eslint-disable @typescript-eslint/no-explicit-any */
 /* eslint-disable @typescript-eslint/no-unused-vars */
 /**
@@ -10,8 +9,6 @@
  * This file is currently in use
  */
 
-=======
->>>>>>> d0662898
 import React, { memo, useCallback } from "react";
 import { Button, CircularProgress, Box } from "@mui/material";
 import { ButtonProps, SxProps, Theme } from "@mui/material";
@@ -50,7 +47,6 @@
  */
 
 /**
-<<<<<<< HEAD
  * Props interface for the CustomizableButton component
  */
 export interface CustomizableButtonProps {
@@ -101,8 +97,6 @@
 }
 
 /**
-=======
->>>>>>> d0662898
  * CustomizableButton component implementation
  */
 const CustomizableButton = memo(
