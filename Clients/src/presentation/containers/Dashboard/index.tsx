import { Stack } from "@mui/material";
import "./index.css";
import Sidebar from "../../components/Sidebar";
import { Outlet, useLocation } from "react-router";
import { useContext, useEffect, FC } from "react";
import { VerifyWiseContext } from "../../../application/contexts/VerifyWise.context";
import {
  getEntityById,
  getAllEntities,
} from "../../../application/repository/entity.repository";
<<<<<<< HEAD
=======
import PageTour from "../../components/PageTour";
import CustomStep from "../../components/PageTour/CustomStep";
import DemoAppBanner from "../../components/DemoBanner/DemoAppBanner";
>>>>>>> 42c67710

interface DashboardProps {
  reloadTrigger: boolean;
}

const Dashboard: FC<DashboardProps> = ({ reloadTrigger }) => {
  const {
    token,
    setDashboardValues,
    projects,
    setProjects,
  } = useContext(VerifyWiseContext);
  const location = useLocation();

  useEffect(() => {
    const fetchProjects = async () => {
      try {
        const response = await getEntityById({ routeUrl: "/projects" });
        if (!response?.data) return;
        setProjects(response.data);
        setDashboardValues((prevValues: any) => ({
          ...prevValues,
          projects: response.data,
          selectedProjectId: response.data[0]?.id || "", // Set the first project ID as the default selected one
        }));
      } catch (error) {
        console.error("Error fetching projects:", error);
      }
    };

    const fetchUsers = async () => {
      try {
        const response = await getAllEntities({ routeUrl: "/users" });
        if (!response?.data) return;
        setDashboardValues((prevValues: any) => ({
          ...prevValues,
          users: response.data,
        }));
      } catch (error) {
        console.error("Error fetching users:", error);
      }
    };

    fetchProjects();
    fetchUsers();
  }, [setDashboardValues, reloadTrigger, location.pathname]);

  const mappedProjects =
    projects?.map((project: any) => ({
      _id: project.id,
      name: project.project_title,
    })) || [];

  console.log("This is the token in the dashboard :", token);

  return (
    <Stack
      maxWidth="100%"
      className="home-layout"
      flexDirection="row"
      gap={14}
      sx={{ backgroundColor: "#FCFCFD" }}
    >
      <Sidebar projects={mappedProjects} />
<<<<<<< HEAD
      <Outlet />
=======
      <Stack spacing={3}>      
        <DemoAppBanner />                      

        {/* Joyride */}
        {runHomeTour && (
          <PageTour
          steps={homeSteps}
          run={runHomeTour}
          onFinish={() => setRunHomeTour(false)}
          tourKey="home-tour"
          />
        )}
        <Outlet />
      </Stack>
>>>>>>> 42c67710
    </Stack>
  );
};

export default Dashboard;<|MERGE_RESOLUTION|>--- conflicted
+++ resolved
@@ -8,12 +8,9 @@
   getEntityById,
   getAllEntities,
 } from "../../../application/repository/entity.repository";
-<<<<<<< HEAD
-=======
 import PageTour from "../../components/PageTour";
 import CustomStep from "../../components/PageTour/CustomStep";
 import DemoAppBanner from "../../components/DemoBanner/DemoAppBanner";
->>>>>>> 42c67710
 
 interface DashboardProps {
   reloadTrigger: boolean;
@@ -78,9 +75,6 @@
       sx={{ backgroundColor: "#FCFCFD" }}
     >
       <Sidebar projects={mappedProjects} />
-<<<<<<< HEAD
-      <Outlet />
-=======
       <Stack spacing={3}>      
         <DemoAppBanner />                      
 
@@ -95,7 +89,6 @@
         )}
         <Outlet />
       </Stack>
->>>>>>> 42c67710
     </Stack>
   );
 };
