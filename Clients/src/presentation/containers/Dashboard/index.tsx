import { Stack } from "@mui/material";
import "./index.css";
import Sidebar from "../../components/Sidebar";
import { Outlet } from "react-router";
import { useContext, useEffect, useState, FC } from "react";
import { VerifyWiseContext } from "../../../application/contexts/VerifyWise.context";
import {
  getEntityById,
  getAllEntities,
} from "../../../application/repository/entity.repository";
import PageTour from "../../components/PageTour";
import CustomStep from "../../components/PageTour/CustomStep";

interface DashboardProps {
  reloadTrigger: boolean;
}

const Dashboard: FC<DashboardProps> = ({ reloadTrigger }) => {
  const { token, setDashboardValues } = useContext(VerifyWiseContext);
  const [projects, setProjects] = useState([]);
  const [_, setUsers] = useState([]);

  const [shouldRun, setShouldRun] = useState(false);
  //joyride steps
  const steps = [
    // Sidebar steps
    {
      target: '[data-joyride-id="new-project-button"]',
      content:(
        <CustomStep
          header="Create your first project"
          body="Each project corresponds to an AI activity in your company."
          />
      )
    },
    {
      target: '[data-joyride-id="select-project"]',
      content: (
        <CustomStep 
        header="Select a project"
        body="Once created, you can select it here."
        />
      )
    },
    {
      target: '[data-joyride-id="dashboard-navigation"]',
      content: (
        <CustomStep 
        header="Fill in compliance,assessments, risks and vendors"
        body="Each project has its own set of questions and documents where you can fill in here."
        />
      )
    },
  ];

  useEffect(() => {
    const fetchProjects = async () => {
      try {
        const response = await getEntityById({ routeUrl: "/projects" });
        setProjects(response.data);
        setDashboardValues((prevValues: any) => ({
          ...prevValues,
          projects: response.data,
        }));
      } catch (error) {
        console.error("Error fetching projects:", error);
      }
    };

    const fetchUsers = async () => {
      try {
        const response = await getAllEntities({ routeUrl: "/users" });
        setUsers(response);
        setDashboardValues((prevValues: any) => ({
          ...prevValues,
          users: response.data,
        }));
      } catch (error) {
        console.error("Error fetching users:", error);
      }
    };

    fetchProjects();
    fetchUsers();

<<<<<<< HEAD
//check if required DOM elements are ready
const checkTourElements = () => {
const newProjectButton = document.querySelector('[data-joyride-id="new-project-button"]');
const dashboardNav= document.querySelector('[data-joyride-id="dashboard-navigation"]');

if (newProjectButton && dashboardNav) {
setShouldRun(true);
}
};
const timeout = setTimeout(checkTourElements, 1000);
return () => clearTimeout(timeout);

  }, [setDashboardValues]);
=======
    console.log(reloadTrigger);
  }, [setDashboardValues, reloadTrigger]);
>>>>>>> cca0c213


  const mappedProjects = projects.map((project: any) => ({
    _id: project.id,
    name: project.project_title,
  }));

  console.log("This is the token in the dashboard :", token);

  return (
    <Stack
      maxWidth="100%"
      className="home-layout"
      flexDirection="row"
      gap={14}
      sx={{ backgroundColor: "#FCFCFD" }}
    >
      <Sidebar projects={mappedProjects} />

      {/* Joyride */}
      <PageTour
        steps={steps}
        run={shouldRun}
        onFinish={() => setShouldRun(false)}
      />
      <Outlet />
    </Stack>
  );
};

export default Dashboard;<|MERGE_RESOLUTION|>--- conflicted
+++ resolved
@@ -83,7 +83,6 @@
     fetchProjects();
     fetchUsers();
 
-<<<<<<< HEAD
 //check if required DOM elements are ready
 const checkTourElements = () => {
 const newProjectButton = document.querySelector('[data-joyride-id="new-project-button"]');
@@ -97,10 +96,6 @@
 return () => clearTimeout(timeout);
 
   }, [setDashboardValues]);
-=======
-    console.log(reloadTrigger);
-  }, [setDashboardValues, reloadTrigger]);
->>>>>>> cca0c213
 
 
   const mappedProjects = projects.map((project: any) => ({
