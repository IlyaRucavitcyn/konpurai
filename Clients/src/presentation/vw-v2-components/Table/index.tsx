--- conflicted
+++ resolved
@@ -1,13 +1,9 @@
 import {
-<<<<<<< HEAD
   Box,
-=======
->>>>>>> 8c23c864
   Table,
   TableBody,
   TableCell,
   TableContainer, 
-  TableFooter, 
   TablePagination,
   TableRow,
   TableFooter,
@@ -74,7 +70,6 @@
   );
 
   return (
-<<<<<<< HEAD
     <TableContainer>
       <Table
         sx={{
@@ -138,43 +133,6 @@
                     component="div"
                     count={rows?.length}
                     page={validPage}
-=======
-    <>
-      <TableContainer>
-        <Table
-          sx={{
-            ...singleTheme.tableStyles.primary.frame,
-          }}
-        >
-          <VWProjectRisksTableHead columns={columns} />
-          {rows.length !== 0 ? (
-            <>
-              <VWProjectRisksTableBody
-                rows={rows}
-                page={page}
-                rowsPerPage={rowsPerPage}
-                setSelectedRow={setSelectedRow}
-                setAnchor={setAnchor}
-                onDeleteRisk={deleteRisk}
-                flashRow={flashRow}
-              />
-              <TableFooter>
-                <TableRow sx={{
-                  '& .MuiTableCell-root.MuiTableCell-footer': {
-                    paddingX: theme.spacing(8),
-                    paddingY: theme.spacing(4),
-                  }}}>
-                  <TableCell sx={{
-                    paddingX: theme.spacing(2),
-                    fontSize: 12,
-                    opacity: 0.7
-                  }}>
-                    Showing {getRange} of {rows?.length} project risk(s)
-                  </TableCell>
-                  <TablePagination
-                    count={rows?.length}
-                    page={page}
->>>>>>> 8c23c864
                     onPageChange={handleChangePage}
                     rowsPerPage={rowsPerPage}
                     rowsPerPageOptions={[5, 10, 15, 20, 25]}
@@ -187,27 +145,16 @@
                     sx={{
                       mt: theme.spacing(6),
                       color: theme.palette.text.secondary,
-<<<<<<< HEAD
                       "& .MuiTablePagination-select": {
-=======
-                      "& .MuiSelect-icon": {
-                        width: "24px",
-                        height: "fit-content",
-                      },
-                      "& .MuiSelect-select": {
->>>>>>> 8c23c864
                         width: theme.spacing(10),
                         borderRadius: theme.shape.borderRadius,
                         border: `1px solid ${theme.palette.border.light}`,
                         padding: theme.spacing(4),
                       },
-<<<<<<< HEAD
                       "& .MuiTablePagination-selectIcon": {
                         width: "24px",
                         height: "fit-content",
                       },
-=======
->>>>>>> 8c23c864
                     }}
                     slotProps={{
                       select: {
@@ -238,7 +185,6 @@
                       },
                     }}
                   />
-<<<<<<< HEAD
                 </Box>
               </Box>
             </TableCell>
@@ -246,35 +192,6 @@
         </TableFooter>
       </Table>
     </TableContainer>
-=======
-                </TableRow>
-              </TableFooter>
-            </>
-          ) : (
-            <>
-              <TableBody>
-                <TableRow>
-                  <TableCell
-                    colSpan={8}
-                    align="center"
-                    style={{
-                      padding: theme.spacing(15, 5),
-                      paddingBottom: theme.spacing(20),
-                    }}
-                  >
-                    <img src={placeholderImage} alt="Placeholder" />
-                    <Typography sx={{ fontSize: "13px", color: "#475467" }}>
-                      There is currently no data in this table.
-                    </Typography>
-                  </TableCell>
-                </TableRow>
-              </TableBody>
-            </>
-          )}
-        </Table>
-      </TableContainer>
-    </>
->>>>>>> 8c23c864
   );
 };
 
