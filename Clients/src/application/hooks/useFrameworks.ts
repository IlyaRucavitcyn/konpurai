--- conflicted
+++ resolved
@@ -3,13 +3,9 @@
 import { getAllFrameworks } from "../repository/entity.repository";
 
 interface UseFrameworksResult {
-<<<<<<< HEAD
-  frameworks: Framework[];
-  projectFrameworksMap: Map<number, number>;
-=======
   allFrameworks: Framework[];
   filteredFrameworks: Framework[];
->>>>>>> e3b1adf3
+  projectFrameworksMap: Map<number, number>;
   loading: boolean;
   error: string | null;
   refreshAllFrameworks: () => Promise<void>;
@@ -54,11 +50,16 @@
 
   // Update filtered frameworks whenever listOfFrameworks or allFrameworks changes
   useEffect(() => {
+    const _projectFrameworksMap = new Map<number, number>();
     if (allFrameworks.length > 0) {
-      const frameworkIds = listOfFrameworks.map((f: any) => Number(f.framework_id));
+      const frameworkIds = listOfFrameworks.map((f: any) => {
+        _projectFrameworksMap.set(Number(f.framework_id), Number(f.project_framework_id));
+        return Number(f.framework_id)
+      });
       const filtered = allFrameworks.filter((fw: Framework) =>
         frameworkIds.includes(Number(fw.id))
       );
+      setProjectFrameworksMap(_projectFrameworksMap);
       setFilteredFrameworks(filtered);
     }
   }, [listOfFrameworks, allFrameworks]);
@@ -69,21 +70,18 @@
       const _projectFrameworksMap = new Map<number, number>();
       const response = await getAllFrameworks({ routeUrl: "/frameworks" });
       if (response?.data) {
-<<<<<<< HEAD
-        const frameworkIds = listOfFrameworks.map((f: any) =>
-        {
+        const frameworkIds = listOfFrameworks.map((f: any) => {
           _projectFrameworksMap.set(Number(f.framework_id), Number(f.project_framework_id));
           return Number(f.framework_id)
         }
         );
+
         const filteredFrameworks = response.data.filter((fw: Framework) =>
           frameworkIds.includes(Number(fw.id))
         );
         setProjectFrameworksMap(_projectFrameworksMap);
-        setFrameworks(filteredFrameworks);
-=======
+        setFilteredFrameworks(filteredFrameworks);
         setAllFrameworks(response.data);
->>>>>>> e3b1adf3
         setError(null);
       } else {
         throw new Error("Invalid response format");
@@ -109,13 +107,9 @@
   }, [listOfFrameworks, allFrameworks]);
 
   return {
-<<<<<<< HEAD
-    frameworks,
-    projectFrameworksMap,
-=======
     allFrameworks,
     filteredFrameworks,
->>>>>>> e3b1adf3
+    projectFrameworksMap,
     loading,
     error,
     refreshAllFrameworks,
