--- conflicted
+++ resolved
@@ -1,16 +1,7 @@
-<<<<<<< HEAD
 import {  useEffect, useState } from "react";
-import { getEntityById } from "../repository/entity.repository";
-import { Project } from "../../domain/types/Project";
-import { User } from "../../domain/types/User";
-import useUsers from "./useUsers";
-=======
-import { useContext, useEffect, useState } from "react";
-import { VerifyWiseContext } from "../contexts/VerifyWise.context";
 import { Project } from "../../domain/types/Project";
 import { User } from "../../domain/types/User";
 import { getProjectById } from "../repository/project.repository";
->>>>>>> fe814d7c
 
 interface UseProjectDataParams {
   projectId: string;
