--- conflicted
+++ resolved
@@ -7,15 +7,8 @@
 }: {
   userId: number;
 }): Promise<any> {
-<<<<<<< HEAD
-  const response = await apiServices.get(`/users/${userId}`, {
-    headers: { Authorization: `Bearer ${authToken}` },
-  });
+  const response = await apiServices.get(`/users/${userId}`);
   return response.data;
-=======
-  const response = await apiServices.get(`/users/${userId}`);
-  return  response.data;
->>>>>>> 63cd2b1f
 }
 
 export async function getAllUsers(): Promise<any> {
@@ -74,15 +67,8 @@
 
 export async function checkUserExists(): Promise<any> {
   try {
-<<<<<<< HEAD
-    const response = await apiServices.get(`/users/check/exists`, {
-      headers: { Authorization: `Bearer ${authToken}` },
-    });
+    const response = await apiServices.get(`/users/check/exists`);
     return response.data;
-=======
-    const response = await apiServices.get(`/users/check/exists`);
-     return response.data;
->>>>>>> 63cd2b1f
   } catch (error) {
     console.error("Error checking if user exists:", error);
     throw error;
@@ -90,7 +76,6 @@
 }
 
 export async function loginUser({
-<<<<<<< HEAD
   body,
 }: {
   body: any;
@@ -101,26 +86,12 @@
   } catch (error) {
     console.error("Error logging in user:", error);
     throw error;
-=======
-    body,
-  }: {
-    body: any;
-  }): Promise<any> {
-    try {
-      const response = await apiServices.post(`/users/login`, body);
-      return response;
-    } catch (error) {
-      console.error("Error logging in user:", error);
-      throw error;
-    }
->>>>>>> 63cd2b1f
   }
 }
 
 export async function createNewUserWithGoogle({
   googleToken,
   userData,
-  authToken = getAuthToken(),
 }: {
   googleToken: string;
   userData: any;
@@ -128,8 +99,6 @@
 }): Promise<any> {
   const response = await apiServices.post(`/users/register-google`, {
     token: googleToken, userData
-  }, {
-    headers: { Authorization: `Bearer ${authToken}` },
   });
   return response;
 }
