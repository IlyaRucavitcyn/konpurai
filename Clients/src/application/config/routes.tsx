import { Route } from "react-router-dom";
import Dashboard from "../../presentation/containers/Dashboard";
import Home from "../../presentation/pages/Home";
import Vendors from "../../presentation/pages/Vendors";
import Setting from "../../presentation/pages/SettingsPage";
import Organization from "../../presentation/pages/SettingsPage/Organization";
import RegisterAdmin from "../../presentation/pages/Authentication/RegisterAdmin";
import RegisterUser from "../../presentation/pages/Authentication/RegisterUser";
import Login from "../../presentation/pages/Authentication/Login";
import ForgotPassword from "../../presentation/pages/Authentication/ForgotPassword";
import ResetPassword from "../../presentation/pages/Authentication/ResetPassword";
import SetNewPassword from "../../presentation/pages/Authentication/SetNewPassword";
import ResetPasswordContinue from "../../presentation/pages/Authentication/ResetPasswordContinue";
import ProjectView from "../../presentation/pages/ProjectView";
import FileManager from "../../presentation/pages/FileManager";
import Reporting from "../../presentation/pages/Reporting";
import Playground from "../../presentation/pages";
import VWHome from "../../presentation/pages/Home/1.0Home";
import VWProjectView from "../../presentation/pages/ProjectView/V1.0ProjectView";
import PageNotFound from "../../presentation/pages/PageNotFound";
import ProtectedRoute from "../../presentation/components/ProtectedRoute";
<<<<<<< HEAD
import FairnessDashboard from "../../presentation/pages/FairnessDashboard/FairnessDashboard";
import FairnessResultsPage from "../../presentation/pages/FairnessDashboard/FairnessResultsPage";

=======
import Training from "../../presentation/pages/TrainingRegistar";
>>>>>>> 1d548d71

export const createRoutes = (
  triggerSidebar: boolean,
  triggerSidebarReload: () => void
) => [
  <Route
    key="dashboard"
    path="/"
    element={
      <ProtectedRoute Component={Dashboard} reloadTrigger={triggerSidebar} />
    }
  >
    <Route
      path="/test"
      element={<Home onProjectUpdate={triggerSidebarReload} />}
    />
    <Route path="/vendors" element={<Vendors />} />
    <Route path="/setting" element={<Setting />} />
    <Route path="/organization" element={<Organization />} />
    <Route path="/test/project-view" element={<ProjectView />} />
    <Route path="/file-manager" element={<FileManager />} />
    <Route path="/reporting" element={<Reporting />} />
    <Route path="/" element={<VWHome />} />
    <Route path="/project-view" element={<VWProjectView />} />
<<<<<<< HEAD
    <Route path="/fairness-dashboard" element={<FairnessDashboard />} />
    <Route path="/fairness-results/:id" element={<FairnessResultsPage />} />
=======
    <Route path="/training" element={<Training />}/>
>>>>>>> 1d548d71
  </Route>,
  <Route
    key="admin-reg"
    path="/admin-reg"
    element={<ProtectedRoute Component={RegisterAdmin} />}
  />,
  <Route
    key="user-reg"
    path="/user-reg"
    element={<ProtectedRoute Component={RegisterUser} />}
  />,
  <Route
    key="login"
    path="/login"
    element={<ProtectedRoute Component={Login} />}
  />,
  <Route
    key="forgot-password"
    path="/forgot-password"
    element={<ProtectedRoute Component={ForgotPassword} />}
  />,
  <Route
    key="reset-password"
    path="/reset-password"
    element={<ProtectedRoute Component={ResetPassword} />}
  />,
  <Route
    key="set-new-password"
    path="/set-new-password"
    element={<ProtectedRoute Component={SetNewPassword} />}
  />,
  <Route
    key="reset-password-continue"
    path="/reset-password-continue"
    element={<ProtectedRoute Component={ResetPasswordContinue} />}
  />,
  <Route key="playground" path="/playground" element={<Playground />} />,
  <Route key="not-found" path="*" element={<PageNotFound />} />,
];<|MERGE_RESOLUTION|>--- conflicted
+++ resolved
@@ -19,13 +19,10 @@
 import VWProjectView from "../../presentation/pages/ProjectView/V1.0ProjectView";
 import PageNotFound from "../../presentation/pages/PageNotFound";
 import ProtectedRoute from "../../presentation/components/ProtectedRoute";
-<<<<<<< HEAD
 import FairnessDashboard from "../../presentation/pages/FairnessDashboard/FairnessDashboard";
 import FairnessResultsPage from "../../presentation/pages/FairnessDashboard/FairnessResultsPage";
 
-=======
 import Training from "../../presentation/pages/TrainingRegistar";
->>>>>>> 1d548d71
 
 export const createRoutes = (
   triggerSidebar: boolean,
@@ -50,12 +47,9 @@
     <Route path="/reporting" element={<Reporting />} />
     <Route path="/" element={<VWHome />} />
     <Route path="/project-view" element={<VWProjectView />} />
-<<<<<<< HEAD
     <Route path="/fairness-dashboard" element={<FairnessDashboard />} />
     <Route path="/fairness-results/:id" element={<FairnessResultsPage />} />
-=======
     <Route path="/training" element={<Training />}/>
->>>>>>> 1d548d71
   </Route>,
   <Route
     key="admin-reg"
