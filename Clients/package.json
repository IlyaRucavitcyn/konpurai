--- conflicted
+++ resolved
@@ -15,11 +15,8 @@
     "@emotion/react": "^11.13.3",
     "@emotion/styled": "^11.13.0",
     "@fontsource/roboto": "^5.1.0",
-<<<<<<< HEAD
     "@google-cloud/local-auth": "^3.0.1",
     "@mui/icons-material": "^6.5.0",
-=======
->>>>>>> 0e80df4f
     "@mui/lab": "^6.0.0-beta.10",
     "@mui/material": "^6.1.6",
     "@mui/styled-engine-sc": "^6.1.0",
@@ -45,11 +42,8 @@
     "@tanstack/react-query-devtools": "^5.84.2",
     "@tiptap/react": "^2.8.0",
     "@tiptap/starter-kit": "^2.8.0",
-<<<<<<< HEAD
     "@types/i18next": "^12.1.0",
-=======
     "@types/react-grid-layout": "^1.3.5",
->>>>>>> 0e80df4f
     "@udecode/plate": "^48.0.5",
     "@udecode/plate-common": "^41.0.13",
     "@udecode/plate-serializer-html": "^21.5.1",
@@ -84,11 +78,8 @@
     "react": "^18.3.1",
     "react-cookie": "^8.0.1",
     "react-dom": "^18.3.1",
-<<<<<<< HEAD
     "react-i18next": "^15.7.3",
-=======
     "react-grid-layout": "^1.5.2",
->>>>>>> 0e80df4f
     "react-joyride": "^2.9.3",
     "react-plotly.js": "^2.6.0",
     "react-redux": "^9.1.2",
